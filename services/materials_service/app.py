"""Experimental Materialite service with observability hooks."""

import asyncio
<<<<<<< HEAD
import json
=======
>>>>>>> b4490210
import os
import time
import uuid
<<<<<<< HEAD
=======
from collections import deque
from datetime import datetime, timezone
>>>>>>> b4490210
from pathlib import Path
from typing import Any, Deque, Dict, Optional

<<<<<<< HEAD
import numpy as np
from fastapi import FastAPI, HTTPException
=======
from fastapi import FastAPI, HTTPException, Request
from opentelemetry import trace
>>>>>>> b4490210
from pydantic import BaseModel, Field, validator

from services.materials_service.telemetry import configure_telemetry

FEATURE_FLAG = os.getenv("FEATURE_MATERIALS") == "true"
RUNS_DIR = Path("/work")  # scratch volume mounted read-only elsewhere
RATE_WINDOW_SECONDS = int(os.getenv("MATERIALS_RATE_WINDOW_SECONDS", "60"))
AUDIT_LOG_SIZE = int(os.getenv("MATERIALS_AUDIT_LOG_SIZE", "256"))
START_TIME = time.time()

app = FastAPI(title="Lucidia Materials Service", version="0.1", docs_url=None)
configure_telemetry(app)

tracer = trace.get_tracer(__name__)
request_events: Deque[float] = deque()
audit_log: Deque[Dict[str, Any]] = deque(maxlen=max(1, AUDIT_LOG_SIZE))


def _format_trace_id(trace_id: int) -> Optional[str]:
    if not trace_id:
        return None
    return f"{trace_id:032x}"


def current_trace_id() -> Optional[str]:
    span = trace.get_current_span()
    if not span:
        return None
    return _format_trace_id(span.get_span_context().trace_id)


def record_audit(action: str, job_id: str, **metadata: Any) -> None:
    entry = {
        "ts": datetime.now(timezone.utc).isoformat(),
        "action": action,
        "job_id": job_id,
        "trace_id": current_trace_id(),
    }
    if metadata:
        entry["metadata"] = metadata
    audit_log.append(entry)


@app.middleware("http")
async def enrich_response(request: Request, call_next):
    response = await call_next(request)
    now = time.time()
    request_events.append(now)
    cutoff = now - RATE_WINDOW_SECONDS
    while request_events and request_events[0] < cutoff:
        request_events.popleft()

    trace_id = current_trace_id()
    if trace_id:
        response.headers["x-trace-id"] = trace_id
        request.state.trace_id = trace_id
    return response


# -----------------------------------------------------------------------------
# Job models
# -----------------------------------------------------------------------------
class GrainCoarseningParams(BaseModel):
    grid: tuple[int, int, int] = Field(..., example=[16, 16, 16])
    num_flip_attempts: int = Field(..., le=10_000)
    seed: int = 0

    @validator("grid")
    def grid_bound(cls, v):
        if any(n > 128 for n in v):
            raise ValueError("grid dimension too large")
        return v


class SmallStrainFFTParams(BaseModel):
    cubic_constants: Dict[str, float]
    load: Dict[str, float]  # {type, magnitude, direction}
    seed: int = 0


class JobStatus(BaseModel):
    id: str
    status: str
    detail: Optional[str] = None
    artifacts: Optional[Dict[str, str]] = None  # paths within RUNS_DIR


# -----------------------------------------------------------------------------
# Simple in-process job queue
# -----------------------------------------------------------------------------
jobs: Dict[str, JobStatus] = {}
queue: asyncio.Queue = asyncio.Queue()
_worker_task: Optional[asyncio.Task] = None


def ensure_worker_task() -> None:
    """Ensure the background worker is running on the current event loop."""

    global _worker_task
    if _worker_task and not _worker_task.done():
        return
    try:
        loop = asyncio.get_running_loop()
    except RuntimeError:
        return
    _worker_task = loop.create_task(worker())


async def worker():
    while True:
        job_id, kind, params = await queue.get()
        job_dir = RUNS_DIR / job_id
        job_dir.mkdir(parents=True, exist_ok=True)

        with tracer.start_as_current_span(
            f"job.{kind}", attributes={"job.id": job_id, "job.kind": kind}
        ):
            record_audit("job.started", job_id, kind=kind)
            try:
                if kind == "coarsening":
                    await run_grain_coarsening(params, job_dir)
                elif kind == "fft":
                    await run_small_strain_fft(params, job_dir)
                jobs[job_id].status = "succeeded"
                jobs[job_id].artifacts = {p.name: str(p) for p in job_dir.iterdir()}
                record_audit("job.succeeded", job_id, kind=kind)
            except Exception as exc:  # noqa: BLE001
                jobs[job_id].status = "failed"
                jobs[job_id].detail = str(exc)
                record_audit("job.failed", job_id, kind=kind, error=str(exc))
            finally:
                queue.task_done()


ensure_worker_task()


# -----------------------------------------------------------------------------
# API Endpoints
# -----------------------------------------------------------------------------
@app.get("/healthz")
async def healthz():
    if not FEATURE_FLAG:
        raise HTTPException(404, "Materials feature disabled")
    now = time.time()
    exporter = "otlp" if os.getenv("OTEL_EXPORTER_OTLP_ENDPOINT") else "console"
    return {
        "status": "ok",
        "service": "lucidia-materials",
        "build": {
            "sha": os.getenv("BUILD_SHA", "dev"),
            "timestamp": os.getenv("BUILD_TIMESTAMP"),
        },
        "uptime_s": round(now - START_TIME, 2),
        "queue": {
            "depth": queue.qsize(),
            "jobs": len(jobs),
        },
        "rate_limit": {
            "window_seconds": RATE_WINDOW_SECONDS,
            "recent_requests": len(request_events),
        },
        "telemetry": {
            "exporter": exporter,
            "provider": type(trace.get_tracer_provider()).__name__,
        },
        "audit": {
            "recent_records": len(audit_log),
            "capacity": audit_log.maxlen,
        },
    }


@app.get("/audit/logs")
async def get_audit_logs(limit: int = 50):
    if not FEATURE_FLAG:
        raise HTTPException(404, "Materials feature disabled")
    limit = max(1, min(limit, len(audit_log))) if audit_log else 0
    if limit == 0:
        return []
    return list(audit_log)[-limit:]


@app.post("/jobs/grain-coarsening", response_model=JobStatus)
async def create_grain_job(params: GrainCoarseningParams):
    job_id = uuid.uuid4().hex
    jobs[job_id] = JobStatus(id=job_id, status="pending")
    ensure_worker_task()
    await queue.put((job_id, "coarsening", params))
    record_audit("job.enqueued", job_id, kind="coarsening")
    return jobs[job_id]


@app.post("/jobs/small-strain-fft", response_model=JobStatus)
async def create_fft_job(params: SmallStrainFFTParams):
    job_id = uuid.uuid4().hex
    jobs[job_id] = JobStatus(id=job_id, status="pending")
    ensure_worker_task()
    await queue.put((job_id, "fft", params))
    record_audit("job.enqueued", job_id, kind="fft")
    return jobs[job_id]


@app.get("/jobs/{job_id}", response_model=JobStatus)
async def get_job(job_id: str):
    job = jobs.get(job_id)
    if not job:
        raise HTTPException(404, "job not found")
    return job


# -----------------------------------------------------------------------------
# Pipeline stubs
# -----------------------------------------------------------------------------
async def run_grain_coarsening(params: GrainCoarseningParams, out_dir: Path):
    """Call Materialite's grain coarsening model and save artifacts."""
    try:
        from materialite import Material  # type: ignore import-not-found
        from materialite.models import GrainCoarseningModel  # type: ignore import-not-found

        m = Material(grid_shape=params.grid)
        model = GrainCoarseningModel(num_flip_attempts=params.num_flip_attempts)
        m = model(m, seed=params.seed)
        _persist_grain_outputs(params, out_dir, m.grains)  # type: ignore[attr-defined]
        return
    except ModuleNotFoundError:
        # Fall back to stubbed outputs when Materialite is unavailable.
        _persist_grain_outputs(params, out_dir)
        return


async def run_small_strain_fft(params: SmallStrainFFTParams, out_dir: Path):
    """Run small-strain FFT pipeline using Materialite."""
    try:
        from materialite import Material, Order4SymmetricTensor  # type: ignore import-not-found
        from materialite.models.small_strain_fft import (  # type: ignore import-not-found
            Elastic,
            LoadSchedule,
            SmallStrainFFT,
        )

        m = Material(grid_shape=(16, 16, 16))
        stiffness = Order4SymmetricTensor.from_cubic_constants(**params.cubic_constants)
        schedule = LoadSchedule.from_constant_uniaxial_strain_rate(**params.load)
        model = SmallStrainFFT(load_schedule=schedule, constitutive_model=Elastic(stiffness))
        m = model(m, seed=params.seed)
        _persist_fft_outputs(params, out_dir, m)  # type: ignore[arg-type]
        return
    except ModuleNotFoundError:
        _persist_fft_outputs(params, out_dir)
        return


def _persist_grain_outputs(
    params: GrainCoarseningParams,
    out_dir: Path,
    grains: Optional[np.ndarray] = None,
) -> None:
    """Persist stub grain coarsening outputs."""

    out_dir.mkdir(parents=True, exist_ok=True)
    rng = np.random.default_rng(params.seed)

    if grains is None:
        n_grains = min(10, max(2, int(np.prod(params.grid) // 64) + 1))
        grains = rng.integers(0, n_grains, size=params.grid, dtype=np.int16)

    n_grains = int(grains.max()) + 1
    orientations = rng.normal(size=(n_grains, 3)).astype(np.float32)
    fractions = np.bincount(grains.flatten(), minlength=n_grains).astype(np.float32)
    fractions /= fractions.sum() or 1.0

    np.savez(
        out_dir / "grain.npz",
        grain_ids=grains.astype(np.int16),
        orientations=orientations,
        volume_fractions=fractions,
    )

    metadata = {
        "grid": list(params.grid),
        "num_flip_attempts": params.num_flip_attempts,
        "seed": params.seed,
    }
    (out_dir / "grain_metadata.json").write_text(json.dumps(metadata, indent=2))
    _write_unit_cube_ply(out_dir / "grain_preview.ply")


def _persist_fft_outputs(
    params: SmallStrainFFTParams,
    out_dir: Path,
    material: Optional[object] = None,
) -> None:
    """Persist stub small-strain FFT outputs."""

    out_dir.mkdir(parents=True, exist_ok=True)
    rng = np.random.default_rng(params.seed + 1)

    grid = (16, 16, 16)
    coords = np.stack(np.meshgrid(*[np.linspace(0.0, 1.0, g) for g in grid], indexing="ij"))
    displacement = (coords - coords.mean(axis=(1, 2, 3), keepdims=True)).astype(np.float32)
    strain = rng.normal(scale=5e-4, size=grid + (6,)).astype(np.float32)
    stress = (strain * rng.uniform(1e2, 5e2, size=(6,))).astype(np.float32)

    np.savez(
        out_dir / "fft.npz",
        displacement=displacement,
        strain=strain,
        stress=stress,
    )

    metadata = {
        "cubic_constants": params.cubic_constants,
        "load": params.load,
        "seed": params.seed,
        "grid": list(grid),
    }
    (out_dir / "fft_metadata.json").write_text(json.dumps(metadata, indent=2))
    _write_unit_cube_ply(out_dir / "fft_preview.ply")


def _write_unit_cube_ply(path: Path) -> None:
    """Write a simple ASCII PLY cube for visualization sanity checks."""

    vertices = [
        (0.0, 0.0, 0.0),
        (1.0, 0.0, 0.0),
        (1.0, 1.0, 0.0),
        (0.0, 1.0, 0.0),
        (0.0, 0.0, 1.0),
        (1.0, 0.0, 1.0),
        (1.0, 1.0, 1.0),
        (0.0, 1.0, 1.0),
    ]
    faces = [
        (0, 1, 2, 3),
        (4, 5, 6, 7),
        (0, 1, 5, 4),
        (2, 3, 7, 6),
        (0, 3, 7, 4),
        (1, 2, 6, 5),
    ]

    with path.open("w", encoding="utf-8") as fh:
        fh.write("ply\n")
        fh.write("format ascii 1.0\n")
        fh.write(f"element vertex {len(vertices)}\n")
        fh.write("property float x\n")
        fh.write("property float y\n")
        fh.write("property float z\n")
        fh.write(f"element face {len(faces)}\n")
        fh.write("property list uchar int vertex_indices\n")
        fh.write("end_header\n")
        for v in vertices:
            fh.write(f"{v[0]} {v[1]} {v[2]}\n")
        for f in faces:
            fh.write(f"4 {' '.join(str(i) for i in f)}\n")<|MERGE_RESOLUTION|>--- conflicted
+++ resolved
@@ -1,28 +1,19 @@
 """Experimental Materialite service with observability hooks."""
 
 import asyncio
-<<<<<<< HEAD
 import json
-=======
->>>>>>> b4490210
 import os
 import time
 import uuid
-<<<<<<< HEAD
-=======
 from collections import deque
 from datetime import datetime, timezone
->>>>>>> b4490210
 from pathlib import Path
 from typing import Any, Deque, Dict, Optional
 
-<<<<<<< HEAD
 import numpy as np
 from fastapi import FastAPI, HTTPException
-=======
 from fastapi import FastAPI, HTTPException, Request
 from opentelemetry import trace
->>>>>>> b4490210
 from pydantic import BaseModel, Field, validator
 
 from services.materials_service.telemetry import configure_telemetry
