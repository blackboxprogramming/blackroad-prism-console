"""Safe access to the vendored TorchQuantum package."""
from __future__ import annotations

import importlib
import importlib.util
import sys
from pathlib import Path
from types import ModuleType

import torch
<<<<<<< HEAD

# Ensure the vendored source tree is importable before touching the package.
_VENDORED_SRC = Path(__file__).resolve().parents[2] / "envs" / "quantum" / "src"
_PROJECT_ROOT = _VENDORED_SRC / "torchquantum"
for candidate in (str(_PROJECT_ROOT), str(_VENDORED_SRC)):
    if candidate not in sys.path:
        sys.path.insert(0, candidate)

# TorchQuantum expects ``qiskit`` to exist for a post-import sanity check even
# when we never load the actual plugin modules.  Provide a lightweight stub so
# the import succeeds without pulling the heavy dependency.
if importlib.util.find_spec("qiskit") is None:
    _stub = ModuleType("qiskit")
    _stub.__file__ = str(_VENDORED_SRC / "torchquantum" / "_qiskit_stub.py")
    _stub.__path__ = []  # type: ignore[attr-defined]
    sys.modules.setdefault("qiskit", _stub)

# Import the real vendored package and ensure we did not accidentally pick up a
# system installation.
_torchquantum = importlib.import_module("torchquantum")
_vendor_pkg = (_PROJECT_ROOT / "torchquantum").resolve()
_module_file = getattr(_torchquantum, "__file__", None)
if _module_file is None:
    raise ImportError("Vendored torchquantum module is missing a __file__ attribute")
_module_path = Path(_module_file).resolve()
if not str(_module_path).startswith(str(_vendor_pkg)):
    raise ImportError(
        "Vendored torchquantum module not found; refusing to use system package"
    )

# Re-export the public API so that existing imports continue to work.
_module = sys.modules[__name__]
public_names = getattr(_torchquantum, "__all__", None)
if public_names is None:
    public_names = [name for name in dir(_torchquantum) if not name.startswith("_")]

for name in public_names:
    setattr(_module, name, getattr(_torchquantum, name))

_module.__doc__ = _torchquantum.__doc__
_module.__all__ = list(public_names)
_module.__file__ = getattr(_torchquantum, "__file__", __file__)
_module.__path__ = [str(_vendor_pkg)]

# Pull in the lightweight noise model stubs when Qiskit integrations are disabled
# so downstream code can still perform isinstance checks.
_noise_mod = importlib.import_module("torchquantum.noise_model")
for _name in (
    "NoiseModelTQ",
    "NoiseModelTQActivation",
    "NoiseModelTQPhase",
    "NoiseModelTQReadoutOnly",
    "NoiseModelTQActivationReadout",
    "NoiseModelTQPhaseReadout",
    "NoiseModelTQQErrorOnly",
):
    if not hasattr(_module, _name) and hasattr(_noise_mod, _name):
        value = getattr(_noise_mod, _name)
        setattr(_module, _name, value)
        setattr(_torchquantum, _name, value)
        if _name not in _module.__all__:
            _module.__all__.append(_name)


def _expose_primary_parameter(cls, alias: str) -> None:
    """Expose ``alias`` as a view onto ``cls.params`` if missing."""

    if hasattr(cls, alias):
        return

    def _getter(self):
        return self.params

    setattr(cls, alias, property(_getter))


for _gate_cls, _alias in (
    (_module.RX, "theta"),
    (_module.RY, "theta"),
    (_module.RZ, "theta"),
):
    _expose_primary_parameter(_gate_cls, _alias)


_measurements = importlib.import_module("torchquantum.measurement.measurements")


def _expval_z(self, wire: int):
    result = _measurements.expval(self, wire, _torchquantum.PauliZ())
    return result.squeeze(-1)


def _measure_all(self):
    values = [_expval_z(self, w) for w in range(self.n_wires)]
    return torch.stack(values, dim=1)


for _cls in (_torchquantum.QuantumDevice, _module.QuantumDevice):
    if not hasattr(_cls, "expval_z"):
        setattr(_cls, "expval_z", _expval_z)
    if not hasattr(_cls, "measure_all"):
        setattr(_cls, "measure_all", _measure_all)
=======
from torch import nn

I2 = torch.eye(2, dtype=torch.cfloat)

class QuantumDevice:
    def __init__(self, n_wires, bsz=1, device='cpu'):
        self.n_wires = n_wires
        self.bsz = bsz
        self.device = device
        dim = 2 ** n_wires
        self.state = torch.zeros(bsz, dim, dtype=torch.cfloat, device=device)
        self.state[:, 0] = 1
        self.ops = []

    def _kron(self, mats):
        res = mats[0]
        for m in mats[1:]:
            res = torch.kron(res, m)
        return res

    def _apply_matrix(self, mat, wire):
        mats = []
        for i in range(self.n_wires):
            mats.append(mat if i == wire else I2.to(mat.device))
        full = self._kron(mats)
        self.state = torch.matmul(self.state, full.transpose(-2, -1))

    def apply(self, name, mat, wire, params=None):
        self.ops.append((name, wire, params))
        self._apply_matrix(mat, wire)

    def expval_z(self, wire):
        mats = []
        Z = torch.tensor([[1, 0], [0, -1]], dtype=torch.cfloat, device=self.state.device)
        for i in range(self.n_wires):
            mats.append(Z if i == wire else I2.to(self.state.device))
        full = self._kron(mats)
        psi = self.state
        tmp = torch.matmul(psi, full.transpose(-2, -1))
        return torch.sum(psi.conj() * tmp, dim=1).real

    def measure_all(self):
        vals = [self.expval_z(w) for w in range(self.n_wires)]
        return torch.stack(vals, dim=1)

    def qasm(self):
        lines = []
        for name, wire, params in self.ops:
            if params is None:
                lines.append(f"{name} q[{wire}]")
            else:
                lines.append(f"{name}({float(params[0])}) q[{wire}]")
        return "\n".join(lines)

    def prob_11(self, wires):
        dim = 2 ** self.n_wires
        idxs = []
        for i in range(dim):
            keep = True
            for w in wires:
                if not ((i >> w) & 1):
                    keep = False
                    break
            if keep:
                idxs.append(i)
        amps = self.state[:, idxs]
        return (amps.abs() ** 2).sum(dim=1)

class RX(nn.Module):
    def __init__(self, trainable=True, bias=True):
        super().__init__()
        if trainable:
            self.theta = nn.Parameter(torch.zeros(1))
        else:
            self.register_buffer('theta', torch.zeros(1))

    def forward(self, qdev, wires):
        t = self.theta
        c = torch.cos(t / 2).to(torch.cfloat)
        s = (-1j * torch.sin(t / 2)).to(torch.cfloat)
        row0 = torch.stack((c, s), dim=0).squeeze(-1)
        row1 = torch.stack((s, c), dim=0).squeeze(-1)
        mat = torch.stack([row0, row1], dim=0)
        qdev.apply('rx', mat, wires, params=[t])

class RY(nn.Module):
    def __init__(self, trainable=True, bias=True):
        super().__init__()
        if trainable:
            self.theta = nn.Parameter(torch.zeros(1))
        else:
            self.register_buffer('theta', torch.zeros(1))

    def forward(self, qdev, wires):
        t = self.theta
        c = torch.cos(t / 2).to(torch.cfloat)
        s = torch.sin(t / 2).to(torch.cfloat)
        row0 = torch.stack((c, -s), dim=0).squeeze(-1)
        row1 = torch.stack((s, c), dim=0).squeeze(-1)
        mat = torch.stack([row0, row1], dim=0)
        qdev.apply('ry', mat, wires, params=[t])

class RZ(nn.Module):
    def __init__(self, trainable=True, bias=True):
        super().__init__()
        if trainable:
            self.theta = nn.Parameter(torch.zeros(1))
        else:
            self.register_buffer('theta', torch.zeros(1))

    def forward(self, qdev, wires):
        t = self.theta
        e = torch.exp(-0.5j * t).to(torch.cfloat)
        zero = torch.zeros_like(e)
        row0 = torch.stack((e, zero), dim=0).squeeze(-1)
        row1 = torch.stack((zero, e.conj()), dim=0).squeeze(-1)
        mat = torch.stack([row0, row1], dim=0)
        qdev.apply('rz', mat, wires, params=[t])

class PauliZ:
    matrix = torch.tensor([[1, 0], [0, -1]], dtype=torch.cfloat)

class MeasureAll(nn.Module):
    def __init__(self, observable):
        super().__init__()
        self.observable = observable

    def forward(self, qdev):
        return qdev.measure_all()

class RandomLayer(nn.Module):
    def forward(self, qdev):
        return qdev

class QFTLayer(nn.Module):
    def forward(self, qdev):
        return qdev
>>>>>>> 748e5eda
<|MERGE_RESOLUTION|>--- conflicted
+++ resolved
@@ -8,7 +8,6 @@
 from types import ModuleType
 
 import torch
-<<<<<<< HEAD
 
 # Ensure the vendored source tree is importable before touching the package.
 _VENDORED_SRC = Path(__file__).resolve().parents[2] / "envs" / "quantum" / "src"
@@ -111,7 +110,6 @@
         setattr(_cls, "expval_z", _expval_z)
     if not hasattr(_cls, "measure_all"):
         setattr(_cls, "measure_all", _measure_all)
-=======
 from torch import nn
 
 I2 = torch.eye(2, dtype=torch.cfloat)
@@ -248,5 +246,4 @@
 
 class QFTLayer(nn.Module):
     def forward(self, qdev):
-        return qdev
->>>>>>> 748e5eda
+        return qdev