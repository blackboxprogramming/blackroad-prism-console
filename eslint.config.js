--- conflicted
+++ resolved
@@ -68,17 +68,14 @@
         { argsIgnorePattern: '^_', varsIgnorePattern: '^_|^[A-Z]' },
       ],
     },
-<<<<<<< HEAD
     rules: {
       'no-unused-vars': [
         'warn',
         { argsIgnorePattern: '^_', varsIgnorePattern: '^_|^[A-Z]' },
       ],
-=======
     ignores: ['node_modules/', 'dist/', 'build/', '.github/', '.tools/', '**/*.ts'],
     rules: {
       'no-unused-vars': ['warn', { argsIgnorePattern: '^_', varsIgnorePattern: '^_' }],
->>>>>>> cbd2a1e9
       'no-undef': 'warn',
     },
   },
