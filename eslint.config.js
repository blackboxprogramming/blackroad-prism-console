--- conflicted
+++ resolved
@@ -5,16 +5,13 @@
 module.exports = [
   js.configs.recommended,
   {
-<<<<<<< HEAD
     files: ['srv/blackroad-api/server_full.js', 'eslint.config.js'],
-=======
     files: [
       'srv/blackroad-api/server_full.js',
       'tests/api_health.test.js',
       'tests/git_api.test.js',
       'tests/helpers/auth.js',
     ],
->>>>>>> 400a0cad
     languageOptions: {
       ecmaVersion: 2022,
       sourceType: 'commonjs',
