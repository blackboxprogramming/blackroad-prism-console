--- conflicted
+++ resolved
@@ -1,4 +1,3 @@
-<<<<<<< HEAD
 import express from 'express';
 import morgan from 'morgan';
 import cors from 'cors';
@@ -247,13 +246,11 @@
 import esgReports from './routes/esg/reports.js';
 
 dotenv.config();
-=======
 import express from "express";
 import helmet from "helmet";
 import cors from "cors";
 import classifyRouter from "./routes/classify.js";
 import exceptionsRouter from "./routes/exceptions.js";
->>>>>>> 3e086f87
 
 const app = express();
 app.use(express.json());
@@ -275,7 +272,6 @@
   return urlencodedParser(req, res, next);
 });
 
-<<<<<<< HEAD
 // Capture the raw Slack payload before body parsers consume the stream so signature checks work.
 app.use((req: any, _res, next) => {
   if (req.url.startsWith('/api/agents/slack')) {
@@ -288,7 +284,6 @@
   } else {
     next();
   }
-=======
 app.use(helmet());
 app.use(
   cors({
@@ -308,7 +303,6 @@
 
 app.get("/health", (_req, res) => {
   res.json({ status: "ok" });
->>>>>>> 3e086f87
 });
 app.use(express.json());
 app.use(express.urlencoded({ extended: true }));
@@ -439,15 +433,12 @@
 app.use('/scim/v2', scimUsers);
 app.use('/scim/v2', scimGroups);
 
-<<<<<<< HEAD
 // eDiscovery / legal hold (admin scope in real deployment)
 app.use('/api/edr', edrHold, edrExport);
 app.use('/api/esg', esgActivity, esgCarbon, esgDei, esgEthics, esgReports);
 app.use('/api/iam', iamIdp, iamDir, iamPol, iamPdp, iamScim, iamAccess, iamTokens, iamSecrets, iamDevices);
-=======
 app.use("/", classifyRouter);
 app.use("/", exceptionsRouter);
->>>>>>> 3e086f87
 
 const port = process.env.PORT || 4000;
 
