--- conflicted
+++ resolved
@@ -22,15 +22,12 @@
     "@ai-sdk/openai": "latest",
     "@ai-sdk/openai-compatible": "latest",
     "@ai-sdk/react": "latest",
-<<<<<<< HEAD
     "zod": "latest",
     "ollama-ai-provider-v2": "latest",
     "gray-matter": "^4.0.3",
     "marked": "^10.0.0"
     "ollama-ai-provider-v2": "latest"
-=======
     "zod": "3.25.76"
->>>>>>> 38e8edd7
   },
   "devDependencies": {
     "autoprefixer": "10.4.16",
