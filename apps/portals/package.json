{
  "name": "blackroad-portals",
  "version": "0.1.0",
  "private": true,
  "scripts": {
    "dev": "next dev",
    "build": "next build",
    "start": "next start",
    "lint": "next lint"
  },
  "dependencies": {
    "@copilotkit/react-core": "latest",
    "@copilotkit/react-ui": "latest",
    "@copilotkit/runtime": "latest",
    "@radix-ui/react-icons": "1.3.0",
    "next": "14.2.3",
    "openai": "latest",
    "react": "18.2.0",
    "react-dom": "18.2.0",
<<<<<<< HEAD
    "@radix-ui/react-icons": "1.3.0",
    "ai": "*",
    "@ai-sdk/openai": "*",
    "@ai-sdk/openai-compatible": "*",
    "@ai-sdk/react": "*",
    "zod": "*",
    "ollama-ai-provider-v2": "*"
    "@radix-ui/react-icons": "1.3.0"
    "ai": "latest",
    "@ai-sdk/openai": "latest",
    "@ai-sdk/openai-compatible": "latest",
    "@ai-sdk/react": "latest",
    "zod": "latest",
    "ollama-ai-provider-v2": "latest"
=======
    "zod": "latest"
>>>>>>> c62f4959
  },
  "devDependencies": {
    "autoprefixer": "10.4.16",
    "eslint": "9.9.0",
    "eslint-config-next": "14.2.3",
    "postcss": "8.4.31",
    "prettier": "3.3.3",
    "tailwindcss": "3.4.1",
    "typescript": "5.4.5"
  }
}<|MERGE_RESOLUTION|>--- conflicted
+++ resolved
@@ -17,7 +17,6 @@
     "openai": "latest",
     "react": "18.2.0",
     "react-dom": "18.2.0",
-<<<<<<< HEAD
     "@radix-ui/react-icons": "1.3.0",
     "ai": "*",
     "@ai-sdk/openai": "*",
@@ -32,9 +31,7 @@
     "@ai-sdk/react": "latest",
     "zod": "latest",
     "ollama-ai-provider-v2": "latest"
-=======
     "zod": "latest"
->>>>>>> c62f4959
   },
   "devDependencies": {
     "autoprefixer": "10.4.16",
