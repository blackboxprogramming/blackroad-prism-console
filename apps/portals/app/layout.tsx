--- conflicted
+++ resolved
@@ -1,11 +1,8 @@
 import "./globals.css";
 import type { ReactNode } from "react";
-<<<<<<< HEAD
 import BlackRoadCopilot from "@/components/BlackRoadCopilot";
-=======
 import type { Metadata } from "next";
 import BlackRoadCopilot from "../components/BlackRoadCopilot";
->>>>>>> c62f4959
 
 export const metadata: Metadata = {
   title: "BlackRoad Portals",
