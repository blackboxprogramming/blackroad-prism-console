<<<<<<< HEAD
<!doctype html>

=======
<!DOCTYPE html>
>>>>>>> 36b6378c
<html lang="en">
  <head>
    <meta charset="UTF-8" />
    <meta name="viewport" content="width=device-width, initial-scale=1.0" />
    <title>Ternary Quantum Consciousness Framework</title>
    <script src="https://cdnjs.cloudflare.com/ajax/libs/Chart.js/3.9.1/chart.min.js"></script>
    <script src="https://cdnjs.cloudflare.com/ajax/libs/mathjs/11.11.0/math.min.js"></script>
<<<<<<< HEAD
    <script>
      // --- Console-only runtime sanity checks ---
      (function () {
        const log = console.log.bind(console, '[runtime]');
        const warn = console.warn.bind(console, '[runtime]');
        const error = console.error.bind(console, '[runtime]');

        try {
          if (!window.Chart) error('Chart.js missing');
          else log('Chart.js OK');

          if (!window.math || !math.expm) error('math.js missing or no expm');
          else {
            // quick unitary sanity
            const H = math.matrix([
              [1, 0.1, 0],
              [0.1, 0, -0.2],
              [0, -0.2, -0.9],
            ]);
            const U = math.expm(math.multiply(math.complex(0, -1), H));
            const Ud = math.ctranspose(U);
            const I = math.identity(3);
            const frob = (() => {
              const D = math.subtract(math.multiply(Ud, U), I);
              return Math.sqrt(math.sum(math.dotMultiply(D, math.conj(D))));
            })();
            if (frob > 1e-6) warn(`Unitary borderline: ||U†U−I||≈${frob.toExponential(2)}`);
            else log('Unitary OK');
          }

          // density sanity
          if (window.math) {
            const psi = math.divide(math.matrix([1, 1, 1]), Math.sqrt(3));
            const rho = math.multiply(
              math.reshape(psi, [3, 1]),
              math.ctranspose(math.reshape(psi, [3, 1]))
            );
            const tr = math.trace(rho);
            const pur = math.trace(math.multiply(rho, rho));
            if (Math.abs((tr.re ?? tr) - 1) > 1e-8) error(`Tr(ρ)=${tr}`);
            else log('Tr(ρ)=1 OK');
            const p = pur.re ?? pur;
            if (p < 1 / 3 - 1e-6 || p > 1 + 1e-6) error(`Purity out-of-bounds: ${p}`);
            else log(`Purity OK (${p.toFixed(4)})`);
          }

          // minimal paint timing
          try {
            new PerformanceObserver((list) => {
              list.getEntries().forEach((e) => {
                if (e.name === 'first-contentful-paint') {
                  const t = e.startTime.toFixed(0);
                  if (e.startTime > 2500) warn(`FCP ${t}ms (slow)`);
                  else log(`FCP ${t}ms`);
                }
              });
            }).observe({ type: 'paint', buffered: true });
          } catch {}
        } catch (e) {
          error('Self-check error', e);
        }

        window.onerror = function (msg, src, line, col) {
          console.error('[runtime] Global error:', msg, src, line, col);
        };
      })();
    </script>
    <style>
      * {
        margin: 0;
        padding: 0;
        box-sizing: border-box;
      }

      body {
        font-family: 'Segoe UI', Tahoma, Geneva, Verdana, sans-serif;
        font-family: "Segoe UI", Tahoma, Geneva, Verdana, sans-serif;
        background: linear-gradient(135deg, #667eea 0%, #764ba2 100%);
        color: #333;
        line-height: 1.6;
      }

      .container {
        max-width: 1400px;
        margin: 0 auto;
        padding: 20px;
      }

      .header {
        text-align: center;
        color: white;
        padding: 30px 0;
        margin-bottom: 30px;
      }

      .header h1 {
        font-size: 2.5rem;
        margin-bottom: 10px;
        text-shadow: 2px 2px 4px rgba(0, 0, 0, 0.3);
      }

      .header p {
        font-size: 1.2rem;
        opacity: 0.9;
      }

      .controls {
        background: white;
        border-radius: 15px;
        padding: 25px;
        margin-bottom: 30px;
        box-shadow: 0 10px 30px rgba(0, 0, 0, 0.1);
      }

      .control-grid {
        display: grid;
        grid-template-columns: repeat(auto-fit, minmax(200px, 1fr));
        gap: 20px;
        margin-bottom: 20px;
      }

      .control-group {
        display: flex;
        flex-direction: column;
      }

      .control-group label {
        font-weight: bold;
        color: #5a67d8;
        margin-bottom: 5px;
      }

      .control-group input,
      .control-group select {
        padding: 10px;
        border: 2px solid #e2e8f0;
        border-radius: 8px;
        font-size: 14px;
        transition: border-color 0.3s;
      }

      .control-group input:focus,
      .control-group select:focus {
        outline: none;
        border-color: #5a67d8;
      }

      .preset-buttons {
        display: flex;
        gap: 10px;
        flex-wrap: wrap;
        margin-top: 15px;
      }

      .preset-btn {
        padding: 8px 16px;
        background: linear-gradient(45deg, #667eea, #764ba2);
        color: white;
        border: none;
        border-radius: 20px;
        cursor: pointer;
        font-size: 14px;
        transition:
          transform 0.3s,
          box-shadow 0.3s;
      }

      .preset-btn:hover {
        transform: translateY(-2px);
        box-shadow: 0 4px 15px rgba(102, 126, 234, 0.4);
      }

      .dashboard {
        display: grid;
        grid-template-columns: repeat(auto-fit, minmax(400px, 1fr));
        gap: 20px;
        margin-bottom: 30px;
      }

      .card {
        background: white;
        border-radius: 15px;
        padding: 20px;
        box-shadow: 0 10px 30px rgba(0, 0, 0, 0.1);
        transition:
          transform 0.3s,
          box-shadow 0.3s;
      }

      .card:hover {
        transform: translateY(-5px);
        box-shadow: 0 20px 40px rgba(0, 0, 0, 0.15);
      }

      .card h3 {
        color: #5a67d8;
        margin-bottom: 15px;
        font-size: 1.3rem;
      }

      .chart-container {
        position: relative;
        height: 300px;
        margin-bottom: 15px;
      }

      .metrics {
        display: grid;
        grid-template-columns: repeat(2, 1fr);
        gap: 15px;
        margin-top: 15px;
      }

      .metric {
        background: linear-gradient(135deg, #f7fafc, #edf2f7);
        padding: 15px;
        border-radius: 10px;
        text-align: center;
      }

      .metric-value {
        font-size: 1.5rem;
        font-weight: bold;
        color: #5a67d8;
      }

      .metric-label {
        font-size: 0.9rem;
        color: #666;
        margin-top: 5px;
      }

      .ternary-display {
        display: flex;
        justify-content: space-around;
        margin: 20px 0;
      }

      .ternary-state {
        text-align: center;
        padding: 15px;
        border-radius: 10px;
        background: linear-gradient(135deg, #f7fafc, #edf2f7);
        flex: 1;
        margin: 0 5px;
      }

      .ternary-state.active {
        background: linear-gradient(135deg, #667eea, #764ba2);
        color: white;
      }

      .state-label {
        font-weight: bold;
        margin-bottom: 5px;
      }

      .state-probability {
        font-size: 1.2rem;
        color: #5a67d8;
      }

      .ternary-state.active .state-probability {
        color: white;
      }

      .evolution-controls {
        display: flex;
        gap: 10px;
        justify-content: center;
        margin: 15px 0;
      }

      .btn {
        padding: 10px 20px;
        background: linear-gradient(45deg, #667eea, #764ba2);
        color: white;
        border: none;
        border-radius: 25px;
        cursor: pointer;
        font-size: 14px;
        transition: all 0.3s;
      }

      .btn:hover {
        transform: translateY(-2px);
        box-shadow: 0 4px 15px rgba(102, 126, 234, 0.4);
      }

      .btn:disabled {
        background: #ccc;
        cursor: not-allowed;
        transform: none;
        box-shadow: none;
      }

      .creative-energy-viz {
        background: white;
        border-radius: 15px;
        padding: 20px;
        margin-bottom: 20px;
        box-shadow: 0 10px 30px rgba(0, 0, 0, 0.1);
      }

      .energy-surface {
        width: 100%;
        height: 400px;
        border: 1px solid #ddd;
        border-radius: 10px;
        background: linear-gradient(45deg, #f0f8ff, #e6f3ff);
      }

      .consciousness-nav {
        background: white;
        border-radius: 15px;
        padding: 20px;
        margin-bottom: 20px;
        box-shadow: 0 10px 30px rgba(0, 0, 0, 0.1);
      }

      .nav-grid {
        display: grid;
        grid-template-columns: repeat(2, 1fr);
        gap: 20px;
      }

      @media (max-width: 768px) {
        .dashboard {
          grid-template-columns: 1fr;
        }

        .control-grid {
          grid-template-columns: 1fr;
        }

        .nav-grid {
          grid-template-columns: 1fr;
        }
      }

      .formula {
        background: #f8f9fa;
        padding: 15px;
        border-radius: 8px;
        font-family: 'Courier New', monospace;
        font-family: "Courier New", monospace;
        margin: 10px 0;
        border-left: 4px solid #5a67d8;
      }

      .highlight {
        animation: glow 2s ease-in-out infinite alternate;
      }

      @keyframes glow {
        from {
          box-shadow: 0 0 5px rgba(102, 126, 234, 0.3);
        }
        to {
          box-shadow: 0 0 20px rgba(102, 126, 234, 0.6);
        }
      }
    </style>
  </head>
  <body>
    <div class="container">
      <div class="header">
        <h1>🧠 Ternary Quantum Consciousness Framework</h1>
        <p>Interactive exploration of three-state quantum systems for consciousness navigation</p>
        <p>
          Interactive exploration of three-state quantum systems for
          consciousness navigation
        </p>
      </div>

      <div class="controls">
        <h3>🎛️ Quantum State Configuration</h3>
        <div class="control-grid">
          <div class="control-group">
            <label>Amplitude α (|-1⟩ state):</label>
            <input type="range" id="alpha" min="0" max="1" step="0.01" value="0.577" />
            <input
              type="range"
              id="alpha"
              min="0"
              max="1"
              step="0.01"
              value="0.577"
            />
            <span id="alphaValue">0.577</span>
          </div>
          <div class="control-group">
            <label>Amplitude β (|0⟩ state):</label>
            <input type="range" id="beta" min="0" max="1" step="0.01" value="0.577" />
            <input
              type="range"
              id="beta"
              min="0"
              max="1"
              step="0.01"
              value="0.577"
            />
            <span id="betaValue">0.577</span>
          </div>
          <div class="control-group">
            <label>Amplitude γ (|+1⟩ state):</label>
            <input type="range" id="gamma" min="0" max="1" step="0.01" value="0.577" />
            <input
              type="range"
              id="gamma"
              min="0"
              max="1"
              step="0.01"
              value="0.577"
            />
            <span id="gammaValue">0.577</span>
          </div>
          <div class="control-group">
            <label>Evolution Time:</label>
            <input type="range" id="time" min="0" max="6.28" step="0.1" value="0" />
            <input
              type="range"
              id="time"
              min="0"
              max="6.28"
              step="0.1"
              value="0"
            />
            <span id="timeValue">0.0</span>
          </div>
        </div>

        <div class="preset-buttons">
          <button class="preset-btn" onclick="setPreset('balanced')">Balanced State</button>
          <button class="preset-btn" onclick="setPreset('focused')">Focused State</button>
          <button class="preset-btn" onclick="setPreset('creative')">Creative State</button>
          <button class="preset-btn" onclick="setPreset('meditative')">Meditative State</button>
          <button class="preset-btn" onclick="setPreset('balanced')">
            Balanced State
          </button>
          <button class="preset-btn" onclick="setPreset('focused')">
            Focused State
          </button>
          <button class="preset-btn" onclick="setPreset('creative')">
            Creative State
          </button>
          <button class="preset-btn" onclick="setPreset('meditative')">
            Meditative State
          </button>
        </div>
      </div>

      <div class="dashboard">
        <div class="card">
          <h3>🔬 Quantum State Probabilities</h3>
          <div class="ternary-display" id="ternaryDisplay">
            <div class="ternary-state" id="state-1">
              <div class="state-label">|-1⟩</div>
              <div class="state-probability" id="prob-1">0.333</div>
            </div>
            <div class="ternary-state" id="state0">
              <div class="state-label">|0⟩</div>
              <div class="state-probability" id="prob0">0.333</div>
            </div>
            <div class="ternary-state" id="state1">
              <div class="state-label">|+1⟩</div>
              <div class="state-probability" id="prob1">0.333</div>
            </div>
          </div>
          <div class="chart-container">
            <canvas id="probabilityChart"></canvas>
          </div>
        </div>

        <div class="card">
          <h3>📊 Information Measures</h3>
          <div class="metrics">
            <div class="metric">
              <div class="metric-value" id="entropy">1.099</div>
              <div class="metric-label">Von Neumann Entropy</div>
            </div>
            <div class="metric">
              <div class="metric-value" id="purity">0.333</div>
              <div class="metric-label">Quantum Purity</div>
            </div>
            <div class="metric">
              <div class="metric-value" id="uncertainty">0.125</div>
              <div class="metric-label">Uncertainty Product</div>
            </div>
            <div class="metric">
              <div class="metric-value" id="consciousness">0.750</div>
              <div class="metric-label">Consciousness Score</div>
            </div>
          </div>
          <div class="formula">
            H = -Tr(ρ log ρ)<br />
            P = Tr(ρ²)<br />
            ΔA·ΔB·ΔC ≥ ℏ³/8
          </div>
        </div>

        <div class="card">
          <h3>⚡ Boundary Creative Energy</h3>
          <div class="chart-container">
            <canvas id="creativeEnergyChart"></canvas>
          </div>
          <div class="formula">K_c = [σc(1+γ)(1+ χ|δu|)] / [1+ λ|δu|]</div>
          <div class="metrics">
            <div class="metric">
              <div class="metric-value" id="maxCreative">2.340</div>
              <div class="metric-label">Peak Energy</div>
            </div>
            <div class="metric">
              <div class="metric-value" id="optimalDelta">1.500</div>
              <div class="metric-label">Optimal δu</div>
            </div>
            </div>
            <div class="metric">
              <div class="metric-value" id="optimalDelta">1.500</div>
              <div class="metric-label">Optimal δu</div>
            </div>
          </div>
        </div>

        <div class="card">
          <h3>🔄 Quantum Evolution</h3>
          <div class="evolution-controls">
            <button class="btn" id="playBtn" onclick="toggleEvolution()">▶️ Play</button>
            <button class="btn" id="playBtn" onclick="toggleEvolution()">
              ▶️ Play
            </button>
            <button class="btn" onclick="resetEvolution()">🔄 Reset</button>
          </div>
          <div class="chart-container">
            <canvas id="evolutionChart"></canvas>
          </div>
        </div>
      </div>

      <div class="consciousness-nav">
        <h3>🧭 Consciousness Navigation</h3>
        <div class="nav-grid">
          <div>
            <h4>Navigation Paths</h4>
            <div class="chart-container">
              <canvas id="navigationChart"></canvas>
            </div>
          </div>
          <div>
            <h4>Capability Ratios</h4>
            <div class="chart-container">
              <canvas id="capabilityChart"></canvas>
            </div>
          </div>
        </div>
      </div>

      <div class="creative-energy-viz">
        <h3>🌊 Creative Energy Landscape</h3>
        <div class="chart-container">
          <canvas id="energyLandscape"></canvas>
        </div>
      </div>
        </div>
      </div>

      <div class="creative-energy-viz">
        <h3>🌊 Creative Energy Landscape</h3>
        <div class="chart-container">
          <canvas id="energyLandscape"></canvas>
        </div>
      </div>
    </div>

    <script>
      // Core ternary quantum system implementation
      class TernaryQubit {
        constructor(amplitudes) {
          this.amplitudes = this.normalize(amplitudes);
        }

        normalize(amplitudes) {
          const norm = Math.sqrt(amplitudes.reduce((sum, a) => sum + a * a, 0));
          return norm > 0 ? amplitudes.map((a) => a / norm) : amplitudes;
        }

        get probabilities() {
          return this.amplitudes.map((a) => a * a);
        }

        get vonNeumannEntropy() {
          const probs = this.probabilities;
          return -probs.reduce((sum, p) => {
            return sum + (p > 1e-10 ? p * Math.log(p) : 0);
          }, 0);
        }

        get purity() {
          const probs = this.probabilities;
          return probs.reduce((sum, p) => sum + p * p, 0);
        }

        measure() {
          const probs = this.probabilities;
          const rand = Math.random();
          let cumulative = 0;

          for (let i = 0; i < probs.length; i++) {
            cumulative += probs[i];
            if (rand <= cumulative) {
              return [-1, 0, 1][i];
            }
          }
          return 1;
        }
      }

      class BoundaryCreativeEnergy {
        static calculate(sigmaC, gamma, chi, lambda, deltaU) {
          const numerator = sigmaC * (1 + gamma) * (1 + chi * Math.abs(deltaU));
          const denominator = 1 + lambda * Math.abs(deltaU);
          return numerator / denominator;
        }
      }

      class TernaryLogicGates {
        static TAND(a, b) {
          return Math.min(a, b);

        normalize(amplitudes) {
          const norm = Math.sqrt(amplitudes.reduce((sum, a) => sum + a * a, 0));
          return norm > 0 ? amplitudes.map((a) => a / norm) : amplitudes;
        }

        get probabilities() {
          return this.amplitudes.map((a) => a * a);
        }

        get vonNeumannEntropy() {
          const probs = this.probabilities;
          return -probs.reduce((sum, p) => {
            return sum + (p > 1e-10 ? p * Math.log(p) : 0);
          }, 0);
        }

        get purity() {
          const probs = this.probabilities;
          return probs.reduce((sum, p) => sum + p * p, 0);
        }

        measure() {
          const probs = this.probabilities;
          const rand = Math.random();
          let cumulative = 0;

          for (let i = 0; i < probs.length; i++) {
            cumulative += probs[i];
            if (rand <= cumulative) {
              return [-1, 0, 1][i];
            }
          }
          return 1;
        }
      }

      class BoundaryCreativeEnergy {
        static calculate(sigmaC, gamma, chi, lambda, deltaU) {
          const numerator = sigmaC * (1 + gamma) * (1 + chi * Math.abs(deltaU));
          const denominator = 1 + lambda * Math.abs(deltaU);
          return numerator / denominator;
        }
      }

        static TOR(a, b) {
          return Math.max(a, b);
        }

        static TNOT(a) {
          return -a;
        }
      }

      // Global state
      let currentState = new TernaryQubit([1 / Math.sqrt(3), 1 / Math.sqrt(3), 1 / Math.sqrt(3)]);
      let evolutionAnimation = null;
      let isPlaying = false;
      let charts = {};

      // Initialize the application
      function initializeApp() {
        setupCharts();
        setupControls();
        updateDisplay();
        generateCreativeEnergyLandscape();
        generateNavigationData();
      }

      function setupControls() {
        ['alpha', 'beta', 'gamma', 'time'].forEach((id) => {
          const slider = document.getElementById(id);
          const valueSpan = document.getElementById(id + 'Value');

          slider.addEventListener('input', (e) => {
            valueSpan.textContent = parseFloat(e.target.value).toFixed(3);
            if (id !== 'time') {
              updateQuantumState();
            } else {
              updateEvolution();
            }
          });
        });
      }

      function setupCharts() {
        // Probability chart
        const probCtx = document.getElementById('probabilityChart').getContext('2d');
        charts.probability = new Chart(probCtx, {
          type: 'doughnut',
          data: {
            labels: ['|-1⟩', '|0⟩', '|+1⟩'],
            datasets: [
              {
                data: [0.333, 0.333, 0.333],
                backgroundColor: ['#ff6b6b', '#4ecdc4', '#45b7d1'],
                borderWidth: 2,
                borderColor: '#fff',
              },
            ],
          },
          options: {
            responsive: true,
            maintainAspectRatio: false,
            plugins: {
              legend: {
                position: 'bottom',
              },
            },
          },
        });

        // Creative energy chart
        const energyCtx = document.getElementById('creativeEnergyChart').getContext('2d');
        const deltaRange = Array.from({ length: 50 }, (_, i) => i * 0.1);
        const energyData = deltaRange.map((delta) =>
          BoundaryCreativeEnergy.calculate(1.0, 0.5, 0.3, 0.2, delta)
        );

        charts.creativeEnergy = new Chart(energyCtx, {
          type: 'line',
          data: {
            labels: deltaRange,
            datasets: [
              {
                label: 'Creative Energy K_c',
                data: energyData,
                borderColor: '#9c27b0',
                backgroundColor: 'rgba(156, 39, 176, 0.1)',
                borderWidth: 3,
                fill: true,
                tension: 0.4,
              },
            ],
          },
          options: {
            responsive: true,
            maintainAspectRatio: false,
            scales: {
              x: {
                title: {
                  display: true,
                  text: 'Boundary Displacement (δu)',
                },
              },
              y: {
                title: {
                  display: true,
                  text: 'Creative Energy (K_c)',
                },
              },
            },
          },
        });

        // Update creative energy metrics
        const maxEnergy = Math.max(...energyData);
        const optimalDelta = deltaRange[energyData.indexOf(maxEnergy)];
        document.getElementById('maxCreative').textContent = maxEnergy.toFixed(3);
        document.getElementById('optimalDelta').textContent = optimalDelta.toFixed(3);

        // Evolution chart
        const evolutionCtx = document.getElementById('evolutionChart').getContext('2d');
        charts.evolution = new Chart(evolutionCtx, {
          type: 'line',
          data: {
            labels: [],
            datasets: [
              {
                label: '|-1⟩',
                data: [],
                borderColor: '#ff6b6b',
                backgroundColor: 'rgba(255, 107, 107, 0.1)',
                borderWidth: 2,
              },
              {
                label: '|0⟩',
                data: [],
                borderColor: '#4ecdc4',
                backgroundColor: 'rgba(78, 205, 196, 0.1)',
                borderWidth: 2,
              },
              {
                label: '|+1⟩',
                data: [],
                borderColor: '#45b7d1',
                backgroundColor: 'rgba(69, 183, 209, 0.1)',
                borderWidth: 2,
              },
            ],
          },
          options: {
            responsive: true,
            maintainAspectRatio: false,
            scales: {
              x: {
                title: {
                  display: true,
                  text: 'Time',
                },
              },
              y: {
                title: {
                  display: true,
                  text: 'Probability',
                },
                min: 0,
                max: 1,
              },
            },
            animation: {
              duration: 0,
            },
          },
        });
      }

      function updateQuantumState() {
        const alpha = parseFloat(document.getElementById('alpha').value);
        const beta = parseFloat(document.getElementById('beta').value);
        const gamma = parseFloat(document.getElementById('gamma').value);

        currentState = new TernaryQubit([alpha, beta, gamma]);
        updateDisplay();
      }

      function updateDisplay() {
        const probs = currentState.probabilities;

        // Update probability displays
        document.getElementById('prob-1').textContent = probs[0].toFixed(3);
        document.getElementById('prob0').textContent = probs[1].toFixed(3);
        document.getElementById('prob1').textContent = probs[2].toFixed(3);

        // Highlight dominant state
        ['state-1', 'state0', 'state1'].forEach((id, index) => {
          const element = document.getElementById(id);
          if (probs[index] === Math.max(...probs)) {
            element.classList.add('active');
          } else {
            element.classList.remove('active');
          }
        });

        // Update chart
        charts.probability.data.datasets[0].data = probs;
        charts.probability.update('none');

        // Update metrics
        document.getElementById('entropy').textContent = currentState.vonNeumannEntropy.toFixed(3);
        document.getElementById('purity').textContent = currentState.purity.toFixed(3);

        // Calculate uncertainty product (simplified)
        const uncertaintyProduct = calculateUncertaintyProduct(currentState);
        document.getElementById('uncertainty').textContent = uncertaintyProduct.toFixed(3);

        // Calculate consciousness score
        const consciousnessScore = calculateConsciousnessScore(currentState);
        document.getElementById('consciousness').textContent = consciousnessScore.toFixed(3);
      }

      function calculateUncertaintyProduct(state) {
        // Simplified three-way uncertainty calculation
        const probs = state.probabilities;
        const entropy = state.vonNeumannEntropy;
        // Approximate uncertainty based on entropy and purity
        return Math.max(0.125, entropy * state.purity * 0.2);
      }

      function calculateConsciousnessScore(state) {
        const entropy = state.vonNeumannEntropy;
        const purity = state.purity;
        const uncertainty = calculateUncertaintyProduct(state);

        // Weighted combination
        return 0.4 * entropy + 0.3 * (1 - purity) + 0.3 * uncertainty;
      }

      function setPreset(type) {
        let amplitudes;

        switch (type) {
          case 'balanced':
            amplitudes = [1 / Math.sqrt(3), 1 / Math.sqrt(3), 1 / Math.sqrt(3)];
            break;
          case 'focused':
            amplitudes = [0.8, 0.1, 0.1];
            break;
          case 'creative':
            amplitudes = [0.2, 0.3, 0.5];
            break;
          case 'meditative':
            amplitudes = [0.1, 0.8, 0.1];
            break;
        }

        // Update sliders
        document.getElementById('alpha').value = amplitudes[0];
        document.getElementById('beta').value = amplitudes[1];
        document.getElementById('gamma').value = amplitudes[2];

        // Update displays
        document.getElementById('alphaValue').textContent = amplitudes[0].toFixed(3);
        document.getElementById('betaValue').textContent = amplitudes[1].toFixed(3);
        document.getElementById('gammaValue').textContent = amplitudes[2].toFixed(3);

        updateQuantumState();
      }

      function updateEvolution() {
        const time = parseFloat(document.getElementById('time').value);

        // Simulate quantum evolution with simple oscillation
        const omega1 = 1.0,
          omega2 = 2.0,
          omega3 = 3.0;
        const initialAmps = [
          parseFloat(document.getElementById('alpha').value),
          parseFloat(document.getElementById('beta').value),
          parseFloat(document.getElementById('gamma').value),
        ];

        // Simple evolution simulation
        const evolvedAmps = [
          initialAmps[0] * Math.cos(omega1 * time),
          initialAmps[1] * Math.cos(omega2 * time),
          initialAmps[2] * Math.cos(omega3 * time),
        ];

        const evolvedState = new TernaryQubit(evolvedAmps);

        // Update temporary display
        const probs = evolvedState.probabilities;
        document.getElementById('prob-1').textContent = probs[0].toFixed(3);
        document.getElementById('prob0').textContent = probs[1].toFixed(3);
        document.getElementById('prob1').textContent = probs[2].toFixed(3);

        charts.probability.data.datasets[0].data = probs;
        charts.probability.update('none');
      }

      function toggleEvolution() {
        if (isPlaying) {
          stopEvolution();
        } else {
          startEvolution();
        }
      }

      function startEvolution() {
        isPlaying = true;
        document.getElementById('playBtn').innerHTML = '⏸️ Pause';

        const timeSlider = document.getElementById('time');
        const startTime = parseFloat(timeSlider.value);
        const maxTime = parseFloat(timeSlider.max);

        let currentTime = startTime;
        const timeStep = 0.1;

        charts.evolution.data.labels = [];
        charts.evolution.data.datasets.forEach((dataset) => (dataset.data = []));

        evolutionAnimation = setInterval(() => {
          if (currentTime >= maxTime) {
            currentTime = 0;
            charts.evolution.data.labels = [];
            charts.evolution.data.datasets.forEach((dataset) => (dataset.data = []));
          }

          timeSlider.value = currentTime;
          document.getElementById('timeValue').textContent = currentTime.toFixed(1);

          updateEvolution();

          // Add data to evolution chart
          const probs = [
            parseFloat(document.getElementById('prob-1').textContent),
            parseFloat(document.getElementById('prob0').textContent),
            parseFloat(document.getElementById('prob1').textContent),
          ];

          charts.evolution.data.labels.push(currentTime.toFixed(1));
          charts.evolution.data.datasets[0].data.push(probs[0]);
          charts.evolution.data.datasets[1].data.push(probs[1]);
          charts.evolution.data.datasets[2].data.push(probs[2]);

          // Keep only last 50 points
          if (charts.evolution.data.labels.length > 50) {
            charts.evolution.data.labels.shift();
            charts.evolution.data.datasets.forEach((dataset) => dataset.data.shift());
          }

          charts.evolution.update('none');

          currentTime += timeStep;
        }, 100);
      }

      function stopEvolution() {
        isPlaying = false;
        document.getElementById('playBtn').innerHTML = '▶️ Play';

        if (evolutionAnimation) {
          clearInterval(evolutionAnimation);
          evolutionAnimation = null;
        }
      }

      function resetEvolution() {
        stopEvolution();
        document.getElementById('time').value = 0;
        document.getElementById('timeValue').textContent = '0.0';

        charts.evolution.data.labels = [];
        charts.evolution.data.datasets.forEach((dataset) => (dataset.data = []));
        charts.evolution.update('none');

        updateQuantumState();
      }

      function generateCreativeEnergyLandscape() {
        const ctx = document.getElementById('energyLandscape').getContext('2d');

        // Create a heatmap-style visualization
        const width = 400;
        const height = 300;
        const imageData = ctx.createImageData(width, height);

        let maxEnergy = 0;
        const energyValues = [];

        // Calculate energy landscape
        for (let y = 0; y < height; y++) {
          energyValues[y] = [];
          for (let x = 0; x < width; x++) {
            const deltaU1 = (x - width / 2) / (width / 4);
            const deltaU2 = (y - height / 2) / (height / 4);
            const deltaU = Math.sqrt(deltaU1 * deltaU1 + deltaU2 * deltaU2);

            // Vary parameters for interesting landscape
            const sigmaC = 1.0 + 0.3 * Math.sin(deltaU1);
            const gamma = 0.5 + 0.2 * Math.cos(deltaU2);

            const energy = BoundaryCreativeEnergy.calculate(sigmaC, gamma, 0.3, 0.2, deltaU);
            energyValues[y][x] = energy;
            maxEnergy = Math.max(maxEnergy, energy);
          }
        }

        // Convert to colors
        for (let y = 0; y < height; y++) {
          for (let x = 0; x < width; x++) {
            const energy = energyValues[y][x];
            const normalized = energy / maxEnergy;

            const pixelIndex = (y * width + x) * 4;

            // Plasma-like colormap
            const r = Math.floor(255 * Math.sin(normalized * Math.PI));
            const g = Math.floor(255 * Math.sin(normalized * Math.PI + 2));
            const b = Math.floor(255 * Math.sin(normalized * Math.PI + 4));

            imageData.data[pixelIndex] = Math.abs(r);
            imageData.data[pixelIndex + 1] = Math.abs(g);
            imageData.data[pixelIndex + 2] = Math.abs(b);
            imageData.data[pixelIndex + 3] = 255;
          }
        }

        ctx.putImageData(imageData, 0, 0);

        // Add contour lines
        ctx.strokeStyle = 'rgba(255, 255, 255, 0.3)';
        ctx.lineWidth = 1;

        const contourLevels = [0.2, 0.4, 0.6, 0.8];
        contourLevels.forEach((level) => {
          const threshold = level * maxEnergy;
          ctx.beginPath();

      class TernaryLogicGates {
        static TAND(a, b) {
          return Math.min(a, b);
        }

        static TOR(a, b) {
          return Math.max(a, b);
        }

        static TNOT(a) {
          return -a;
        }
      }

      // Global state
      let currentState = new TernaryQubit([
        1 / Math.sqrt(3),
        1 / Math.sqrt(3),
        1 / Math.sqrt(3),
      ]);
      let evolutionAnimation = null;
      let isPlaying = false;
      let charts = {};

      // Initialize the application
      function initializeApp() {
        setupCharts();
        setupControls();
        updateDisplay();
        generateCreativeEnergyLandscape();
        generateNavigationData();
      }

      function setupControls() {
        ["alpha", "beta", "gamma", "time"].forEach((id) => {
          const slider = document.getElementById(id);
          const valueSpan = document.getElementById(id + "Value");

          slider.addEventListener("input", (e) => {
            valueSpan.textContent = parseFloat(e.target.value).toFixed(3);
            if (id !== "time") {
              updateQuantumState();
=======
    <style>
        * {
            margin: 0;
            padding: 0;
            box-sizing: border-box;
        }
        body {
            font-family: 'Segoe UI', Tahoma, Geneva, Verdana, sans-serif;
            background: linear-gradient(135deg, #667eea 0%, #764ba2 100%);
            color: #333;
            line-height: 1.6;
        }
        .container {
            max-width: 1400px;
            margin: 0 auto;
            padding: 20px;
        }
        .header {
            text-align: center;
            color: white;
            padding: 30px 0;
            margin-bottom: 30px;
        }
        .header h1 {
            font-size: 2.5rem;
            margin-bottom: 10px;
            text-shadow: 2px 2px 4px rgba(0,0,0,0.3);
        }
        .header p {
            font-size: 1.2rem;
            opacity: 0.9;
        }
        .controls {
            background: white;
            border-radius: 15px;
            padding: 25px;
            margin-bottom: 30px;
            box-shadow: 0 10px 30px rgba(0,0,0,0.1);
        }
        .control-grid {
            display: grid;
            grid-template-columns: repeat(auto-fit, minmax(200px, 1fr));
            gap: 20px;
            margin-bottom: 20px;
        }
        .control-group {
            display: flex;
            flex-direction: column;
        }
        .control-group label {
            font-weight: bold;
            color: #5a67d8;
            margin-bottom: 5px;
        }
        .control-group input, .control-group select {
            padding: 10px;
            border: 2px solid #e2e8f0;
            border-radius: 8px;
            font-size: 14px;
            transition: border-color 0.3s;
        }
        .control-group input:focus, .control-group select:focus {
            outline: none;
            border-color: #5a67d8;
        }
        .preset-buttons {
            display: flex;
            gap: 10px;
            flex-wrap: wrap;
            margin-top: 15px;
        }
        .preset-btn {
            padding: 8px 16px;
            background: linear-gradient(45deg, #667eea, #764ba2);
            color: white;
            border: none;
            border-radius: 20px;
            cursor: pointer;
            font-size: 14px;
            transition: transform 0.3s, box-shadow 0.3s;
        }
        .preset-btn:hover {
            transform: translateY(-2px);
            box-shadow: 0 4px 15px rgba(102, 126, 234, 0.4);
        }
        .dashboard {
            display: grid;
            grid-template-columns: repeat(auto-fit, minmax(400px, 1fr));
            gap: 20px;
            margin-bottom: 30px;
        }
        .card {
            background: white;
            border-radius: 15px;
            padding: 20px;
            box-shadow: 0 10px 30px rgba(0,0,0,0.1);
            transition: transform 0.3s, box-shadow 0.3s;
        }
        .card:hover {
            transform: translateY(-5px);
            box-shadow: 0 20px 40px rgba(0,0,0,0.15);
        }
        .card h3 {
            color: #5a67d8;
            margin-bottom: 15px;
            font-size: 1.3rem;
        }
        .chart-container {
            position: relative;
            height: 300px;
            margin-bottom: 15px;
        }
        .metrics {
            display: grid;
            grid-template-columns: repeat(2, 1fr);
            gap: 15px;
            margin-top: 15px;
        }
        .metric {
            background: linear-gradient(135deg, #f7fafc, #edf2f7);
            padding: 15px;
            border-radius: 10px;
            text-align: center;
        }
        .metric-value {
            font-size: 1.5rem;
            font-weight: bold;
            color: #5a67d8;
        }
        .metric-label {
            font-size: 0.9rem;
            color: #666;
            margin-top: 5px;
        }
        .ternary-display {
            display: flex;
            justify-content: space-around;
            margin: 20px 0;
        }
        .ternary-state {
            text-align: center;
            padding: 15px;
            border-radius: 10px;
            background: linear-gradient(135deg, #f7fafc, #edf2f7);
            flex: 1;
            margin: 0 5px;
        }
        .ternary-state.active {
            background: linear-gradient(135deg, #667eea, #764ba2);
            color: white;
        }
        .state-label {
            font-weight: bold;
            margin-bottom: 5px;
        }
        .state-probability {
            font-size: 1.2rem;
            color: #5a67d8;
        }
        .ternary-state.active .state-probability {
            color: white;
        }
        .evolution-controls {
            display: flex;
            gap: 10px;
            justify-content: center;
            margin: 15px 0;
        }
        .btn {
            padding: 10px 20px;
            background: linear-gradient(45deg, #667eea, #764ba2);
            color: white;
            border: none;
            border-radius: 25px;
            cursor: pointer;
            font-size: 14px;
            transition: all 0.3s;
        }
        .btn:hover {
            transform: translateY(-2px);
            box-shadow: 0 4px 15px rgba(102, 126, 234, 0.4);
        }
        .btn:disabled {
            background: #ccc;
            cursor: not-allowed;
            transform: none;
            box-shadow: none;
        }
        .creative-energy-viz {
            background: white;
            border-radius: 15px;
            padding: 20px;
            margin-bottom: 20px;
            box-shadow: 0 10px 30px rgba(0,0,0,0.1);
        }
        .energy-surface {
            width: 100%;
            height: 400px;
            border: 1px solid #ddd;
            border-radius: 10px;
            background: linear-gradient(45deg, #f0f8ff, #e6f3ff);
        }
        .consciousness-nav {
            background: white;
            border-radius: 15px;
            padding: 20px;
            margin-bottom: 20px;
            box-shadow: 0 10px 30px rgba(0,0,0,0.1);
        }
        .nav-grid {
            display: grid;
            grid-template-columns: repeat(2, 1fr);
            gap: 20px;
        }
        @media (max-width: 768px) {
            .dashboard {
                grid-template-columns: 1fr;
            }
            
            .control-grid {
                grid-template-columns: 1fr;
            }
            
            .nav-grid {
                grid-template-columns: 1fr;
            }
        }
        .formula {
            background: #f8f9fa;
            padding: 15px;
            border-radius: 8px;
            font-family: 'Courier New', monospace;
            margin: 10px 0;
            border-left: 4px solid #5a67d8;
        }
        .highlight {
            animation: glow 2s ease-in-out infinite alternate;
        }
        @keyframes glow {
            from { box-shadow: 0 0 5px rgba(102, 126, 234, 0.3); }
            to { box-shadow: 0 0 20px rgba(102, 126, 234, 0.6); }
        }
    </style>
</head>
<body>
    <div class="container">
        <div class="header">
            <h1>🧠 Ternary Quantum Consciousness Framework</h1>
            <p>Interactive exploration of three-state quantum systems for consciousness navigation</p>
        </div>
        <div class="controls">
            <h3>🎛️ Quantum State Configuration</h3>
            <div class="control-grid">
                <div class="control-group">
                    <label>Amplitude α (|-1⟩ state):</label>
                    <input type="range" id="alpha" min="0" max="1" step="0.01" value="0.577">
                    <span id="alphaValue">0.577</span>
                </div>
                <div class="control-group">
                    <label>Amplitude β (|0⟩ state):</label>
                    <input type="range" id="beta" min="0" max="1" step="0.01" value="0.577">
                    <span id="betaValue">0.577</span>
                </div>
                <div class="control-group">
                    <label>Amplitude γ (|+1⟩ state):</label>
                    <input type="range" id="gamma" min="0" max="1" step="0.01" value="0.577">
                    <span id="gammaValue">0.577</span>
                </div>
                <div class="control-group">
                    <label>Evolution Time:</label>
                    <input type="range" id="time" min="0" max="6.28" step="0.1" value="0">
                    <span id="timeValue">0.0</span>
                </div>
            </div>
            
            <div class="preset-buttons">
                <button class="preset-btn" onclick="setPreset('balanced')">Balanced State</button>
                <button class="preset-btn" onclick="setPreset('focused')">Focused State</button>
                <button class="preset-btn" onclick="setPreset('creative')">Creative State</button>
                <button class="preset-btn" onclick="setPreset('meditative')">Meditative State</button>
            </div>
        </div>
        <div class="dashboard">
            <div class="card">
                <h3>🔬 Quantum State Probabilities</h3>
                <div class="ternary-display" id="ternaryDisplay">
                    <div class="ternary-state" id="state-1">
                        <div class="state-label">|-1⟩</div>
                        <div class="state-probability" id="prob-1">0.333</div>
                    </div>
                    <div class="ternary-state" id="state0">
                        <div class="state-label">|0⟩</div>
                        <div class="state-probability" id="prob0">0.333</div>
                    </div>
                    <div class="ternary-state" id="state1">
                        <div class="state-label">|+1⟩</div>
                        <div class="state-probability" id="prob1">0.333</div>
                    </div>
                </div>
                <div class="chart-container">
                    <canvas id="probabilityChart"></canvas>
                </div>
            </div>
            <div class="card">
                <h3>📊 Information Measures</h3>
                <div class="metrics">
                    <div class="metric">
                        <div class="metric-value" id="entropy">1.099</div>
                        <div class="metric-label">Von Neumann Entropy</div>
                    </div>
                    <div class="metric">
                        <div class="metric-value" id="purity">0.333</div>
                        <div class="metric-label">Quantum Purity</div>
                    </div>
                    <div class="metric">
                        <div class="metric-value" id="uncertainty">0.125</div>
                        <div class="metric-label">Uncertainty Product</div>
                    </div>
                    <div class="metric">
                        <div class="metric-value" id="consciousness">0.750</div>
                        <div class="metric-label">Consciousness Score</div>
                    </div>
                </div>
                <div class="formula">
                    H = -Tr(ρ log ρ)<br>
                    P = Tr(ρ²)<br>
                    ΔA·ΔB·ΔC ≥ ℏ³/8
                </div>
            </div>
            <div class="card">
                <h3>⚡ Boundary Creative Energy</h3>
                <div class="chart-container">
                    <canvas id="creativeEnergyChart"></canvas>
                </div>
                <div class="formula">
                    K_c = [σc(1+γ)(1+ χ|δu|)] / [1+ λ|δu|]
                </div>
                <div class="metrics">
                    <div class="metric">
                        <div class="metric-value" id="maxCreative">2.340</div>
                        <div class="metric-label">Peak Energy</div>
                    </div>
                    <div class="metric">
                        <div class="metric-value" id="optimalDelta">1.500</div>
                        <div class="metric-label">Optimal δu</div>
                    </div>
                </div>
            </div>
            <div class="card">
                <h3>🔄 Quantum Evolution</h3>
                <div class="evolution-controls">
                    <button class="btn" id="playBtn" onclick="toggleEvolution()">▶️ Play</button>
                    <button class="btn" onclick="resetEvolution()">🔄 Reset</button>
                </div>
                <div class="chart-container">
                    <canvas id="evolutionChart"></canvas>
                </div>
            </div>
        </div>
        <div class="consciousness-nav">
            <h3>🧭 Consciousness Navigation</h3>
            <div class="nav-grid">
                <div>
                    <h4>Navigation Paths</h4>
                    <div class="chart-container">
                        <canvas id="navigationChart"></canvas>
                    </div>
                </div>
                <div>
                    <h4>Capability Ratios</h4>
                    <div class="chart-container">
                        <canvas id="capabilityChart"></canvas>
                    </div>
                </div>
            </div>
        </div>
        <div class="creative-energy-viz">
            <h3>🌊 Creative Energy Landscape</h3>
            <div class="chart-container">
                <canvas id="energyLandscape"></canvas>
            </div>
        </div>
    </div>
    <script>
        // Core ternary quantum system implementation
        class TernaryQubit {
            constructor(amplitudes) {
                this.amplitudes = this.normalize(amplitudes);
            }
            normalize(amplitudes) {
                const norm = Math.sqrt(amplitudes.reduce((sum, a) => sum + a * a, 0));
                return norm > 0 ? amplitudes.map(a => a / norm) : amplitudes;
            }
            get probabilities() {
                return this.amplitudes.map(a => a * a);
            }
            get vonNeumannEntropy() {
                const probs = this.probabilities;
                return -probs.reduce((sum, p) => {
                    return sum + (p > 1e-10 ? p * Math.log(p) : 0);
                }, 0);
            }
            get purity() {
                const probs = this.probabilities;
                return probs.reduce((sum, p) => sum + p * p, 0);
            }
            measure() {
                const probs = this.probabilities;
                const rand = Math.random();
                let cumulative = 0;
                
                for (let i = 0; i < probs.length; i++) {
                    cumulative += probs[i];
                    if (rand <= cumulative) {
                        return [-1, 0, 1][i];
                    }
                }
                return 1;
            }
        }
        class BoundaryCreativeEnergy {
            static calculate(sigmaC, gamma, chi, lambda, deltaU) {
                const numerator = sigmaC * (1 + gamma) * (1 + chi * Math.abs(deltaU));
                const denominator = 1 + lambda * Math.abs(deltaU);
                return numerator / denominator;
            }
        }
        class TernaryLogicGates {
            static TAND(a, b) {
                return Math.min(a, b);
            }
            static TOR(a, b) {
                return Math.max(a, b);
            }
            static TNOT(a) {
                return -a;
            }
        }
        // Global state
        let currentState = new TernaryQubit([1/Math.sqrt(3), 1/Math.sqrt(3), 1/Math.sqrt(3)]);
        let evolutionAnimation = null;
        let isPlaying = false;
        let charts = {};
        // Initialize the application
        function initializeApp() {
            setupCharts();
            setupControls();
            updateDisplay();
            generateCreativeEnergyLandscape();
            generateNavigationData();
        }
        function setupControls() {
            ['alpha', 'beta', 'gamma', 'time'].forEach(id => {
                const slider = document.getElementById(id);
                const valueSpan = document.getElementById(id + 'Value');
                
                slider.addEventListener('input', (e) => {
                    valueSpan.textContent = parseFloat(e.target.value).toFixed(3);
                    if (id !== 'time') {
                        updateQuantumState();
                    } else {
                        updateEvolution();
                    }
                });
            });
        }
        function setupCharts() {
            // Probability chart
            const probCtx = document.getElementById('probabilityChart').getContext('2d');
            charts.probability = new Chart(probCtx, {
                type: 'doughnut',
                data: {
                    labels: ['|-1⟩', '|0⟩', '|+1⟩'],
                    datasets: [{
                        data: [0.333, 0.333, 0.333],
                        backgroundColor: ['#ff6b6b', '#4ecdc4', '#45b7d1'],
                        borderWidth: 2,
                        borderColor: '#fff'
                    }]
                },
                options: {
                    responsive: true,
                    maintainAspectRatio: false,
                    plugins: {
                        legend: {
                            position: 'bottom'
                        }
                    }
                }
            });
            // Creative energy chart
            const energyCtx = document.getElementById('creativeEnergyChart').getContext('2d');
            const deltaRange = Array.from({length: 50}, (_, i) => i * 0.1);
            const energyData = deltaRange.map(delta => 
                BoundaryCreativeEnergy.calculate(1.0, 0.5, 0.3, 0.2, delta)
            );
            charts.creativeEnergy = new Chart(energyCtx, {
                type: 'line',
                data: {
                    labels: deltaRange,
                    datasets: [{
                        label: 'Creative Energy K_c',
                        data: energyData,
                        borderColor: '#9c27b0',
                        backgroundColor: 'rgba(156, 39, 176, 0.1)',
                        borderWidth: 3,
                        fill: true,
                        tension: 0.4
                    }]
                },
                options: {
                    responsive: true,
                    maintainAspectRatio: false,
                    scales: {
                        x: {
                            title: {
                                display: true,
                                text: 'Boundary Displacement (δu)'
                            }
                        },
                        y: {
                            title: {
                                display: true,
                                text: 'Creative Energy (K_c)'
                            }
                        }
                    }
                }
            });
            // Update creative energy metrics
            const maxEnergy = Math.max(...energyData);
            const optimalDelta = deltaRange[energyData.indexOf(maxEnergy)];
            document.getElementById('maxCreative').textContent = maxEnergy.toFixed(3);
            document.getElementById('optimalDelta').textContent = optimalDelta.toFixed(3);
            // Evolution chart
            const evolutionCtx = document.getElementById('evolutionChart').getContext('2d');
            charts.evolution = new Chart(evolutionCtx, {
                type: 'line',
                data: {
                    labels: [],
                    datasets: [
                        {
                            label: '|-1⟩',
                            data: [],
                            borderColor: '#ff6b6b',
                            backgroundColor: 'rgba(255, 107, 107, 0.1)',
                            borderWidth: 2
                        },
                        {
                            label: '|0⟩',
                            data: [],
                            borderColor: '#4ecdc4',
                            backgroundColor: 'rgba(78, 205, 196, 0.1)',
                            borderWidth: 2
                        },
                        {
                            label: '|+1⟩',
                            data: [],
                            borderColor: '#45b7d1',
                            backgroundColor: 'rgba(69, 183, 209, 0.1)',
                            borderWidth: 2
                        }
                    ]
                },
                options: {
                    responsive: true,
                    maintainAspectRatio: false,
                    scales: {
                        x: {
                            title: {
                                display: true,
                                text: 'Time'
                            }
                        },
                        y: {
                            title: {
                                display: true,
                                text: 'Probability'
                            },
                            min: 0,
                            max: 1
                        }
                    },
                    animation: {
                        duration: 0
                    }
                }
            });
        }
        function updateQuantumState() {
            const alpha = parseFloat(document.getElementById('alpha').value);
            const beta = parseFloat(document.getElementById('beta').value);
            const gamma = parseFloat(document.getElementById('gamma').value);
            currentState = new TernaryQubit([alpha, beta, gamma]);
            updateDisplay();
        }
        function updateDisplay() {
            const probs = currentState.probabilities;
            
            // Update probability displays
            document.getElementById('prob-1').textContent = probs[0].toFixed(3);
            document.getElementById('prob0').textContent = probs[1].toFixed(3);
            document.getElementById('prob1').textContent = probs[2].toFixed(3);
            // Highlight dominant state
            ['state-1', 'state0', 'state1'].forEach((id, index) => {
                const element = document.getElementById(id);
                if (probs[index] === Math.max(...probs)) {
                    element.classList.add('active');
                } else {
                    element.classList.remove('active');
                }
            });
            // Update chart
            charts.probability.data.datasets[0].data = probs;
            charts.probability.update('none');
            // Update metrics
            document.getElementById('entropy').textContent = currentState.vonNeumannEntropy.toFixed(3);
            document.getElementById('purity').textContent = currentState.purity.toFixed(3);
            // Calculate uncertainty product (simplified)
            const uncertaintyProduct = calculateUncertaintyProduct(currentState);
            document.getElementById('uncertainty').textContent = uncertaintyProduct.toFixed(3);
            // Calculate consciousness score
            const consciousnessScore = calculateConsciousnessScore(currentState);
            document.getElementById('consciousness').textContent = consciousnessScore.toFixed(3);
        }
        function calculateUncertaintyProduct(state) {
            // Simplified three-way uncertainty calculation
            const probs = state.probabilities;
            const entropy = state.vonNeumannEntropy;
            // Approximate uncertainty based on entropy and purity
            return Math.max(0.125, entropy * state.purity * 0.2);
        }
        function calculateConsciousnessScore(state) {
            const entropy = state.vonNeumannEntropy;
            const purity = state.purity;
            const uncertainty = calculateUncertaintyProduct(state);
            
            // Weighted combination
            return 0.4 * entropy + 0.3 * (1 - purity) + 0.3 * uncertainty;
        }
        function setPreset(type) {
            let amplitudes;
            
            switch(type) {
                case 'balanced':
                    amplitudes = [1/Math.sqrt(3), 1/Math.sqrt(3), 1/Math.sqrt(3)];
                    break;
                case 'focused':
                    amplitudes = [0.8, 0.1, 0.1];
                    break;
                case 'creative':
                    amplitudes = [0.2, 0.3, 0.5];
                    break;
                case 'meditative':
                    amplitudes = [0.1, 0.8, 0.1];
                    break;
            }
            
            // Update sliders
            document.getElementById('alpha').value = amplitudes[0];
            document.getElementById('beta').value = amplitudes[1];
            document.getElementById('gamma').value = amplitudes[2];
            
            // Update displays
            document.getElementById('alphaValue').textContent = amplitudes[0].toFixed(3);
            document.getElementById('betaValue').textContent = amplitudes[1].toFixed(3);
            document.getElementById('gammaValue').textContent = amplitudes[2].toFixed(3);
            
            updateQuantumState();
        }
        function updateEvolution() {
            const time = parseFloat(document.getElementById('time').value);
            
            // Simulate quantum evolution with simple oscillation
            const omega1 = 1.0, omega2 = 2.0, omega3 = 3.0;
            const initialAmps = [
                parseFloat(document.getElementById('alpha').value),
                parseFloat(document.getElementById('beta').value),
                parseFloat(document.getElementById('gamma').value)
            ];
            
            // Simple evolution simulation
            const evolvedAmps = [
                initialAmps[0] * Math.cos(omega1 * time),
                initialAmps[1] * Math.cos(omega2 * time),
                initialAmps[2] * Math.cos(omega3 * time)
            ];
            
            const evolvedState = new TernaryQubit(evolvedAmps);
            
            // Update temporary display
            const probs = evolvedState.probabilities;
            document.getElementById('prob-1').textContent = probs[0].toFixed(3);
            document.getElementById('prob0').textContent = probs[1].toFixed(3);
            document.getElementById('prob1').textContent = probs[2].toFixed(3);
            
            charts.probability.data.datasets[0].data = probs;
            charts.probability.update('none');
        }
        function toggleEvolution() {
            if (isPlaying) {
                stopEvolution();
>>>>>>> 36b6378c
            } else {
              updateEvolution();
            }
<<<<<<< HEAD
          });
        });
      }

      function setupCharts() {
        // Probability chart
        const probCtx = document
          .getElementById("probabilityChart")
          .getContext("2d");
        charts.probability = new Chart(probCtx, {
          type: "doughnut",
          data: {
            labels: ["|-1⟩", "|0⟩", "|+1⟩"],
            datasets: [
              {
                data: [0.333, 0.333, 0.333],
                backgroundColor: ["#ff6b6b", "#4ecdc4", "#45b7d1"],
                borderWidth: 2,
                borderColor: "#fff",
              },
            ],
          },
          options: {
            responsive: true,
            maintainAspectRatio: false,
            plugins: {
              legend: {
                position: "bottom",
              },
            },
          },
        });

        // Creative energy chart
        const energyCtx = document
          .getElementById("creativeEnergyChart")
          .getContext("2d");
        const deltaRange = Array.from({ length: 50 }, (_, i) => i * 0.1);
        const energyData = deltaRange.map((delta) =>
          BoundaryCreativeEnergy.calculate(1.0, 0.5, 0.3, 0.2, delta),
        );

        charts.creativeEnergy = new Chart(energyCtx, {
          type: "line",
          data: {
            labels: deltaRange,
            datasets: [
              {
                label: "Creative Energy K_c",
                data: energyData,
                borderColor: "#9c27b0",
                backgroundColor: "rgba(156, 39, 176, 0.1)",
                borderWidth: 3,
                fill: true,
                tension: 0.4,
              },
            ],
          },
          options: {
            responsive: true,
            maintainAspectRatio: false,
            scales: {
              x: {
                title: {
                  display: true,
                  text: "Boundary Displacement (δu)",
                },
              },
              y: {
                title: {
                  display: true,
                  text: "Creative Energy (K_c)",
                },
              },
            },
          },
        });

        // Update creative energy metrics
        const maxEnergy = Math.max(...energyData);
        const optimalDelta = deltaRange[energyData.indexOf(maxEnergy)];
        document.getElementById("maxCreative").textContent =
          maxEnergy.toFixed(3);
        document.getElementById("optimalDelta").textContent =
          optimalDelta.toFixed(3);

        // Evolution chart
        const evolutionCtx = document
          .getElementById("evolutionChart")
          .getContext("2d");
        charts.evolution = new Chart(evolutionCtx, {
          type: "line",
          data: {
            labels: [],
            datasets: [
              {
                label: "|-1⟩",
                data: [],
                borderColor: "#ff6b6b",
                backgroundColor: "rgba(255, 107, 107, 0.1)",
                borderWidth: 2,
              },
              {
                label: "|0⟩",
                data: [],
                borderColor: "#4ecdc4",
                backgroundColor: "rgba(78, 205, 196, 0.1)",
                borderWidth: 2,
              },
              {
                label: "|+1⟩",
                data: [],
                borderColor: "#45b7d1",
                backgroundColor: "rgba(69, 183, 209, 0.1)",
                borderWidth: 2,
              },
            ],
          },
          options: {
            responsive: true,
            maintainAspectRatio: false,
            scales: {
              x: {
                title: {
                  display: true,
                  text: "Time",
                },
              },
              y: {
                title: {
                  display: true,
                  text: "Probability",
                },
                min: 0,
                max: 1,
              },
            },
            animation: {
              duration: 0,
            },
          },
        });
      }

      function updateQuantumState() {
        const alpha = parseFloat(document.getElementById("alpha").value);
        const beta = parseFloat(document.getElementById("beta").value);
        const gamma = parseFloat(document.getElementById("gamma").value);

        currentState = new TernaryQubit([alpha, beta, gamma]);
        updateDisplay();
      }

      function updateDisplay() {
        const probs = currentState.probabilities;

        // Update probability displays
        document.getElementById("prob-1").textContent = probs[0].toFixed(3);
        document.getElementById("prob0").textContent = probs[1].toFixed(3);
        document.getElementById("prob1").textContent = probs[2].toFixed(3);

        // Highlight dominant state
        ["state-1", "state0", "state1"].forEach((id, index) => {
          const element = document.getElementById(id);
          if (probs[index] === Math.max(...probs)) {
            element.classList.add("active");
          } else {
            element.classList.remove("active");
          }
        });

        // Update chart
        charts.probability.data.datasets[0].data = probs;
        charts.probability.update("none");

        // Update metrics
        document.getElementById("entropy").textContent =
          currentState.vonNeumannEntropy.toFixed(3);
        document.getElementById("purity").textContent =
          currentState.purity.toFixed(3);

        // Calculate uncertainty product (simplified)
        const uncertaintyProduct = calculateUncertaintyProduct(currentState);
        document.getElementById("uncertainty").textContent =
          uncertaintyProduct.toFixed(3);

        // Calculate consciousness score
        const consciousnessScore = calculateConsciousnessScore(currentState);
        document.getElementById("consciousness").textContent =
          consciousnessScore.toFixed(3);
      }

      function calculateUncertaintyProduct(state) {
        // Simplified three-way uncertainty calculation
        const probs = state.probabilities;
        const entropy = state.vonNeumannEntropy;
        // Approximate uncertainty based on entropy and purity
        return Math.max(0.125, entropy * state.purity * 0.2);
      }

      function calculateConsciousnessScore(state) {
        const entropy = state.vonNeumannEntropy;
        const purity = state.purity;
        const uncertainty = calculateUncertaintyProduct(state);

        // Weighted combination
        return 0.4 * entropy + 0.3 * (1 - purity) + 0.3 * uncertainty;
      }

      function setPreset(type) {
        let amplitudes;

        switch (type) {
          case "balanced":
            amplitudes = [1 / Math.sqrt(3), 1 / Math.sqrt(3), 1 / Math.sqrt(3)];
            break;
          case "focused":
            amplitudes = [0.8, 0.1, 0.1];
            break;
          case "creative":
            amplitudes = [0.2, 0.3, 0.5];
            break;
          case "meditative":
            amplitudes = [0.1, 0.8, 0.1];
            break;
        }

        // Update sliders
        document.getElementById("alpha").value = amplitudes[0];
        document.getElementById("beta").value = amplitudes[1];
        document.getElementById("gamma").value = amplitudes[2];

        // Update displays
        document.getElementById("alphaValue").textContent =
          amplitudes[0].toFixed(3);
        document.getElementById("betaValue").textContent =
          amplitudes[1].toFixed(3);
        document.getElementById("gammaValue").textContent =
          amplitudes[2].toFixed(3);

        updateQuantumState();
      }

      function updateEvolution() {
        const time = parseFloat(document.getElementById("time").value);

        // Simulate quantum evolution with simple oscillation
        const omega1 = 1.0,
          omega2 = 2.0,
          omega3 = 3.0;
        const initialAmps = [
          parseFloat(document.getElementById("alpha").value),
          parseFloat(document.getElementById("beta").value),
          parseFloat(document.getElementById("gamma").value),
        ];

        // Simple evolution simulation
        const evolvedAmps = [
          initialAmps[0] * Math.cos(omega1 * time),
          initialAmps[1] * Math.cos(omega2 * time),
          initialAmps[2] * Math.cos(omega3 * time),
        ];

        const evolvedState = new TernaryQubit(evolvedAmps);

        // Update temporary display
        const probs = evolvedState.probabilities;
        document.getElementById("prob-1").textContent = probs[0].toFixed(3);
        document.getElementById("prob0").textContent = probs[1].toFixed(3);
        document.getElementById("prob1").textContent = probs[2].toFixed(3);

        charts.probability.data.datasets[0].data = probs;
        charts.probability.update("none");
      }

      function toggleEvolution() {
        if (isPlaying) {
          stopEvolution();
        } else {
          startEvolution();
        }
      }

      function startEvolution() {
        isPlaying = true;
        document.getElementById("playBtn").innerHTML = "⏸️ Pause";

        const timeSlider = document.getElementById("time");
        const startTime = parseFloat(timeSlider.value);
        const maxTime = parseFloat(timeSlider.max);

        let currentTime = startTime;
        const timeStep = 0.1;

        charts.evolution.data.labels = [];
        charts.evolution.data.datasets.forEach(
          (dataset) => (dataset.data = []),
        );

        evolutionAnimation = setInterval(() => {
          if (currentTime >= maxTime) {
            currentTime = 0;
=======
        }
        function startEvolution() {
            isPlaying = true;
            document.getElementById('playBtn').innerHTML = '⏸️ Pause';
            
            const timeSlider = document.getElementById('time');
            const startTime = parseFloat(timeSlider.value);
            const maxTime = parseFloat(timeSlider.max);
            
            let currentTime = startTime;
            const timeStep = 0.1;
            
            charts.evolution.data.labels = [];
            charts.evolution.data.datasets.forEach(dataset => dataset.data = []);
            
            evolutionAnimation = setInterval(() => {
                if (currentTime >= maxTime) {
                    currentTime = 0;
                    charts.evolution.data.labels = [];
                    charts.evolution.data.datasets.forEach(dataset => dataset.data = []);
                }
                
                timeSlider.value = currentTime;
                document.getElementById('timeValue').textContent = currentTime.toFixed(1);
                
                updateEvolution();
                
                // Add data to evolution chart
                const probs = [
                    parseFloat(document.getElementById('prob-1').textContent),
                    parseFloat(document.getElementById('prob0').textContent),
                    parseFloat(document.getElementById('prob1').textContent)
                ];
                
                charts.evolution.data.labels.push(currentTime.toFixed(1));
                charts.evolution.data.datasets[0].data.push(probs[0]);
                charts.evolution.data.datasets[1].data.push(probs[1]);
                charts.evolution.data.datasets[2].data.push(probs[2]);
                
                // Keep only last 50 points
                if (charts.evolution.data.labels.length > 50) {
                    charts.evolution.data.labels.shift();
                    charts.evolution.data.datasets.forEach(dataset => dataset.data.shift());
                }
                
                charts.evolution.update('none');
                
                currentTime += timeStep;
            }, 100);
        }
        function stopEvolution() {
            isPlaying = false;
            document.getElementById('playBtn').innerHTML = '▶️ Play';
            
            if (evolutionAnimation) {
                clearInterval(evolutionAnimation);
                evolutionAnimation = null;
            }
        }
        function resetEvolution() {
            stopEvolution();
            document.getElementById('time').value = 0;
            document.getElementById('timeValue').textContent = '0.0';
            
>>>>>>> 36b6378c
            charts.evolution.data.labels = [];
            charts.evolution.data.datasets.forEach(
              (dataset) => (dataset.data = []),
            );
          }

          timeSlider.value = currentTime;
          document.getElementById("timeValue").textContent =
            currentTime.toFixed(1);

          updateEvolution();

          // Add data to evolution chart
          const probs = [
            parseFloat(document.getElementById("prob-1").textContent),
            parseFloat(document.getElementById("prob0").textContent),
            parseFloat(document.getElementById("prob1").textContent),
          ];

          charts.evolution.data.labels.push(currentTime.toFixed(1));
          charts.evolution.data.datasets[0].data.push(probs[0]);
          charts.evolution.data.datasets[1].data.push(probs[1]);
          charts.evolution.data.datasets[2].data.push(probs[2]);

          // Keep only last 50 points
          if (charts.evolution.data.labels.length > 50) {
            charts.evolution.data.labels.shift();
            charts.evolution.data.datasets.forEach((dataset) =>
              dataset.data.shift(),
            );
          }

          charts.evolution.update("none");

          currentTime += timeStep;
        }, 100);
      }

      function stopEvolution() {
        isPlaying = false;
        document.getElementById("playBtn").innerHTML = "▶️ Play";

        if (evolutionAnimation) {
          clearInterval(evolutionAnimation);
          evolutionAnimation = null;
        }
      }

      function resetEvolution() {
        stopEvolution();
        document.getElementById("time").value = 0;
        document.getElementById("timeValue").textContent = "0.0";

        charts.evolution.data.labels = [];
        charts.evolution.data.datasets.forEach(
          (dataset) => (dataset.data = []),
        );
        charts.evolution.update("none");

        updateQuantumState();
      }

      function generateCreativeEnergyLandscape() {
        const ctx = document.getElementById("energyLandscape").getContext("2d");

        // Create a heatmap-style visualization
        const width = 400;
        const height = 300;
        const imageData = ctx.createImageData(width, height);

        let maxEnergy = 0;
        const energyValues = [];

        // Calculate energy landscape
        for (let y = 0; y < height; y++) {
          energyValues[y] = [];
          for (let x = 0; x < width; x++) {
            const deltaU1 = (x - width / 2) / (width / 4);
            const deltaU2 = (y - height / 2) / (height / 4);
            const deltaU = Math.sqrt(deltaU1 * deltaU1 + deltaU2 * deltaU2);

            // Vary parameters for interesting landscape
            const sigmaC = 1.0 + 0.3 * Math.sin(deltaU1);
            const gamma = 0.5 + 0.2 * Math.cos(deltaU2);

            const energy = BoundaryCreativeEnergy.calculate(
              sigmaC,
              gamma,
              0.3,
              0.2,
              deltaU,
            );
            energyValues[y][x] = energy;
            maxEnergy = Math.max(maxEnergy, energy);
          }
        }
<<<<<<< HEAD

        // Convert to colors
        for (let y = 0; y < height; y++) {
          for (let x = 0; x < width; x++) {
            const energy = energyValues[y][x];
            const normalized = energy / maxEnergy;

            const pixelIndex = (y * width + x) * 4;

            // Plasma-like colormap
            const r = Math.floor(255 * Math.sin(normalized * Math.PI));
            const g = Math.floor(255 * Math.sin(normalized * Math.PI + 2));
            const b = Math.floor(255 * Math.sin(normalized * Math.PI + 4));

            imageData.data[pixelIndex] = Math.abs(r);
            imageData.data[pixelIndex + 1] = Math.abs(g);
            imageData.data[pixelIndex + 2] = Math.abs(b);
            imageData.data[pixelIndex + 3] = 255;
          }
        }

        ctx.putImageData(imageData, 0, 0);

        // Add contour lines
        ctx.strokeStyle = "rgba(255, 255, 255, 0.3)";
        ctx.lineWidth = 1;

        const contourLevels = [0.2, 0.4, 0.6, 0.8];
        contourLevels.forEach((level) => {
          const threshold = level * maxEnergy;
          ctx.beginPath();

          // Simple contour tracing (simplified)
          for (let y = 1; y < height - 1; y += 5) {
            for (let x = 1; x < width - 1; x += 5) {
              if (Math.abs(energyValues[y][x] - threshold) < maxEnergy * 0.05) {
                ctx.arc(x, y, 1, 0, 2 * Math.PI);
              }
            }
          }
          ctx.stroke();
        });
      }

      function generateNavigationData() {
        // Consciousness states in 3D space
        const consciousnessStates = {
          Anxious: [2.0, -1.5, 0.5],
          Calm: [0.0, 0.0, 0.0],
          Focused: [-1.0, 2.0, 1.0],
          Creative: [1.5, 1.0, 2.5],
        };

        // Navigation chart (2D projection)
        const navCtx = document.getElementById('navigationChart').getContext('2d');
        charts.navigation = new Chart(navCtx, {
          type: 'scatter',
          data: {
            datasets: [
              {
                label: 'Consciousness States',
                data: Object.entries(consciousnessStates).map(([name, pos]) => ({
                  x: pos[0],
                  y: pos[1],
                  label: name,
                })),
                backgroundColor: ['#ff6b6b', '#4ecdc4', '#45b7d1', '#ffa726'],
                borderColor: ['#ff5252', '#26a69a', '#1e88e5', '#ff9800'],
        const navCtx = document
          .getElementById("navigationChart")
          .getContext("2d");
        charts.navigation = new Chart(navCtx, {
          type: "scatter",
          data: {
            datasets: [
              {
                label: "Consciousness States",
                data: Object.entries(consciousnessStates).map(
                  ([name, pos]) => ({
                    x: pos[0],
                    y: pos[1],
                    label: name,
                  }),
                ),
                backgroundColor: ["#ff6b6b", "#4ecdc4", "#45b7d1", "#ffa726"],
                borderColor: ["#ff5252", "#26a69a", "#1e88e5", "#ff9800"],
                borderWidth: 2,
                pointRadius: 8,
              },
              {
                label: 'Navigation Paths',
                label: "Navigation Paths",
                data: [
                  { x: 2.0, y: -1.5 },
                  { x: 0.0, y: 0.0 }, // Anxious to Calm
                  { x: 0.0, y: 0.0 },
                  { x: -1.0, y: 2.0 }, // Calm to Focused
                  { x: -1.0, y: 2.0 },
                  { x: 1.5, y: 1.0 }, // Focused to Creative
                ],
                borderColor: '#9c27b0',
                backgroundColor: 'rgba(156, 39, 176, 0.1)',
                borderColor: "#9c27b0",
                backgroundColor: "rgba(156, 39, 176, 0.1)",
                borderWidth: 2,
                pointRadius: 0,
                showLine: true,
                fill: false,
              },
            ],
          },
          options: {
            responsive: true,
            maintainAspectRatio: false,
            scales: {
              x: {
                title: {
                  display: true,
                  text: 'Consciousness Dimension 1',
                  text: "Consciousness Dimension 1",
=======
        function generateCreativeEnergyLandscape() {
            const ctx = document.getElementById('energyLandscape').getContext('2d');
            
            // Create a heatmap-style visualization
            const width = 400;
            const height = 300;
            const imageData = ctx.createImageData(width, height);
            
            let maxEnergy = 0;
            const energyValues = [];
            
            // Calculate energy landscape
            for (let y = 0; y < height; y++) {
                energyValues[y] = [];
                for (let x = 0; x < width; x++) {
                    const deltaU1 = (x - width/2) / (width/4);
                    const deltaU2 = (y - height/2) / (height/4);
                    const deltaU = Math.sqrt(deltaU1*deltaU1 + deltaU2*deltaU2);
                    
                    // Vary parameters for interesting landscape
                    const sigmaC = 1.0 + 0.3 * Math.sin(deltaU1);
                    const gamma = 0.5 + 0.2 * Math.cos(deltaU2);
                    
                    const energy = BoundaryCreativeEnergy.calculate(sigmaC, gamma, 0.3, 0.2, deltaU);
                    energyValues[y][x] = energy;
                    maxEnergy = Math.max(maxEnergy, energy);
                }
            }
            
            // Convert to colors
            for (let y = 0; y < height; y++) {
                for (let x = 0; x < width; x++) {
                    const energy = energyValues[y][x];
                    const normalized = energy / maxEnergy;
                    
                    const pixelIndex = (y * width + x) * 4;
                    
                    // Plasma-like colormap
                    const r = Math.floor(255 * Math.sin(normalized * Math.PI));
                    const g = Math.floor(255 * Math.sin(normalized * Math.PI + 2));
                    const b = Math.floor(255 * Math.sin(normalized * Math.PI + 4));
                    
                    imageData.data[pixelIndex] = Math.abs(r);
                    imageData.data[pixelIndex + 1] = Math.abs(g);
                    imageData.data[pixelIndex + 2] = Math.abs(b);
                    imageData.data[pixelIndex + 3] = 255;
                }
            }
            
            ctx.putImageData(imageData, 0, 0);
            
            // Add contour lines
            ctx.strokeStyle = 'rgba(255, 255, 255, 0.3)';
            ctx.lineWidth = 1;
            
            const contourLevels = [0.2, 0.4, 0.6, 0.8];
            contourLevels.forEach(level => {
                const threshold = level * maxEnergy;
                ctx.beginPath();
                
                // Simple contour tracing (simplified)
                for (let y = 1; y < height - 1; y += 5) {
                    for (let x = 1; x < width - 1; x += 5) {
                        if (Math.abs(energyValues[y][x] - threshold) < maxEnergy * 0.05) {
                            ctx.arc(x, y, 1, 0, 2 * Math.PI);
                        }
                    }
                }
                ctx.stroke();
            });
        }
        function generateNavigationData() {
            // Consciousness states in 3D space
            const consciousnessStates = {
                'Anxious': [2.0, -1.5, 0.5],
                'Calm': [0.0, 0.0, 0.0],
                'Focused': [-1.0, 2.0, 1.0],
                'Creative': [1.5, 1.0, 2.5]
            };
            
            // Navigation chart (2D projection)
            const navCtx = document.getElementById('navigationChart').getContext('2d');
            charts.navigation = new Chart(navCtx, {
                type: 'scatter',
                data: {
                    datasets: [
                        {
                            label: 'Consciousness States',
                            data: Object.entries(consciousnessStates).map(([name, pos]) => ({
                                x: pos[0],
                                y: pos[1],
                                label: name
                            })),
                            backgroundColor: ['#ff6b6b', '#4ecdc4', '#45b7d1', '#ffa726'],
                            borderColor: ['#ff5252', '#26a69a', '#1e88e5', '#ff9800'],
                            borderWidth: 2,
                            pointRadius: 8
                        },
                        {
                            label: 'Navigation Paths',
                            data: [
                                {x: 2.0, y: -1.5}, {x: 0.0, y: 0.0}, // Anxious to Calm
                                {x: 0.0, y: 0.0}, {x: -1.0, y: 2.0}, // Calm to Focused
                                {x: -1.0, y: 2.0}, {x: 1.5, y: 1.0}, // Focused to Creative
                            ],
                            borderColor: '#9c27b0',
                            backgroundColor: 'rgba(156, 39, 176, 0.1)',
                            borderWidth: 2,
                            pointRadius: 0,
                            showLine: true,
                            fill: false
                        }
                    ]
>>>>>>> 36b6378c
                },
              },
              y: {
                title: {
                  display: true,
                  text: 'Consciousness Dimension 2',
                  text: "Consciousness Dimension 2",
                },
              },
            },
            plugins: {
              tooltip: {
                callbacks: {
                  label: function (context) {
                    if (context.dataset.label === 'Consciousness States') {
                      return context.parsed.label || `(${context.parsed.x}, ${context.parsed.y})`;
                    if (context.dataset.label === "Consciousness States") {
                      return (
                        context.parsed.label ||
                        `(${context.parsed.x}, ${context.parsed.y})`
                      );
                    }
<<<<<<< HEAD
                    return `(${context.parsed.x}, ${context.parsed.y})`;
                  },
                },
              },
            },
          },
        });

        // Capability ratios chart
        const capCtx = document.getElementById('capabilityChart').getContext('2d');
        const transitions = [
          'Anxious→Calm',
          'Calm→Focused',
          'Focused→Creative',
          'Anxious→Creative',
        const capCtx = document
          .getElementById("capabilityChart")
          .getContext("2d");
        const transitions = [
          "Anxious→Calm",
          "Calm→Focused",
          "Focused→Creative",
          "Anxious→Creative",
        ];
        const capabilityRatios = [1.2, 0.8, 1.5, 2.1]; // Example values

        charts.capability = new Chart(capCtx, {
          type: 'bar',
          type: "bar",
          data: {
            labels: transitions,
            datasets: [
              {
                label: 'Capability Ratio',
                data: capabilityRatios,
                backgroundColor: [
                  'rgba(255, 107, 107, 0.7)',
                  'rgba(78, 205, 196, 0.7)',
                  'rgba(69, 183, 209, 0.7)',
                  'rgba(255, 167, 38, 0.7)',
                ],
                borderColor: ['#ff5252', '#26a69a', '#1e88e5', '#ff9800'],
                label: "Capability Ratio",
                data: capabilityRatios,
                backgroundColor: [
                  "rgba(255, 107, 107, 0.7)",
                  "rgba(78, 205, 196, 0.7)",
                  "rgba(69, 183, 209, 0.7)",
                  "rgba(255, 167, 38, 0.7)",
                ],
                borderColor: ["#ff5252", "#26a69a", "#1e88e5", "#ff9800"],
                borderWidth: 2,
              },
            ],
          },
          options: {
            responsive: true,
            maintainAspectRatio: false,
            scales: {
              y: {
                title: {
                  display: true,
                  text: 'Capability Ratio',
                  text: "Capability Ratio",
                },
                beginAtZero: true,
              },
            },
          },
        });
      }

      // Quantum measurement simulation
      function performMeasurement() {
        const result = currentState.measure();

        // Visual feedback
        const resultElement = document.createElement('div');

      // Quantum measurement simulation
      function performMeasurement() {
        const result = currentState.measure();

        // Visual feedback
        const resultElement = document.createElement("div");
        resultElement.style.cssText = `
=======
                }
            });
        }
        // Quantum measurement simulation
        function performMeasurement() {
            const result = currentState.measure();
            
            // Visual feedback
            const resultElement = document.createElement('div');
            resultElement.style.cssText = `
>>>>>>> 36b6378c
                position: fixed;
                top: 50%;
                left: 50%;
                transform: translate(-50%, -50%);
                background: linear-gradient(45deg, #667eea, #764ba2);
                color: white;
                padding: 20px 40px;
                border-radius: 15px;
                font-size: 24px;
                font-weight: bold;
                box-shadow: 0 10px 30px rgba(0,0,0,0.3);
                z-index: 1000;
                animation: measurementPop 1s ease-out forwards;
            `;

        // Add CSS animation
        const style = document.createElement('style');
        const style = document.createElement("style");
        style.textContent = `
                @keyframes measurementPop {
                    0% { opacity: 0; transform: translate(-50%, -50%) scale(0.5); }
                    50% { opacity: 1; transform: translate(-50%, -50%) scale(1.1); }
                    100% { opacity: 0; transform: translate(-50%, -50%) scale(1); }
                }
            `;
<<<<<<< HEAD
        document.head.appendChild(style);

        resultElement.textContent = `Measured: |${result}⟩`;
        document.body.appendChild(resultElement);

        setTimeout(() => {
          document.body.removeChild(resultElement);
          document.head.removeChild(style);
        }, 1000);
      }

      // Add measurement button functionality
      function addMeasurementButton() {
        const measureBtn = document.createElement('button');
        measureBtn.textContent = '🎯 Measure State';
        measureBtn.className = 'btn';
        measureBtn.style.margin = '10px';
        measureBtn.onclick = performMeasurement;

        const evolutionControls = document.querySelector('.evolution-controls');
        evolutionControls.appendChild(measureBtn);
      }

      // Ternary logic gate testing
      function testTernaryLogic() {
        const gates = TernaryLogicGates;
        const testResults = [];

        for (let a of [-1, 0, 1]) {
          for (let b of [-1, 0, 1]) {
            testResults.push({
              a: a,
              b: b,
              tand: gates.TAND(a, b),
              tor: gates.TOR(a, b),
              tnot_a: gates.TNOT(a),
            });
          }
        }

        console.log('Ternary Logic Gate Results:', testResults);
        return testResults;
      }

      // Enhanced consciousness scoring
      function updateConsciousnessMetrics() {
        const state = currentState;
        const probs = state.probabilities;

        // Advanced metrics
        const entropy = state.vonNeumannEntropy;
        const purity = state.purity;

        // Information integration (simplified Φ)
        const phi = calculatePhi(probs);

        // Global workspace integration
        const globalIntegration = calculateGlobalIntegration(probs);

        // Update display with enhanced metrics
        document.getElementById('consciousness').textContent = (
          0.3 * entropy +
          0.25 * phi +
          0.25 * globalIntegration +
          0.2 * (1 - purity)
        ).toFixed(3);
      }

      function calculatePhi(probabilities) {
        // Simplified integrated information measure
        // Based on the KL divergence between full system and parts
        const uniform = [1 / 3, 1 / 3, 1 / 3];
        let kl_div = 0;

        for (let i = 0; i < probabilities.length; i++) {
          if (probabilities[i] > 0) {
            kl_div += probabilities[i] * Math.log(probabilities[i] / uniform[i]);

        resultElement.textContent = `Measured: |${result}⟩`;
        document.body.appendChild(resultElement);

        setTimeout(() => {
          document.body.removeChild(resultElement);
          document.head.removeChild(style);
        }, 1000);
      }

      // Add measurement button functionality
      function addMeasurementButton() {
        const measureBtn = document.createElement("button");
        measureBtn.textContent = "🎯 Measure State";
        measureBtn.className = "btn";
        measureBtn.style.margin = "10px";
        measureBtn.onclick = performMeasurement;

        const evolutionControls = document.querySelector(".evolution-controls");
        evolutionControls.appendChild(measureBtn);
      }

      // Ternary logic gate testing
      function testTernaryLogic() {
        const gates = TernaryLogicGates;
        const testResults = [];

        for (let a of [-1, 0, 1]) {
          for (let b of [-1, 0, 1]) {
            testResults.push({
              a: a,
              b: b,
              tand: gates.TAND(a, b),
              tor: gates.TOR(a, b),
              tnot_a: gates.TNOT(a),
            });
          }
        }

        console.log("Ternary Logic Gate Results:", testResults);
        return testResults;
      }

      // Enhanced consciousness scoring
      function updateConsciousnessMetrics() {
        const state = currentState;
        const probs = state.probabilities;

        // Advanced metrics
        const entropy = state.vonNeumannEntropy;
        const purity = state.purity;

        // Information integration (simplified Φ)
        const phi = calculatePhi(probs);

        // Global workspace integration
        const globalIntegration = calculateGlobalIntegration(probs);

        // Update display with enhanced metrics
        document.getElementById("consciousness").textContent = (
          0.3 * entropy +
          0.25 * phi +
          0.25 * globalIntegration +
          0.2 * (1 - purity)
        ).toFixed(3);
      }

      function calculatePhi(probabilities) {
        // Simplified integrated information measure
        // Based on the KL divergence between full system and parts
        const uniform = [1 / 3, 1 / 3, 1 / 3];
        let kl_div = 0;

        for (let i = 0; i < probabilities.length; i++) {
          if (probabilities[i] > 0) {
            kl_div +=
              probabilities[i] * Math.log(probabilities[i] / uniform[i]);
          }
        }

        return Math.max(0, kl_div);
      }

      function calculateGlobalIntegration(probabilities) {
        // Measure of how well information is integrated across states
        const maxProb = Math.max(...probabilities);
        const minProb = Math.min(...probabilities);

        // Higher integration when probabilities are more balanced
        return 1 - (maxProb - minProb);
      }

      // Real-time parameter exploration
      function setupRealTimeExploration() {
        const params = ['sigma_c', 'gamma_param', 'chi', 'lambda'];

        params.forEach((param) => {
          const slider = document.createElement('input');
          slider.type = 'range';
          slider.id = param;
          slider.min = '0';
          slider.max = '2';
          slider.step = '0.1';
          slider.value = param === 'sigma_c' ? '1.0' : '0.5';

          slider.addEventListener('input', updateCreativeEnergyParams);
        const params = ["sigma_c", "gamma_param", "chi", "lambda"];

        params.forEach((param) => {
          const slider = document.createElement("input");
          slider.type = "range";
          slider.id = param;
          slider.min = "0";
          slider.max = "2";
          slider.step = "0.1";
          slider.value = param === "sigma_c" ? "1.0" : "0.5";

          slider.addEventListener("input", updateCreativeEnergyParams);

          // Add to controls (if there was space)
        });
      }

      function updateCreativeEnergyParams() {
        // This would update the creative energy visualization in real-time
        // Implementation would depend on having the parameter controls
      }

      // Enhanced evolution with realistic Hamiltonian
      function createRealisticHamiltonian() {
        // Create a more realistic 3x3 Hamiltonian with interesting dynamics
        return [
          [1.0, 0.1, 0.05],
          [0.1, 1.5, 0.1],
          [0.05, 0.1, 2.0],
        ];
      }

      function calculateQuantumEvolution(hamiltonian, state, time) {
        // Simplified quantum evolution calculation
        // In practice, this would involve matrix exponentiation
        const eigenfreqs = [1.0, 1.5, 2.0]; // Diagonal approximation

        const evolvedAmps = state.amplitudes.map((amp, i) => {
          const phase = eigenfreqs[i] * time;
          return amp * Math.cos(phase);
        });

        return new TernaryQubit(evolvedAmps);
      }

      // Add keyboard shortcuts
      function setupKeyboardShortcuts() {
        document.addEventListener('keydown', (e) => {
          switch (e.key) {
            case ' ':
              e.preventDefault();
              toggleEvolution();
              break;
            case 'r':
              resetEvolution();
              break;
            case 'm':
              performMeasurement();
              break;
            case '1':
              setPreset('focused');
              break;
            case '2':
              setPreset('balanced');
              break;
            case '3':
              setPreset('creative');
              break;
            case '4':
              setPreset('meditative');
        document.addEventListener("keydown", (e) => {
          switch (e.key) {
            case " ":
              e.preventDefault();
              toggleEvolution();
              break;
            case "r":
              resetEvolution();
              break;
            case "m":
              performMeasurement();
              break;
            case "1":
              setPreset("focused");
              break;
            case "2":
              setPreset("balanced");
              break;
            case "3":
              setPreset("creative");
              break;
            case "4":
              setPreset("meditative");
              break;
          }
        });
      }

      // Initialize everything when the page loads
      document.addEventListener('DOMContentLoaded', () => {
      // Basic runtime self-test for math.js and Chart.js
      function runtimeSelfCheck() {
        let ok = true;
        try {
          if (!window.math || math.add(1, 1) !== 2)
            throw new Error("math.js malfunction");
          console.log("%cmath.js ok", "color: green");
        } catch (err) {
          ok = false;
          console.error("%cmath.js failed: " + err, "color: red");
        }
        try {
          if (!window.Chart) throw new Error("Chart.js not loaded");
          const c = document.createElement("canvas");
          const ctx = c.getContext("2d");
          new Chart(ctx, {
            type: "bar",
            data: { labels: ["x"], datasets: [{ data: [1] }] },
            options: { animation: false },
          });
          console.log("%cChart.js ok", "color: green");
        } catch (err) {
          ok = false;
          console.error("%cChart.js failed: " + err, "color: red");
        }
        if (ok) {
          console.log("%cRuntime self-check passed", "color: green");
        } else {
          console.log("%cRuntime self-check failed", "color: red");
        }
      }

      // Initialize everything when the page loads
      document.addEventListener("DOMContentLoaded", () => {
        initializeApp();
        addMeasurementButton();
        setupKeyboardShortcuts();
        testTernaryLogic();

        // Add helpful tooltips
        addTooltips();

        console.log('🧠 Ternary Quantum Consciousness Framework Initialized!');
        console.log('Keyboard shortcuts:');
        console.log('  Space: Play/Pause evolution');
        console.log('  R: Reset evolution');
        console.log('  M: Measure quantum state');
        console.log('  1-4: Set presets (Focused, Balanced, Creative, Meditative)');
        // Verify runtime libraries
        runtimeSelfCheck();

        console.log("🧠 Ternary Quantum Consciousness Framework Initialized!");
        console.log("Keyboard shortcuts:");
        console.log("  Space: Play/Pause evolution");
        console.log("  R: Reset evolution");
        console.log("  M: Measure quantum state");
        console.log(
          "  1-4: Set presets (Focused, Balanced, Creative, Meditative)",
        );
      });

      function addTooltips() {
        // Add helpful tooltips to explain the concepts
        const tooltips = {
          entropy: 'Von Neumann entropy measures quantum uncertainty',
          purity: 'Quantum purity indicates how "mixed" the state is',
          uncertainty: 'Three-way uncertainty product ΔA·ΔB·ΔC',
          consciousness: 'Integrated consciousness score combining multiple measures',
          entropy: "Von Neumann entropy measures quantum uncertainty",
          purity: 'Quantum purity indicates how "mixed" the state is',
          uncertainty: "Three-way uncertainty product ΔA·ΔB·ΔC",
          consciousness:
            "Integrated consciousness score combining multiple measures",
        };

        Object.entries(tooltips).forEach(([id, text]) => {
          const element = document.getElementById(id);
          if (element) {
            element.title = text;
          }
        });
      }

      // Export data functionality
      function exportData() {
        const data = {
          currentState: {
            amplitudes: currentState.amplitudes,
            probabilities: currentState.probabilities,
            entropy: currentState.vonNeumannEntropy,
            purity: currentState.purity,
          },
          timestamp: new Date().toISOString(),
          framework: 'Ternary Quantum Consciousness',
        };

        const blob = new Blob([JSON.stringify(data, null, 2)], {
          type: 'application/json',
        });
        const url = URL.createObjectURL(blob);

        const link = document.createElement('a');
        link.href = url;
        link.download = 'consciousness_state_data.json';
          framework: "Ternary Quantum Consciousness",
        };

        const blob = new Blob([JSON.stringify(data, null, 2)], {
          type: "application/json",
        });
        const url = URL.createObjectURL(blob);

        const link = document.createElement("a");
        link.href = url;
        link.download = "consciousness_state_data.json";
        link.click();

        URL.revokeObjectURL(url);
      }

      // Add export button
      function addExportButton() {
        const exportBtn = document.createElement('button');
        exportBtn.textContent = '💾 Export Data';
        exportBtn.className = 'btn';
        exportBtn.style.margin = '10px';
        exportBtn.onclick = exportData;

        const evolutionControls = document.querySelector('.evolution-controls');
        const exportBtn = document.createElement("button");
        exportBtn.textContent = "💾 Export Data";
        exportBtn.className = "btn";
        exportBtn.style.margin = "10px";
        exportBtn.onclick = exportData;

        const evolutionControls = document.querySelector(".evolution-controls");
        evolutionControls.appendChild(exportBtn);
      }

      // Call this after DOM loads
      setTimeout(() => {
        addExportButton();
      }, 100);
    </script>
    <script>
      // --- Performance Budget: warn if slow (non-fatal) ---
      (function () {
        const B = {
          fp_ms: 2000, // First Paint budget
          fcp_ms: 2500, // First Contentful Paint budget
          longtask_ms: 100, // Long task threshold
          total_long_ms: 600, // Total long-task time budget
        };
        let longTaskTotal = 0;

        // Paint timing
        new PerformanceObserver((list) => {
          list.getEntries().forEach((e) => {
            if (e.name === 'first-paint' && e.startTime > B.fp_ms) {
              console.warn(`[perf] FP ${e.startTime.toFixed(0)}ms exceeds ${B.fp_ms}ms`);
              markBadgeWarn(`FP ${e.startTime.toFixed(0)}ms > ${B.fp_ms}ms`);
            }
            if (e.name === 'first-contentful-paint' && e.startTime > B.fcp_ms) {
              console.warn(`[perf] FCP ${e.startTime.toFixed(0)}ms exceeds ${B.fcp_ms}ms`);
              markBadgeWarn(`FCP ${e.startTime.toFixed(0)}ms > ${B.fcp_ms}ms`);
            }
          });
        }).observe({ type: 'paint', buffered: true });

        // Long tasks (main thread)
        if ('PerformanceObserver' in window && 'PerformanceLongTaskTiming' in window) {
          new PerformanceObserver((list) => {
            list.getEntries().forEach((t) => {
              const d = t.duration;
              if (d >= B.longtask_ms) {
                longTaskTotal += d;
                console.warn(
                  `[perf] Long task ${d.toFixed(0)}ms (total ${longTaskTotal.toFixed(0)}ms)`
                );
                if (longTaskTotal > B.total_long_ms) {
                  markBadgeWarn(
                    `Long tasks total ${longTaskTotal.toFixed(0)}ms > ${B.total_long_ms}ms`
                  );
=======
            document.head.appendChild(style);
            
            resultElement.textContent = `Measured: |${result}⟩`;
            document.body.appendChild(resultElement);
            
            setTimeout(() => {
                document.body.removeChild(resultElement);
                document.head.removeChild(style);
            }, 1000);
        }
        // Add measurement button functionality
        function addMeasurementButton() {
            const measureBtn = document.createElement('button');
            measureBtn.textContent = '🎯 Measure State';
            measureBtn.className = 'btn';
            measureBtn.style.margin = '10px';
            measureBtn.onclick = performMeasurement;
            
            const evolutionControls = document.querySelector('.evolution-controls');
            evolutionControls.appendChild(measureBtn);
        }
        // Ternary logic gate testing
        function testTernaryLogic() {
            const gates = TernaryLogicGates;
            const testResults = [];
            
            for (let a of [-1, 0, 1]) {
                for (let b of [-1, 0, 1]) {
                    testResults.push({
                        a: a,
                        b: b,
                        tand: gates.TAND(a, b),
                        tor: gates.TOR(a, b),
                        tnot_a: gates.TNOT(a)
                    });
                }
            }
            
            console.log('Ternary Logic Gate Results:', testResults);
            return testResults;
        }
        // Enhanced consciousness scoring
        function updateConsciousnessMetrics() {
            const state = currentState;
            const probs = state.probabilities;
            
            // Advanced metrics
            const entropy = state.vonNeumannEntropy;
            const purity = state.purity;
            
            // Information integration (simplified Φ)
            const phi = calculatePhi(probs);
            
            // Global workspace integration
            const globalIntegration = calculateGlobalIntegration(probs);
            
            // Update display with enhanced metrics
            document.getElementById('consciousness').textContent = 
                (0.3 * entropy + 0.25 * phi + 0.25 * globalIntegration + 0.2 * (1-purity)).toFixed(3);
        }
        function calculatePhi(probabilities) {
            // Simplified integrated information measure
            // Based on the KL divergence between full system and parts
            const uniform = [1/3, 1/3, 1/3];
            let kl_div = 0;
            
            for (let i = 0; i < probabilities.length; i++) {
                if (probabilities[i] > 0) {
                    kl_div += probabilities[i] * Math.log(probabilities[i] / uniform[i]);
                }
            }
            
            return Math.max(0, kl_div);
        }
        function calculateGlobalIntegration(probabilities) {
            // Measure of how well information is integrated across states
            const maxProb = Math.max(...probabilities);
            const minProb = Math.min(...probabilities);
            
            // Higher integration when probabilities are more balanced
            return 1 - (maxProb - minProb);
        }
        // Real-time parameter exploration
        function setupRealTimeExploration() {
            const params = ['sigma_c', 'gamma_param', 'chi', 'lambda'];
            
            params.forEach(param => {
                const slider = document.createElement('input');
                slider.type = 'range';
                slider.id = param;
                slider.min = '0';
                slider.max = '2';
                slider.step = '0.1';
                slider.value = param === 'sigma_c' ? '1.0' : '0.5';
                
                slider.addEventListener('input', updateCreativeEnergyParams);
                
                // Add to controls (if there was space)
            });
        }
        function updateCreativeEnergyParams() {
            // This would update the creative energy visualization in real-time
            // Implementation would depend on having the parameter controls
        }
        // Enhanced evolution with realistic Hamiltonian
        function createRealisticHamiltonian() {
            // Create a more realistic 3x3 Hamiltonian with interesting dynamics
            return [
                [1.0, 0.1, 0.05],
                [0.1, 1.5, 0.1],
                [0.05, 0.1, 2.0]
            ];
        }
        function calculateQuantumEvolution(hamiltonian, state, time) {
            // Simplified quantum evolution calculation
            // In practice, this would involve matrix exponentiation
            const eigenfreqs = [1.0, 1.5, 2.0]; // Diagonal approximation
            
            const evolvedAmps = state.amplitudes.map((amp, i) => {
                const phase = eigenfreqs[i] * time;
                return amp * Math.cos(phase);
            });
            
            return new TernaryQubit(evolvedAmps);
        }
        // Add keyboard shortcuts
        function setupKeyboardShortcuts() {
            document.addEventListener('keydown', (e) => {
                switch(e.key) {
                    case ' ':
                        e.preventDefault();
                        toggleEvolution();
                        break;
                    case 'r':
                        resetEvolution();
                        break;
                    case 'm':
                        performMeasurement();
                        break;
                    case '1':
                        setPreset('focused');
                        break;
                    case '2':
                        setPreset('balanced');
                        break;
                    case '3':
                        setPreset('creative');
                        break;
                    case '4':
                        setPreset('meditative');
                        break;
                }
            });
        }
        // Initialize everything when the page loads
        document.addEventListener('DOMContentLoaded', () => {
            initializeApp();
            addMeasurementButton();
            setupKeyboardShortcuts();
            testTernaryLogic();
            
            // Add helpful tooltips
            addTooltips();
            
            console.log('🧠 Ternary Quantum Consciousness Framework Initialized!');
            console.log('Keyboard shortcuts:');
            console.log('  Space: Play/Pause evolution');
            console.log('  R: Reset evolution');
            console.log('  M: Measure quantum state');
            console.log('  1-4: Set presets (Focused, Balanced, Creative, Meditative)');
        });
        function addTooltips() {
            // Add helpful tooltips to explain the concepts
            const tooltips = {
                'entropy': 'Von Neumann entropy measures quantum uncertainty',
                'purity': 'Quantum purity indicates how "mixed" the state is',
                'uncertainty': 'Three-way uncertainty product ΔA·ΔB·ΔC',
                'consciousness': 'Integrated consciousness score combining multiple measures'
            };
            
            Object.entries(tooltips).forEach(([id, text]) => {
                const element = document.getElementById(id);
                if (element) {
                    element.title = text;
>>>>>>> 36b6378c
                }
              }
            });
          }).observe({ entryTypes: ['longtask'] });
        }
<<<<<<< HEAD

        function markBadgeWarn(msg) {
          const badge = document.getElementById('runtimeSelfCheck');
          if (!badge) return;
          badge.classList.remove('ok');
          if (!badge.classList.contains('error')) badge.classList.add('warn');
          const body = document.getElementById('runtimeSelfCheckBody');
          if (body) body.insertAdjacentHTML('beforeend', `<div>⚠️ ${msg}</div>`);
        }
      })();
    </script>
  </body>
=======
        // Export data functionality
        function exportData() {
            const data = {
                currentState: {
                    amplitudes: currentState.amplitudes,
                    probabilities: currentState.probabilities,
                    entropy: currentState.vonNeumannEntropy,
                    purity: currentState.purity
                },
                timestamp: new Date().toISOString(),
                framework: 'Ternary Quantum Consciousness'
            };
            
            const blob = new Blob([JSON.stringify(data, null, 2)], 
                                {type: 'application/json'});
            const url = URL.createObjectURL(blob);
            
            const link = document.createElement('a');
            link.href = url;
            link.download = 'consciousness_state_data.json';
            link.click();
            
            URL.revokeObjectURL(url);
        }
        // Add export button
        function addExportButton() {
            const exportBtn = document.createElement('button');
            exportBtn.textContent = '💾 Export Data';
            exportBtn.className = 'btn';
            exportBtn.style.margin = '10px';
            exportBtn.onclick = exportData;
            
            const evolutionControls = document.querySelector('.evolution-controls');
            evolutionControls.appendChild(exportBtn);
        }
        // Call this after DOM loads
        setTimeout(() => {
            addExportButton();
        }, 100);
    </script>
>>>>>>> 36b6378c
<!-- ==== RUNTIME BADGE START (Block J) ==== -->
<style id="runtimeCheckStyles">
  #runtimeSelfCheck {
    position: fixed; right: 14px; top: 14px; z-index: 9999;
    font-family: ui-monospace, SFMono-Regular, Menlo, Consolas, monospace;
    font-size: 12px; line-height: 1.3;
    background: #0f172a; color: #e2e8f0; padding: 8px 10px;
    border-radius: 10px; box-shadow: 0 6px 20px rgba(0,0,0,.25);
    opacity: .95; cursor: pointer;
  }
  #runtimeSelfCheck.ok     { border: 2px solid #22c55e; }
  #runtimeSelfCheck.warn   { border: 2px solid #f59e0b; }
  #runtimeSelfCheck.error  { border: 2px solid #ef4444; }
  #runtimeSelfCheck details { max-width: 320px; }
  #runtimeSelfCheck summary { outline: none; }
</style>
<div id="runtimeSelfCheck" class="warn">
  <details>
    <summary>Runtime checks…</summary>
    <div id="runtimeSelfCheckBody">running…</div>
  </details>
</div>

<script>
(function(){
  const el = document.getElementById('runtimeSelfCheck');
  const out = document.getElementById('runtimeSelfCheckBody');
  let fail = 0, warn = 0, logs = [];
  const log = (icon, msg) => logs.push(`${icon} ${msg}`);
  const setState = () => {
    el.classList.remove('ok','warn','error');
    el.classList.add(fail ? 'error' : (warn ? 'warn' : 'ok'));
    el.querySelector('summary').textContent = fail ? `Runtime: FAIL (${fail})` : (warn ? `Runtime: WARN` : 'Runtime: OK');
    out.innerHTML = logs.map(l => `<div>${l}</div>`).join('');
  };
  const approxEqual = (a,b,eps=1e-6) => Math.abs(a-b) <= eps;

  try {
    if (!window.Chart) { fail++; log('❌','Chart.js not found'); } else { log('✅','Chart.js present'); }
    if (!window.math)  { fail++; log('❌','math.js not found'); }  else { log('✅','math.js present'); }

    if (window.math && math.expm) {
      const H = math.matrix([[1,0.2,0],[0.2,0,-0.1],[0,-0.1,-0.8]]);
      const U  = math.expm(math.multiply(math.complex(0,-1), H));
      const Ud = math.ctranspose(U);
      const I  = math.identity(3);
      const UU = math.multiply(Ud, U);
      const diff = math.subtract(UU, I);
      const frob = Math.sqrt(math.sum(math.dotMultiply(diff, math.conj(diff))));
      if (frob > 1e-6) { warn++; log('⚠️',`Unitary borderline (||U†U−I||≈${frob.toExponential(2)})`); }
      else { log('✅','Unitary check passed'); }
    } else {
      warn++; log('⚠️','math.expm unavailable');
    }

    if (window.math) {
      const psi = math.divide(math.matrix([1,1,1]), Math.sqrt(3));
      const rho = math.multiply(math.reshape(psi,[3,1]), math.ctranspose(math.reshape(psi,[3,1])));
      const tr  = math.trace(rho);
      const pur = math.trace(math.multiply(rho, rho));
      if (Math.abs((tr.re ?? tr)-1) > 1e-8) { fail++; log('❌',`Tr(ρ)=${(tr.re ?? tr)} ≠ 1`); }
      else log('✅','Tr(ρ)=1');
      const pval = (pur.re ?? pur);
      if (pval < 1/3 - 1e-6 || pval > 1 + 1e-6) { fail++; log('❌',`Purity out of bounds: ${pval}`); }
      else log('✅',`Purity sane (${pval.toFixed(4)})`);
    }

    if (window.Chart) {
      const c = document.createElement('canvas'); c.width = 200; c.height = 80; c.style.display='none'; document.body.appendChild(c);
      let ok = true;
      try {
        const ctx = c.getContext('2d');
        const tmp = new Chart(ctx,{type:'line',data:{labels:[0,1],datasets:[{data:[0,1]}]},options:{animation:false}});
        tmp.destroy();
      } catch (e) { ok = false; console.error(e); }
      if (!ok) { fail++; log('❌','Chart.js failed to render'); } else { log('✅','Chart render ok'); }
      c.remove();
    }

    let rafHit = false;
    const p1 = new Promise(res => requestAnimationFrame(()=>{ rafHit=true; res(); }));
    const p2 = new Promise(res => setTimeout(res, 50));
    Promise.race([p1, p2]).then(()=>{
      if (!rafHit) { warn++; log('⚠️','requestAnimationFrame slow/blocked'); }
      else { log('✅','Animation tick ok'); }
      setState();
    });

    window.onerror = function(msg, src, line, col){
      fail++; log('❌',`JS error: ${String(msg)} (${src}:${line}:${col})`); setState();
    };
  } catch (e) {
    fail++; log('❌',`Self-check exception: ${e && e.message || e}`); setState();
  }

  el.addEventListener('click', () => {
    const det = el.querySelector('details');
    if (!det.open) det.open = true;
  });
  setState();
})();
</script>
<!-- ==== RUNTIME BADGE END ==== -->
<<<<<<< HEAD

=======
>>>>>>> 36b6378c
<script>// ==== PERF BUDGET START (Block M) ====
(function(){
  const B = { fp_ms: 2000, fcp_ms: 2500, longtask_ms: 100, total_long_ms: 600 };
  let longTaskTotal = 0;

  function markBadgeWarn(msg){
    const badge = document.getElementById('runtimeSelfCheck');
    if (!badge) return;
    badge.classList.remove('ok');
    if (!badge.classList.contains('error')) badge.classList.add('warn');
    const body = document.getElementById('runtimeSelfCheckBody');
    if (body) body.insertAdjacentHTML('beforeend', `<div>⚠️ ${msg}</div>`);
  }

  try {
    new PerformanceObserver((list) => {
      list.getEntries().forEach((e) => {
        if (e.name === 'first-paint' && e.startTime > B.fp_ms) {
          console.warn(`[perf] FP ${e.startTime.toFixed(0)}ms > ${B.fp_ms}ms`);
          markBadgeWarn(`FP ${e.startTime.toFixed(0)}ms > ${B.fp_ms}ms`);
        }
        if (e.name === 'first-contentful-paint' && e.startTime > B.fcp_ms) {
          console.warn(`[perf] FCP ${e.startTime.toFixed(0)}ms > ${B.fcp_ms}ms`);
          markBadgeWarn(`FCP ${e.startTime.toFixed(0)}ms > ${B.fcp_ms}ms`);
        }
      });
    }).observe({ type: 'paint', buffered: true });
  } catch {}

  if ('PerformanceObserver' in window && 'PerformanceLongTaskTiming' in window) {
    try {
      new PerformanceObserver((list) => {
        list.getEntries().forEach((t) => {
          const d = t.duration;
          if (d >= B.longtask_ms) {
            longTaskTotal += d;
            console.warn(`[perf] Long task ${d.toFixed(0)}ms (total ${longTaskTotal.toFixed(0)}ms)`);
            if (longTaskTotal > B.total_long_ms) {
              markBadgeWarn(`Long tasks total ${longTaskTotal.toFixed(0)}ms > ${B.total_long_ms}ms`);
            }
          }
        });
      }).observe({entryTypes:['longtask']});
    } catch {}
  }
})();
<<<<<<< HEAD
/// ==== PERF BUDGET END ====
</script>
=======
/// ==== PERF BUDGET END ====</script>
>>>>>>> 36b6378c
<script>// ==== CONSOLE-ONLY CHECKS START (Block N) ====
(function(){
  const log = console.log.bind(console, '[runtime]');
  const warn = console.warn.bind(console, '[runtime]');
  const error = console.error.bind(console, '[runtime]');
  try {
    if (!window.Chart) error('Chart.js missing'); else log('Chart.js OK');
    if (!window.math || !math.expm) error('math.js missing or no expm'); else {
      const H = math.matrix([[1,0.1,0],[0.1,0,-0.2],[0,-0.2,-0.9]]);
      const U  = math.expm(math.multiply(math.complex(0,-1), H));
      const Ud = math.ctranspose(U);
      const I  = math.identity(3);
      const D  = math.subtract(math.multiply(Ud,U), I);
      const frob = Math.sqrt(math.sum(math.dotMultiply(D, math.conj(D))));
      if (frob > 1e-6) warn(`Unitary borderline: ||U†U−I||≈${frob.toExponential(2)}`); else log('Unitary OK');
    }
    if (window.math) {
      const psi = math.divide(math.matrix([1,1,1]), Math.sqrt(3));
      const rho = math.multiply(math.reshape(psi,[3,1]), math.ctranspose(math.reshape(psi,[3,1])));
      const tr  = math.trace(rho); const pur = math.trace(math.multiply(rho,rho));
      if (Math.abs((tr.re ?? tr)-1) > 1e-8) error(`Tr(ρ)=${tr}`); else log('Tr(ρ)=1 OK');
      const p = (pur.re ?? pur);
      if (p<1/3-1e-6 || p>1+1e-6) error(`Purity out-of-bounds: ${p}`); else log(`Purity OK (${p.toFixed(4)})`);
    }
    try {
      new PerformanceObserver((list) => {
        list.getEntries().forEach((e) => {
          if (e.name === 'first-contentful-paint') {
            const t = e.startTime.toFixed(0);
            if (e.startTime > 2500) warn(`FCP ${t}ms (slow)`); else log(`FCP ${t}ms`);
          }
        });
      }).observe({ type: 'paint', buffered: true });
    } catch {}
  } catch (e) {
    error('Self-check error', e);
  }
  window.onerror = function(msg, src, line, col){
    console.error('[runtime] Global error:', msg, src, line, col);
  };
})();
<<<<<<< HEAD
/// ==== CONSOLE-ONLY CHECKS END ====
</script>
=======
/// ==== CONSOLE-ONLY CHECKS END ====</script>
>>>>>>> 36b6378c
</body>
    </script>
  </body>
</html><|MERGE_RESOLUTION|>--- conflicted
+++ resolved
@@ -1,9 +1,6 @@
-<<<<<<< HEAD
 <!doctype html>
 
-=======
 <!DOCTYPE html>
->>>>>>> 36b6378c
 <html lang="en">
   <head>
     <meta charset="UTF-8" />
@@ -11,7 +8,6 @@
     <title>Ternary Quantum Consciousness Framework</title>
     <script src="https://cdnjs.cloudflare.com/ajax/libs/Chart.js/3.9.1/chart.min.js"></script>
     <script src="https://cdnjs.cloudflare.com/ajax/libs/mathjs/11.11.0/math.min.js"></script>
-<<<<<<< HEAD
     <script>
       // --- Console-only runtime sanity checks ---
       (function () {
@@ -1163,7 +1159,6 @@
             valueSpan.textContent = parseFloat(e.target.value).toFixed(3);
             if (id !== "time") {
               updateQuantumState();
-=======
     <style>
         * {
             margin: 0;
@@ -1866,11 +1861,9 @@
         function toggleEvolution() {
             if (isPlaying) {
                 stopEvolution();
->>>>>>> 36b6378c
             } else {
               updateEvolution();
             }
-<<<<<<< HEAD
           });
         });
       }
@@ -2173,7 +2166,6 @@
         evolutionAnimation = setInterval(() => {
           if (currentTime >= maxTime) {
             currentTime = 0;
-=======
         }
         function startEvolution() {
             isPlaying = true;
@@ -2238,7 +2230,6 @@
             document.getElementById('time').value = 0;
             document.getElementById('timeValue').textContent = '0.0';
             
->>>>>>> 36b6378c
             charts.evolution.data.labels = [];
             charts.evolution.data.datasets.forEach(
               (dataset) => (dataset.data = []),
@@ -2335,7 +2326,6 @@
             maxEnergy = Math.max(maxEnergy, energy);
           }
         }
-<<<<<<< HEAD
 
         // Convert to colors
         for (let y = 0; y < height; y++) {
@@ -2456,7 +2446,6 @@
                   display: true,
                   text: 'Consciousness Dimension 1',
                   text: "Consciousness Dimension 1",
-=======
         function generateCreativeEnergyLandscape() {
             const ctx = document.getElementById('energyLandscape').getContext('2d');
             
@@ -2570,7 +2559,6 @@
                             fill: false
                         }
                     ]
->>>>>>> 36b6378c
                 },
               },
               y: {
@@ -2593,7 +2581,6 @@
                         `(${context.parsed.x}, ${context.parsed.y})`
                       );
                     }
-<<<<<<< HEAD
                     return `(${context.parsed.x}, ${context.parsed.y})`;
                   },
                 },
@@ -2680,7 +2667,6 @@
         // Visual feedback
         const resultElement = document.createElement("div");
         resultElement.style.cssText = `
-=======
                 }
             });
         }
@@ -2691,7 +2677,6 @@
             // Visual feedback
             const resultElement = document.createElement('div');
             resultElement.style.cssText = `
->>>>>>> 36b6378c
                 position: fixed;
                 top: 50%;
                 left: 50%;
@@ -2717,7 +2702,6 @@
                     100% { opacity: 0; transform: translate(-50%, -50%) scale(1); }
                 }
             `;
-<<<<<<< HEAD
         document.head.appendChild(style);
 
         resultElement.textContent = `Measured: |${result}⟩`;
@@ -3184,7 +3168,6 @@
                   markBadgeWarn(
                     `Long tasks total ${longTaskTotal.toFixed(0)}ms > ${B.total_long_ms}ms`
                   );
-=======
             document.head.appendChild(style);
             
             resultElement.textContent = `Measured: |${result}⟩`;
@@ -3369,13 +3352,11 @@
                 const element = document.getElementById(id);
                 if (element) {
                     element.title = text;
->>>>>>> 36b6378c
                 }
               }
             });
           }).observe({ entryTypes: ['longtask'] });
         }
-<<<<<<< HEAD
 
         function markBadgeWarn(msg) {
           const badge = document.getElementById('runtimeSelfCheck');
@@ -3388,7 +3369,6 @@
       })();
     </script>
   </body>
-=======
         // Export data functionality
         function exportData() {
             const data = {
@@ -3429,7 +3409,6 @@
             addExportButton();
         }, 100);
     </script>
->>>>>>> 36b6378c
 <!-- ==== RUNTIME BADGE START (Block J) ==== -->
 <style id="runtimeCheckStyles">
   #runtimeSelfCheck {
@@ -3533,10 +3512,7 @@
 })();
 </script>
 <!-- ==== RUNTIME BADGE END ==== -->
-<<<<<<< HEAD
-
-=======
->>>>>>> 36b6378c
+
 <script>// ==== PERF BUDGET START (Block M) ====
 (function(){
   const B = { fp_ms: 2000, fcp_ms: 2500, longtask_ms: 100, total_long_ms: 600 };
@@ -3583,12 +3559,9 @@
     } catch {}
   }
 })();
-<<<<<<< HEAD
 /// ==== PERF BUDGET END ====
 </script>
-=======
 /// ==== PERF BUDGET END ====</script>
->>>>>>> 36b6378c
 <script>// ==== CONSOLE-ONLY CHECKS START (Block N) ====
 (function(){
   const log = console.log.bind(console, '[runtime]');
@@ -3630,12 +3603,9 @@
     console.error('[runtime] Global error:', msg, src, line, col);
   };
 })();
-<<<<<<< HEAD
 /// ==== CONSOLE-ONLY CHECKS END ====
 </script>
-=======
 /// ==== CONSOLE-ONLY CHECKS END ====</script>
->>>>>>> 36b6378c
 </body>
     </script>
   </body>
