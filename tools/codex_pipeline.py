--- conflicted
+++ resolved
@@ -19,7 +19,6 @@
 import argparse
 import json
 import subprocess
-<<<<<<< HEAD
 import traceback
 from datetime import datetime
 from pathlib import Path
@@ -41,13 +40,11 @@
 _FILE_HANDLER.setFormatter(logging.Formatter("%(asctime)s %(levelname)s %(message)s"))
 LOGGER.addHandler(_FILE_HANDLER)
 LOGGER.setLevel(logging.INFO)
-=======
 from datetime import datetime
 from pathlib import Path
 from urllib import request
 
 LOG_FILE = Path(__file__).resolve().parent.parent / "pipeline_validation.log"
->>>>>>> ebe76c14
 
 
 def run(cmd: str, *, dry_run: bool = False) -> None:
@@ -240,15 +237,12 @@
         description="BlackRoad Codex pipeline scaffold",
     )
     parser.add_argument(
-<<<<<<< HEAD
         "--dry-run",
         action="store_true",
         help="Simulate actions without executing external commands",
-=======
         "--skip-validate",
         action="store_true",
         help="Skip service health validation",
->>>>>>> ebe76c14
     )
     sub = parser.add_subparsers(dest="command")
     sub.add_parser("push", help="Push latest to BlackRoad.io")
@@ -257,7 +251,6 @@
     sub.add_parser("sync", help="Sync Salesforce → Airtable → Droplet")
 
 
-<<<<<<< HEAD
 def main(argv: list[str] | None = None) -> int:
     parser = argparse.ArgumentParser(description="BlackRoad Codex pipeline")
     parser.add_argument("--force", action="store_true", help="continue even if a step fails")
@@ -267,10 +260,8 @@
         run_pipeline(force=args.force, webhook=args.webhook)
     except subprocess.CalledProcessError:
         return 1
-=======
     exit_code = 0
 
->>>>>>> ebe76c14
     if args.command == "push":
         push_latest(dry_run=args.dry_run)
         redeploy_droplet(dry_run=args.dry_run)
