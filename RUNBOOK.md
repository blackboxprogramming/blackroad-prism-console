--- conflicted
+++ resolved
@@ -130,7 +130,6 @@
 
 1. **Verify environment/configuration flags**
    ```bash
-<<<<<<< HEAD
    printf 'APP_ENV=%q\n' "${APP_ENV:-}"
    printf 'DEV_MODE=%q\n' "${DEV_MODE:-}"
    printf 'DEVELOPER_MODE=%q\n' "${DEVELOPER_MODE:-}"
@@ -140,11 +139,9 @@
      '(^|\s)(app_env)\s*=\s*(production|staging|development)\b' \
      /etc /opt /srv /etc/default /etc/sysconfig 2>/dev/null | head
    grep -RIE --line-number --include='*.env' \
-=======
    printf 'DEV_MODE=%q\n' "$DEV_MODE"
    systemctl show controller.service -p Environment | sed 's/^Environment=//'
    grep -RIE --line-number --include='*.env' \
->>>>>>> b901d25f
      '(^|\s)(dev(eloper)?_mode|debug)\s*=\s*(1|true)\b' \
      /etc /opt /srv /etc/default /etc/sysconfig 2>/dev/null | head
    ```
@@ -179,7 +176,6 @@
    ss -tulpn | awk '/LISTEN/ && /controller|python|gunicorn|uvicorn/ {print}'
    journalctl -u controller.service -n 80 --no-pager | sed -n '1,40p'
    ```
-<<<<<<< HEAD
 4. **Lock production guard rails**
    ```bash
    ! APP_ENV=production DEV_MODE=true node scripts/security/dev_mode_guard.js --quiet --require-app-env
@@ -187,37 +183,26 @@
    grep -RIE --line-number --include='*.route' --include='*.conf' \
      '/__(dev|debug|internal)/' /etc /opt /srv 2>/dev/null | head
    ```
-=======
->>>>>>> b901d25f
 
 If the controller is containerized, adapt the steps with the appropriate tooling:
 
 ```bash
 docker ps --format '{{.ID}}\t{{.Names}}\t{{.Ports}}' | grep -i controller
 docker exec -it <CID> printenv DEV_MODE
-<<<<<<< HEAD
 docker exec -it <CID> printenv APP_ENV
-=======
->>>>>>> b901d25f
 docker exec -it <CID> curl -fsS localhost:PORT/version
 kubectl get po -n <ns> -l app=controller
 kubectl logs deploy/controller -n <ns> --tail=100
 kubectl exec -n <ns> deploy/controller -- printenv DEV_MODE
-<<<<<<< HEAD
 kubectl exec -n <ns> deploy/controller -- printenv APP_ENV
-=======
->>>>>>> b901d25f
 kubectl port-forward -n <ns> deploy/controller 8080:PORT &
 curl -fsS localhost:8080/version
 ```
 
 **Success criteria**
 
-<<<<<<< HEAD
 - `APP_ENV` is explicitly set and consistent across systemd/Docker/Kubernetes manifests.
 - Only a single developer-mode flag is defined and `npm run guard:dev-mode -- --require-app-env` passes.
-=======
->>>>>>> b901d25f
 - `DEV_MODE` (or an equivalent flag) resolves to `1`/`true` in either the environment or configuration.
 - The Python probe prints `controller_ok …` with a directive, step percentage, and reason without triggering a traceback.
 - The `/version` endpoint or logs show developer/debug markers and verbose reasoning strings.