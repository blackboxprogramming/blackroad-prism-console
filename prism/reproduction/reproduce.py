--- conflicted
+++ resolved
@@ -1,9 +1,6 @@
-<<<<<<< HEAD
 import argparse, json, os, yaml, sys, uuid
-=======
 import argparse, json, sys, uuid
 from pathlib import Path
->>>>>>> b899c8b2
 from operators.crossover_modules import crossover
 from lineage import write_lineage
 from fitness import evaluate_child
@@ -22,14 +19,11 @@
     ap.add_argument("--p2", required=True, help="Parent2 genome.yaml path")
     ap.add_argument("--child", required=True, help="Child species name, e.g., lucidia/analyst")
     ap.add_argument("--consent", required=True, help="Consent JSON path")
-<<<<<<< HEAD
     ap.add_argument("--outdir", default="../../agents", help="Agents directory to write child into")
     ap.add_argument("--adapter-weights", default=None,
                     help="Comma list of weights for adapter_merge, e.g. '0.6,0.4' (requires operators/merge_lora.py)")
-=======
     default_outdir = Path(__file__).resolve().parent.parent / "agents"
     ap.add_argument("--outdir", default=None, help="Agents directory to write child into")
->>>>>>> b899c8b2
     args = ap.parse_args()
 
     outdir = Path(args.outdir).expanduser() if args.outdir else default_outdir
@@ -102,13 +96,10 @@
     # Lineage
     lineage_path = child_dir / "lineage.json"
     child_id = f"{child_name}-{uuid.uuid4().hex[:8]}"
-<<<<<<< HEAD
     from lineage import write_lineage
     write_lineage(lineage_path,
-=======
     write_lineage(
                   str(lineage_path),
->>>>>>> b899c8b2
                   child_id=child_id,
                   parents=[p["id"] for p in parents],
                   operators=ops,
