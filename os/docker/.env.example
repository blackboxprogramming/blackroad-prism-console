# BlackRoad OS environment configuration
# Copy this file to .env and fill in required secrets

# General
<<<<<<< HEAD
TZ=America/Chicago
BLACKROAD_HOST=pi.local

# APIs
BR_API_KEY=changeme
AUTOPAL_API_KEY=changeme

# Discord bot
DISCORD_BOT_TOKEN=changeme
DISCORD_GUILD_ID=

# Messaging
MQTT_URL=mqtt://mqtt:1883
REDIS_URL=redis://redis:6379/0

# --- TLS / Remote ---
ENABLE_TLS=none          # none | selfsigned
BLACKROAD_DOMAIN=pi.local  # host served by Traefik (kiosk / LAN)
CF_TUNNEL_TOKEN=          # optional: paste Cloudflare Tunnel token if using tunnel

# Database (if PostgreSQL is introduced later)
# POSTGRES_USER=blackroad
# POSTGRES_PASSWORD=changeme
# POSTGRES_DB=blackroad

# Watchtower
WATCHTOWER_ENABLE=false
WATCHTOWER_SCHEDULE=0 0 4 * * *
# --- General ---
=======
>>>>>>> 9cc34ee9
TZ=America/Chicago
BLACKROAD_HOST=pi.local

# APIs
BR_API_KEY=changeme
AUTOPAL_API_KEY=changeme

# Discord bot
DISCORD_BOT_TOKEN=changeme
DISCORD_GUILD_ID=

# Messaging
MQTT_URL=mqtt://mqtt:1883
REDIS_URL=redis://redis:6379/0

<<<<<<< HEAD
# --- Grafana (defaults; change in real env) ---
GRAFANA_ADMIN_USER=admin
GRAFANA_ADMIN_PASSWORD=admin
=======
# Watchtower
WATCHTOWER_SCHEDULE=0 0 4 * * *
>>>>>>> 9cc34ee9
<|MERGE_RESOLUTION|>--- conflicted
+++ resolved
@@ -2,7 +2,6 @@
 # Copy this file to .env and fill in required secrets
 
 # General
-<<<<<<< HEAD
 TZ=America/Chicago
 BLACKROAD_HOST=pi.local
 
@@ -32,8 +31,6 @@
 WATCHTOWER_ENABLE=false
 WATCHTOWER_SCHEDULE=0 0 4 * * *
 # --- General ---
-=======
->>>>>>> 9cc34ee9
 TZ=America/Chicago
 BLACKROAD_HOST=pi.local
 
@@ -49,11 +46,8 @@
 MQTT_URL=mqtt://mqtt:1883
 REDIS_URL=redis://redis:6379/0
 
-<<<<<<< HEAD
 # --- Grafana (defaults; change in real env) ---
 GRAFANA_ADMIN_USER=admin
 GRAFANA_ADMIN_PASSWORD=admin
-=======
 # Watchtower
-WATCHTOWER_SCHEDULE=0 0 4 * * *
->>>>>>> 9cc34ee9
+WATCHTOWER_SCHEDULE=0 0 4 * * *