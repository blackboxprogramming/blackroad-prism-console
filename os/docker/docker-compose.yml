version: "3.9"
name: blackroad

x-common-env: &common_env
  TZ: ${TZ}
  REDIS_URL: ${REDIS_URL}

x-traefik-labels: &traefik_labels
  traefik.enable: "true"

services:
  reverse-proxy:
    image: traefik:v3.0
    command:
<<<<<<< HEAD
      - "--providers.docker=true"
      - "--providers.docker.exposedbydefault=false"
      - "--providers.file.filename=/etc/traefik/dynamic.yml"
      - "--entrypoints.web.address=:80"
      - "--entrypoints.web.http.redirections.entryPoint.to=websecure"
      - "--entrypoints.web.http.redirections.entryPoint.scheme=https"
      - "--entrypoints.websecure.address=:443"
=======
      - --providers.docker=true
      - --providers.docker.exposedbydefault=false
      - --entrypoints.web.address=:80
      # Enable TLS later:
      # - --entrypoints.websecure.address=:443
>>>>>>> 9cc34ee9
    ports:
      - "80:80"
      - "443:443"
    volumes:
      - /var/run/docker.sock:/var/run/docker.sock:ro
<<<<<<< HEAD
      - ../tls/traefik-dynamic.yml:/etc/traefik/dynamic.yml:ro
      - ../tls/certs:/certs:ro
=======
>>>>>>> 9cc34ee9
    healthcheck:
      test: ["CMD", "traefik", "healthcheck"]
      interval: 10s
      timeout: 3s
      retries: 10
    restart: unless-stopped

  blackroad-api:
    build:
      context: ../..
      dockerfile: ./os/docker/services/blackroad-api/Dockerfile
    env_file: .env
    environment:
      <<: *common_env
    labels:
<<<<<<< HEAD
      - traefik.enable=true
      - traefik.http.routers.api.rule=PathPrefix(`/api`)
      - traefik.http.routers.api.entrypoints=websecure
      - traefik.http.services.api.loadbalancer.server.port=8000
=======
      <<: *traefik_labels
      traefik.http.routers.blackroad-api.rule: PathPrefix(`/api`)
      traefik.http.services.blackroad-api.loadbalancer.server.port: "8000"
    depends_on:
      redis:
        condition: service_healthy
>>>>>>> 9cc34ee9
    healthcheck:
      test: ["CMD", "curl", "-fsS", "http://localhost:8000/health"]
      interval: 10s
      timeout: 3s
      retries: 12
    restart: unless-stopped

  autopal:
    build:
      context: ../..
      dockerfile: ./os/docker/services/autopal/Dockerfile
    env_file: .env
    environment:
      <<: *common_env
      BR_API_KEY: ${BR_API_KEY}
    labels:
<<<<<<< HEAD
      - traefik.enable=true
      - traefik.http.routers.autopal.rule=PathPrefix(`/autopal`)
      - traefik.http.routers.autopal.entrypoints=websecure
      - traefik.http.services.autopal.loadbalancer.server.port=8001
=======
      <<: *traefik_labels
      traefik.http.routers.autopal.rule: PathPrefix(`/autopal`)
      traefik.http.services.autopal.loadbalancer.server.port: "8001"
    depends_on:
      redis:
        condition: service_healthy
>>>>>>> 9cc34ee9
    healthcheck:
      test: ["CMD", "curl", "-fsS", "http://localhost:8001/health"]
      interval: 10s
      timeout: 3s
      retries: 12
    restart: unless-stopped

  aicodecloud:
    build:
      context: ../..
      dockerfile: ./os/docker/services/aicodecloud/Dockerfile
    env_file: .env
    environment:
      <<: *common_env
    labels:
<<<<<<< HEAD
      - traefik.enable=true
      - traefik.http.routers.aicode.rule=PathPrefix(`/aicode`)
      - traefik.http.routers.aicode.entrypoints=websecure
      - traefik.http.services.aicode.loadbalancer.server.port=5000
=======
      <<: *traefik_labels
      traefik.http.routers.aicodecloud.rule: PathPrefix(`/aicode`)
      traefik.http.services.aicodecloud.loadbalancer.server.port: "5000"
>>>>>>> 9cc34ee9
    healthcheck:
      test: ["CMD", "curl", "-fsS", "http://localhost:5000/api/health"]
      interval: 10s
      timeout: 3s
      retries: 12
    restart: unless-stopped

  pi-ops:
    build:
      context: ../..
      dockerfile: ./os/docker/services/pi-ops/Dockerfile
    env_file: .env
    environment:
      <<: *common_env
      MQTT_URL: ${MQTT_URL}
    depends_on:
      redis:
        condition: service_healthy
      mqtt:
        condition: service_started
    labels:
<<<<<<< HEAD
      - traefik.enable=true
      - traefik.http.routers.piops.rule=PathPrefix(`/pi-ops`)
      - traefik.http.routers.piops.entrypoints=websecure
      - traefik.http.services.piops.loadbalancer.server.port=7000
=======
      <<: *traefik_labels
      traefik.http.routers.pi-ops.rule: PathPrefix(`/pi-ops`)
      traefik.http.services.pi-ops.loadbalancer.server.port: "7000"
>>>>>>> 9cc34ee9
    healthcheck:
      test: ["CMD", "curl", "-fsS", "http://localhost:7000/health"]
      interval: 10s
      timeout: 3s
      retries: 12
    restart: unless-stopped

  var-www:
    build:
      context: ../..
      dockerfile: ./os/docker/services/var-www/Dockerfile
    env_file: .env
    environment:
      <<: *common_env
    labels:
<<<<<<< HEAD
      - traefik.enable=true
      - traefik.http.routers.web.rule=PathPrefix(`/`)
      - traefik.http.routers.web.entrypoints=websecure
      - traefik.http.services.web.loadbalancer.server.port=9000
=======
      <<: *traefik_labels
      traefik.http.routers.var-www.rule: PathPrefix(`/`)
      traefik.http.services.var-www.loadbalancer.server.port: "9000"
>>>>>>> 9cc34ee9
    healthcheck:
      test: ["CMD", "curl", "-fsS", "http://localhost:9000/health"]
      interval: 10s
      timeout: 3s
      retries: 12
    restart: unless-stopped

  discord-bot:
    build:
      context: ../..
      dockerfile: ./os/docker/services/discord-bot/Dockerfile
    env_file: .env
    environment:
      DISCORD_BOT_TOKEN: ${DISCORD_BOT_TOKEN}
    depends_on:
      redis:
        condition: service_healthy
    healthcheck:
      test: ["CMD", "python", "/app/healthcheck.py"]
      interval: 20s
      timeout: 5s
      retries: 20
    restart: unless-stopped

  mqtt:
    image: eclipse-mosquitto:2
    ports:
      - "1883:1883"
    volumes:
      - mosq-data:/mosquitto/data
      - mosq-conf:/mosquitto/config
    restart: unless-stopped

  redis:
    image: redis:7-alpine
    command: ["redis-server", "--save", "", "--appendonly", "no"]
    healthcheck:
      test: ["CMD", "redis-cli", "ping"]
      interval: 10s
      timeout: 2s
      retries: 30
    restart: unless-stopped

  watchtower:
    image: containrrr/watchtower:1.7.1
    command:
      - "--cleanup"
      - "--interval"
      - "3600"
    environment:
      WATCHTOWER_SCHEDULE: "${WATCHTOWER_SCHEDULE}"
    volumes:
      - /var/run/docker.sock:/var/run/docker.sock
    restart: unless-stopped
    profiles:
      - watchtower

<<<<<<< HEAD
  cloudflared:
    image: cloudflare/cloudflared:2025.2.0
    command: tunnel run
    environment:
      - TUNNEL_TOKEN=${CF_TUNNEL_TOKEN}
    restart: unless-stopped
    profiles:
      - tunnel

  loki:
    image: grafana/loki:2.9.4
    command: [ "-config.file=/etc/loki/loki.yml" ]
    volumes:
      - loki-data:/loki
      - ../obsv/loki-config.yml:/etc/loki/loki.yml:ro
    restart: unless-stopped
    healthcheck:
      test: ["CMD","wget","-qO-","http://localhost:3100/ready"]
      interval: 10s
      timeout: 3s
      retries: 20

  promtail:
    image: grafana/promtail:2.9.4
    command: [ "-config.file=/etc/promtail/promtail.yml" ]
    volumes:
      - /var/run/docker.sock:/var/run/docker.sock:ro
      - ../obsv/promtail-config.yml:/etc/promtail/promtail.yml:ro
    restart: unless-stopped

  grafana:
    image: grafana/grafana:10.4.3
    environment:
      GF_SECURITY_ADMIN_USER: ${GRAFANA_ADMIN_USER}
      GF_SECURITY_ADMIN_PASSWORD: ${GRAFANA_ADMIN_PASSWORD}
      GF_SERVER_ROOT_URL: "%(protocol)s://%(domain)s/grafana"
      GF_SERVER_SERVE_FROM_SUB_PATH: "true"
    volumes:
      - grafana-data:/var/lib/grafana
      - ../obsv/grafana/provisioning/datasources:/etc/grafana/provisioning/datasources:ro
      - ../obsv/grafana/provisioning/dashboards:/etc/grafana/provisioning/dashboards:ro
      - ../obsv/grafana/dashboards:/var/lib/grafana/dashboards:ro
    labels:
      - traefik.enable=true
      - traefik.http.routers.grafana.rule=PathPrefix(`/grafana`)
      - traefik.http.services.grafana.loadbalancer.server.port=3000
    restart: unless-stopped

=======
>>>>>>> 9cc34ee9
volumes:
  mosq-data:
  mosq-conf:
  grafana-data:
  loki-data:<|MERGE_RESOLUTION|>--- conflicted
+++ resolved
@@ -12,7 +12,6 @@
   reverse-proxy:
     image: traefik:v3.0
     command:
-<<<<<<< HEAD
       - "--providers.docker=true"
       - "--providers.docker.exposedbydefault=false"
       - "--providers.file.filename=/etc/traefik/dynamic.yml"
@@ -20,23 +19,18 @@
       - "--entrypoints.web.http.redirections.entryPoint.to=websecure"
       - "--entrypoints.web.http.redirections.entryPoint.scheme=https"
       - "--entrypoints.websecure.address=:443"
-=======
       - --providers.docker=true
       - --providers.docker.exposedbydefault=false
       - --entrypoints.web.address=:80
       # Enable TLS later:
       # - --entrypoints.websecure.address=:443
->>>>>>> 9cc34ee9
     ports:
       - "80:80"
       - "443:443"
     volumes:
       - /var/run/docker.sock:/var/run/docker.sock:ro
-<<<<<<< HEAD
       - ../tls/traefik-dynamic.yml:/etc/traefik/dynamic.yml:ro
       - ../tls/certs:/certs:ro
-=======
->>>>>>> 9cc34ee9
     healthcheck:
       test: ["CMD", "traefik", "healthcheck"]
       interval: 10s
@@ -52,19 +46,16 @@
     environment:
       <<: *common_env
     labels:
-<<<<<<< HEAD
       - traefik.enable=true
       - traefik.http.routers.api.rule=PathPrefix(`/api`)
       - traefik.http.routers.api.entrypoints=websecure
       - traefik.http.services.api.loadbalancer.server.port=8000
-=======
       <<: *traefik_labels
       traefik.http.routers.blackroad-api.rule: PathPrefix(`/api`)
       traefik.http.services.blackroad-api.loadbalancer.server.port: "8000"
     depends_on:
       redis:
         condition: service_healthy
->>>>>>> 9cc34ee9
     healthcheck:
       test: ["CMD", "curl", "-fsS", "http://localhost:8000/health"]
       interval: 10s
@@ -81,19 +72,16 @@
       <<: *common_env
       BR_API_KEY: ${BR_API_KEY}
     labels:
-<<<<<<< HEAD
       - traefik.enable=true
       - traefik.http.routers.autopal.rule=PathPrefix(`/autopal`)
       - traefik.http.routers.autopal.entrypoints=websecure
       - traefik.http.services.autopal.loadbalancer.server.port=8001
-=======
       <<: *traefik_labels
       traefik.http.routers.autopal.rule: PathPrefix(`/autopal`)
       traefik.http.services.autopal.loadbalancer.server.port: "8001"
     depends_on:
       redis:
         condition: service_healthy
->>>>>>> 9cc34ee9
     healthcheck:
       test: ["CMD", "curl", "-fsS", "http://localhost:8001/health"]
       interval: 10s
@@ -109,16 +97,13 @@
     environment:
       <<: *common_env
     labels:
-<<<<<<< HEAD
       - traefik.enable=true
       - traefik.http.routers.aicode.rule=PathPrefix(`/aicode`)
       - traefik.http.routers.aicode.entrypoints=websecure
       - traefik.http.services.aicode.loadbalancer.server.port=5000
-=======
       <<: *traefik_labels
       traefik.http.routers.aicodecloud.rule: PathPrefix(`/aicode`)
       traefik.http.services.aicodecloud.loadbalancer.server.port: "5000"
->>>>>>> 9cc34ee9
     healthcheck:
       test: ["CMD", "curl", "-fsS", "http://localhost:5000/api/health"]
       interval: 10s
@@ -140,16 +125,13 @@
       mqtt:
         condition: service_started
     labels:
-<<<<<<< HEAD
       - traefik.enable=true
       - traefik.http.routers.piops.rule=PathPrefix(`/pi-ops`)
       - traefik.http.routers.piops.entrypoints=websecure
       - traefik.http.services.piops.loadbalancer.server.port=7000
-=======
       <<: *traefik_labels
       traefik.http.routers.pi-ops.rule: PathPrefix(`/pi-ops`)
       traefik.http.services.pi-ops.loadbalancer.server.port: "7000"
->>>>>>> 9cc34ee9
     healthcheck:
       test: ["CMD", "curl", "-fsS", "http://localhost:7000/health"]
       interval: 10s
@@ -165,16 +147,13 @@
     environment:
       <<: *common_env
     labels:
-<<<<<<< HEAD
       - traefik.enable=true
       - traefik.http.routers.web.rule=PathPrefix(`/`)
       - traefik.http.routers.web.entrypoints=websecure
       - traefik.http.services.web.loadbalancer.server.port=9000
-=======
       <<: *traefik_labels
       traefik.http.routers.var-www.rule: PathPrefix(`/`)
       traefik.http.services.var-www.loadbalancer.server.port: "9000"
->>>>>>> 9cc34ee9
     healthcheck:
       test: ["CMD", "curl", "-fsS", "http://localhost:9000/health"]
       interval: 10s
@@ -232,7 +211,6 @@
     profiles:
       - watchtower
 
-<<<<<<< HEAD
   cloudflared:
     image: cloudflare/cloudflared:2025.2.0
     command: tunnel run
@@ -281,8 +259,6 @@
       - traefik.http.services.grafana.loadbalancer.server.port=3000
     restart: unless-stopped
 
-=======
->>>>>>> 9cc34ee9
 volumes:
   mosq-data:
   mosq-conf:
