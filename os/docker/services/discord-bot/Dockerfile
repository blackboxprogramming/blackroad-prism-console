FROM python:3.11-slim

ENV PYTHONUNBUFFERED=1 \
    PIP_NO_CACHE_DIR=1

<<<<<<< HEAD
WORKDIR /app

COPY requirements.txt .
RUN pip install --no-cache-dir -r requirements.txt

COPY bot.py ./bot.py
COPY healthcheck.py ./healthcheck.py
COPY start.sh ./start.sh
RUN chmod +x ./start.sh

CMD ["/app/start.sh"]
=======
>>>>>>> 9cc34ee9
WORKDIR /app

COPY services/discord-bot/requirements.txt ./requirements.txt
RUN pip install --no-cache-dir -r requirements.txt

COPY services/discord-bot/src/ ./
COPY os/docker/services/discord-bot/start.sh ./start.sh
COPY os/docker/services/discord-bot/healthcheck.py ./healthcheck.py
RUN chmod +x ./start.sh

CMD ["./start.sh"]<|MERGE_RESOLUTION|>--- conflicted
+++ resolved
@@ -3,7 +3,6 @@
 ENV PYTHONUNBUFFERED=1 \
     PIP_NO_CACHE_DIR=1
 
-<<<<<<< HEAD
 WORKDIR /app
 
 COPY requirements.txt .
@@ -15,8 +14,6 @@
 RUN chmod +x ./start.sh
 
 CMD ["/app/start.sh"]
-=======
->>>>>>> 9cc34ee9
 WORKDIR /app
 
 COPY services/discord-bot/requirements.txt ./requirements.txt
