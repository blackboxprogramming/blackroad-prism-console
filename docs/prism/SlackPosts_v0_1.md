# PRISM v0.1 — Slack Copy

## #products-prism — Sprint Kickoff
```
PRISM v0.1 in motion:
- Scope: Auth + 3-step onboarding + first Source X + 2 dashboard tiles (events/errors)
- API endpoints under /v1 ready to implement
- Jira sprint seeded; demo Friday

Definition of Done Done: deployable, CI green ≤10m, docs updated, demoable with seeded data.
```

## #announcements — Friday Demo
```
Friday demo: PRISM v0.1 slice
- Magic-link auth
- Connect first source
- 2 live tiles with last 7d
- Minimal audit trail & tracking
Timeboxed to 10 min — bring one question: “What’s the next tile that makes this indispensable?”
```

<<<<<<< HEAD
## #products-prism — Source connector lands
```
Source connector lands:
- Connect flow (token) validates against Source X and stores secret in SSM
- API kicks off first ingest via ECS RunTask
- Sources page shows status + last sync
- dbt staging + fact models for rollups

We’ll demo connect→data→dashboard in one motion Friday.
```

## #security — Token handling
```
Tokens are never stored in DB; only SSM SecureString refs are. Rotate by overwriting the same param; revoke at provider any time.
=======
## #products-prism — GitHub connector live
```
GitHub connector is live end-to-end:
- PAT connect + repo list
- Ingest worker (watermark + rate limits)
- Metrics API for opened/closed/open bugs
- Tiles wired; visible on dashboard + /healthz/ui
```

## #security — GitHub PAT handling
```
PATs never hit the DB; SSM SecureString only. Rotate by overwriting the SSM param.
>>>>>>> 831b105c
```<|MERGE_RESOLUTION|>--- conflicted
+++ resolved
@@ -20,7 +20,6 @@
 Timeboxed to 10 min — bring one question: “What’s the next tile that makes this indispensable?”
 ```
 
-<<<<<<< HEAD
 ## #products-prism — Source connector lands
 ```
 Source connector lands:
@@ -35,7 +34,6 @@
 ## #security — Token handling
 ```
 Tokens are never stored in DB; only SSM SecureString refs are. Rotate by overwriting the same param; revoke at provider any time.
-=======
 ## #products-prism — GitHub connector live
 ```
 GitHub connector is live end-to-end:
@@ -48,5 +46,4 @@
 ## #security — GitHub PAT handling
 ```
 PATs never hit the DB; SSM SecureString only. Rotate by overwriting the SSM param.
->>>>>>> 831b105c
 ```