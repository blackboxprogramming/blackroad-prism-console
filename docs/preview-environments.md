# Preview Environments on ECS + ALB

<<<<<<< HEAD
Short-lived preview environments spin up for every pull request. GitHub Actions now performs two coordinated stages: a GHCR packaging pipeline produces a tagged container image (plus SBOM and vulnerability scan) while the AWS workflow pushes to ECR and applies the Terraform stack in [`infra/preview-env`](../infra/preview-env) to provision the ECS/Fargate service, ALB listener rule, target group, and Route53 DNS record. When the pull request closes the workflows destroy the same resources and prune the container tags so AWS and GHCR stay tidy.

## Required repository configuration

The workflow relies on a small set of repository **variables** and **secrets**. They mirror the inputs consumed by the Terraform wrapper and the AWS credentials used for provisioning.

| Type | Name | Description |
| --- | --- | --- |
| Variable | `AWS_REGION` (optional – defaults to `us-east-1`) | Region hosting the preview stack. Only required when overriding the default region baked into the workflow. |
| Secret | `PREVIEW_ENV_AWS_ROLE` | IAM role assumed via GitHub OIDC for provisioning. |
| Secret | `PREVIEW_ENV_ECR_REGISTRY` | Fully qualified ECR registry URI (e.g. `123456789012.dkr.ecr.us-east-1.amazonaws.com`). |
| Secret | `PREVIEW_ENV_ECR_REPOSITORY` | Repository name that stores preview images. |
| Secret | `PREVIEW_ENV_CLUSTER_ARN` | ARN of the ECS cluster that hosts preview services. |
| Secret | `PREVIEW_ENV_EXECUTION_ROLE_ARN` | Task execution role ARN for pulling from ECR and writing logs. |
| Secret | `PREVIEW_ENV_TASK_ROLE_ARN` | Application task role ARN with runtime permissions. |
| Secret | `PREVIEW_ENV_PRIVATE_SUBNET_IDS` | JSON array of private subnet IDs for the ECS service (e.g. `["subnet-aaa","subnet-bbb"]`). |
| Secret | `PREVIEW_ENV_PUBLIC_SUBNET_IDS` | JSON array of public subnet IDs used by the ALB. |
| Secret | `PREVIEW_ENV_VPC_ID` | VPC ID housing the preview subnets. |
| Secret | `PREVIEW_ENV_HOSTED_ZONE_ID` | Route53 hosted zone ID for `dev.blackroad.io`. |
| Secret | `PREVIEW_ENV_TF_STATE_BUCKET` | S3 bucket name backing the Terraform remote state. |
| Secret | `PREVIEW_ENV_TF_LOCK_TABLE` | DynamoDB table name used for Terraform state locking. |
| Secret | `PREVIEW_ENV_VARS_JSON` | JSON object of environment variables injected into the task definition. |
| Secret | `PREVIEW_ENV_SECRETS_JSON` | JSON object describing secrets pulled from AWS SSM/Secrets Manager. |
| Secret | `SLACK_PREVIEW_CHANNEL` | Channel ID (e.g. `C0123456`) for preview notifications. |
| Secret | `SLACK_BOT_TOKEN` | Bot token used by the Slack notification step. |

> The Terraform module expects the subnet, secret, and environment variable inputs as JSON strings so we can pass them directly to `terraform apply` without auxiliary files.

## Workflow behaviour

Two workflows respond to preview lifecycle events:

### Container packaging (`.github/workflows/preview-containers.yml`)

- **Opened / Reopened / Synchronize / Ready for review**
  1. Computes the GHCR image reference `ghcr.io/<owner>/<repo>:pr-<PR_NUMBER>-<SHORT_SHA>`.
  2. Builds and pushes the image via the reusable builder.
  3. Generates an SPDX SBOM artifact and uploads it as `pr-<PR_NUMBER>-sbom`.
  4. Scans the digest with Anchore Grype and uploads the SARIF to GitHub code scanning.
  5. Posts a sticky PR comment with docker pull/run instructions.

- **Closed**
  - `preview-containers-cleanup.yml` deletes the `pr-<PR_NUMBER>-*` GHCR tags.

### Infrastructure apply (`.github/workflows/preview-env.yml`)

- **Opened / Reopened / Synchronize**
  1. Builds a Docker image tagged `pr<PR_NUMBER>` using the repository root as build context.
  2. Pushes the image to the configured ECR repository.
  3. Runs `terraform init` inside `infra/preview-env/` with an S3 + DynamoDB backend derived from the provided secrets.
  4. Applies the Terraform stack with variables populated from the pull request number and secrets (cluster ARN, VPC, subnets, hosted zone, etc.).
  5. Captures the `preview_url` Terraform output and comments on the pull request with the URL.
  6. Posts a Slack message to the configured channel with the same preview link.

- **Closed**
  - Reinitialises Terraform with the PR-specific backend key and runs `terraform destroy` to remove the ECS service, ALB listener rule, target group, and DNS record.

Health-check paths, CPU/memory sizing, and environment variables can be tuned inside the workflow or Terraform module if the application needs different defaults.

## Operational notes

- Ensure a wildcard ACM certificate for `*.dev.blackroad.io` is attached to the ALB's HTTPS listener.
- Delegate `dev.blackroad.io` to Route53 and confirm the hosted zone ID matches the secret supplied to the workflow.
- Reserve listener rule priorities (for example `6000–6999`) for preview environments to avoid collisions with long-lived routes.
- Teardown typically completes within a minute of closing the pull request; any orphaned listener rules or target groups should be investigated immediately.
- `infra/preview-env/README.md` documents manual usage when debugging apply/destroy issues locally.
This repository now provisions short-lived preview environments for every pull request. The automation uses GitHub Actions with the AWS CLI to provision the ECS/Fargate service, ALB listener rule, target group, and Route53 DNS records, then tears everything back down when the PR closes.
=======
This repository now provisions short-lived preview environments for every pull request. The automation uses GitHub Actions with the AWS CLI to provision the ECS/Fargate service, ALB listener rule, target group, and Route53 DNS records, then tears everything back down when the PR closes. Operational details and required secrets live in [`environments/preview.yml`](../environments/preview.yml).
>>>>>>> f3bfb9dc

## Required repository configuration

Set the following **repository variables** in the app repo that should receive previews:

| Variable | Description |
| --- | --- |
| `AWS_REGION` | AWS region hosting the ECS cluster and ALB. |
| `ECS_CLUSTER` | Name of the ECS cluster hosting preview services. |
| `VPC_ID` | VPC ID that contains the private subnets for tasks. |
| `SUBNETS` | Comma-separated list of private subnet IDs for the service ENIs (e.g. `subnet-aaa,subnet-bbb`). |
| `SERVICE_SG` | Security group ID assigned to preview tasks. |
| `ALB_ARN` | ARN of the existing Application Load Balancer. |
| `HTTPS_LISTENER_ARN` | ARN of the HTTPS (443) listener on the ALB. |
| `ALB_ZONE_ID` | Hosted zone ID for the ALB (from `describe-load-balancers`). |
| `ALB_DNS` | DNS name of the ALB (e.g. `my-alb-123.us-west-2.elb.amazonaws.com`). |
| `HOSTED_ZONE_ID` | Route53 hosted zone ID for `dev.blackroad.io`. |
| `CONTAINER_PORT` | Container port exposed by the service. |
| `ECR_REPO` | Fully qualified ECR repository URI for the service image. |
| `TASK_EXECUTION_ROLE_ARN` | IAM role ARN used as the task execution role. |
| `TASK_ROLE_ARN` | IAM role ARN used as the task role. |

Add the following **secret**:

| Secret | Description |
| --- | --- |
| `AWS_ROLE_TO_ASSUME` | IAM role ARN that the workflow assumes via OIDC for deployments. |

> Any additional application-specific secrets should continue to be sourced from SSM parameters referenced by the task definition.

## Workflow behaviour

The `.github/workflows/preview.yml` workflow reacts to pull request events:

- **Opened / Reopened / Synchronize**
  1. Builds and pushes a Docker image tagged `pr-<number>-<sha>`.
  2. Registers a task definition using that image tag (reusing existing log groups when present).
  3. Creates or updates the target group `br-pr-<number>` with a `/health` check.
  4. Creates or updates an HTTPS listener rule on the existing ALB that routes `pr-<number>.dev.blackroad.io` to the target group.
  5. Upserts a Route53 alias record targeting the ALB.
  6. Creates or updates an ECS Fargate service (desired count = 1) running in private subnets.
  7. Comments on the PR with the preview URL once the service is stable.

- **Closed**
  - Deletes the listener rule, ECS service, target group, and Route53 record that were created for the PR.

Health check paths, desired count, and CPU/memory sizes can be adjusted inside the workflow if the service has different requirements.

## Operational notes

- Ensure the hosted zone `dev.blackroad.io` exists and delegate NS records at the registrar.
- Attach an ACM certificate that covers `*.dev.blackroad.io` to the ALB's HTTPS listener.
- Reserve listener rule priorities in the `5000–9000` range to avoid collisions.
- Preview tear-down typically completes within a minute of the PR closing; listener rules and target groups should not remain afterwards.
- If a preview returns a 404 immediately after deployment, allow 60–90 seconds for DNS and ALB propagation.

## Communication templates

Slack (`#eng`):

```
Preview envs are live for this repo:
- Open a PR → get https://pr-<#>.dev.blackroad.io
- Push updates → env rolls forward
- Close PR → auto teardown (service, rule, TG, DNS)

If you hit a 404, give it ~60–90s for DNS/ALB propagation.
```

Asana CSV (DevX Epic):

```
Task Name,Description,Assignee Email,Section,Due Date
Preview envs wiring,Add preview-env.yml to app repo, set variables/secrets, test with PR #1.,amundsonalexa@gmail.com,Today,2025-10-15
Wildcard cert check,Ensure *.dev.blackroad.io ACM on ALB 443 listener.,amundsonalexa@gmail.com,Today,2025-10-15
Route53 zone verify,Confirm hosted zone dev.blackroad.io + NS at registrar.,amundsonalexa@gmail.com,Today,2025-10-15
Rule budget,Audit current listener rules; reserve priority range 6000–6999 for PR previews.,amundsonalexa@gmail.com,This Week,2025-10-16
Preview envs wiring,Add preview.yml to app repo, set variables/secrets, test with PR #1.,amundsonalexa@gmail.com,Today,2025-10-15
Wildcard cert check,Ensure *.dev.blackroad.io ACM on ALB 443 listener.,amundsonalexa@gmail.com,Today,2025-10-15
Route53 zone verify,Confirm hosted zone dev.blackroad.io + NS at registrar.,amundsonalexa@gmail.com,Today,2025-10-15
Rule budget,Audit current listener rules; reserve priority range 5000–9000 for PR previews.,amundsonalexa@gmail.com,This Week,2025-10-16
Cleanup watch,Verify teardown on PR close; no orphan rules/TGs/DNS.,amundsonalexa@gmail.com,This Week,2025-10-16
```

## Future enhancements

- Gate preview creation behind a `no-preview` PR label when manual verification is unnecessary.
- Post smoke-test results (for example `curl $PREVIEW_URL/health`) alongside the PR comment to give reviewers immediate confidence.
- Extend the workflow into a reusable action so other repositories in the organisation can call it with a handful of inputs.
- Gate preview creation behind a `no-preview` PR label if desired.
- Post a Slack notification alongside the PR comment when a preview goes live.
- Add a smoke-test step that curls `${PREVIEW_URL}/health` and reports success or failure in the PR comment.<|MERGE_RESOLUTION|>--- conflicted
+++ resolved
@@ -1,6 +1,5 @@
 # Preview Environments on ECS + ALB
 
-<<<<<<< HEAD
 Short-lived preview environments spin up for every pull request. GitHub Actions now performs two coordinated stages: a GHCR packaging pipeline produces a tagged container image (plus SBOM and vulnerability scan) while the AWS workflow pushes to ECR and applies the Terraform stack in [`infra/preview-env`](../infra/preview-env) to provision the ECS/Fargate service, ALB listener rule, target group, and Route53 DNS record. When the pull request closes the workflows destroy the same resources and prune the container tags so AWS and GHCR stay tidy.
 
 ## Required repository configuration
@@ -68,9 +67,7 @@
 - Teardown typically completes within a minute of closing the pull request; any orphaned listener rules or target groups should be investigated immediately.
 - `infra/preview-env/README.md` documents manual usage when debugging apply/destroy issues locally.
 This repository now provisions short-lived preview environments for every pull request. The automation uses GitHub Actions with the AWS CLI to provision the ECS/Fargate service, ALB listener rule, target group, and Route53 DNS records, then tears everything back down when the PR closes.
-=======
 This repository now provisions short-lived preview environments for every pull request. The automation uses GitHub Actions with the AWS CLI to provision the ECS/Fargate service, ALB listener rule, target group, and Route53 DNS records, then tears everything back down when the PR closes. Operational details and required secrets live in [`environments/preview.yml`](../environments/preview.yml).
->>>>>>> f3bfb9dc
 
 ## Required repository configuration
 
