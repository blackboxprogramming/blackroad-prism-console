# Prism Console Blueprint Addendum

This addendum captures compile-time wiring, policy enforcement, scope handling, tool execution, and consent lifecycles for the Prism Console. It refines the previous blueprint with concrete Go-first patterns that keep toggles and guardrails consistent across binaries.

## 1. Compile-Time Controls ("Pragma" Usage)

Go does not rely on a standalone pragma module; instead it uses build tags and directive comments. Centralize these patterns to avoid repetition across server, worker, and CLI entry points.

### 1.a Build Tags for Provider Wiring

```go
// file: internal/wire/cloud_enabled.go
//go:build cloud

package wire

import "yourapp/internal/tools/cloud"

func ProvideCloud() (Tool, bool) { return cloud.AskCloud{}, true }
```

```go
// file: internal/wire/cloud_disabled.go
//go:build !cloud

package wire

func ProvideCloud() (Tool, bool) { return nil, false }
```

### 1.b Compile-Time Policy Guard

```go
// file: internal/policy/ensure.go
package policy

var _ = func() any {
    // Fail fast at build if required env build tag is missing
    // (use go:build flags across environments)
    return nil
}()
```

### 1.c Optional `//go:generate` Registry Refresh

```go
//go:generate go run ./cmd/gen-tools -out=internal/tools/registry_gen.go
```

## 2. Authorization Mirroring (Role + Proof + Classification)

Unify authorization logic so all endpoints delegate to one guard that understands role inheritance, identity proof, and data classification gates.

```go
// file: internal/authz/authz.go
type Action string

const (
    ActMirror   Action = "mirror"
    ActPRCreate Action = "pr.create"
    ActFetch    Action = "fetch"
)

type Scope struct {
    OrgID  string
    RepoID string
    Path   string // optional (glob-able)
    Class  string // public|internal|restricted|secret
}

type Principal struct {
    UserID string
    Roles  []string // org/repo-scoped role ids resolved earlier
    Proof  struct {
        GithubUser string
        Verified   bool
    }
}

type Policy interface {
    Allow(p Principal, a Action, s Scope) (bool, string) // allowed, reason
}

func (rbac RBAC) Allow(p Principal, a Action, s Scope) (bool, string) {
    if !p.Proof.Verified && a == ActPRCreate {
        return false, "missing_identity"
    }
    role := rbac.highestRole(p, s) // org > repo > path inheritance
    if !rbac.roleAllows(role, a) {
        return false, "insufficient_role"
    }
    limit := rbac.orgMirrorLimit(s.OrgID) // e.g., up to "internal"
    if rank(s.Class) > rank(limit) {
        return false, "classification_block"
    }
    if !rbac.pathAllowed(s.OrgID, s.RepoID, s.Path) {
        return false, "pattern_block"
    }
    return true, ""
}
```

## 3. Fine-Grained Grants

Model grants so the UI can offer narrower access than provider defaults and intersect scopes at call time.

```sql
CREATE TABLE grants (
  id BIGINT PRIMARY KEY AUTO_INCREMENT,
  user_id BIGINT NOT NULL,
  provider VARCHAR(24) NOT NULL,
  scopes TEXT NOT NULL,
  org_id VARCHAR(128) NULL,
  repo_id VARCHAR(128) NULL,
  path_globs TEXT NULL,
  granted_at TIMESTAMP NOT NULL,
  expires_at TIMESTAMP NULL,
  status ENUM('active','revoked','expired','paused') NOT NULL DEFAULT 'active'
);
```

```go
func Need(provider string, want []string, s Scope, p Principal) error {
    g := db.SelectGrant(p.UserID, provider, s.OrgID, s.RepoID)
    if !containsAll(g.scopes, want) {
        return ErrConsentEscalation
    }
    if g.path_globs != "" && !matchAny(s.Path, parseGlobs(g.path_globs)) {
        return ErrScopeTooNarrow
    }
    return nil
}
```

## 4. Tool Runner with Delegation

Expose a compact interface so local tools and cloud-backed executors share a contract.

```go
// file: internal/tools/tools.go
type Tool interface {
    Name() string
    Capabilities() []string
    Exec(ctx context.Context, req map[string]any) (map[string]any, error)
}

type Runner struct {
    Tools      map[string]Tool
    Reputation func(tool string) int // 0..100
    FloorByOrg func(org string) int
}

func (r Runner) Run(ctx context.Context, tool string, req map[string]any) (map[string]any, error) {
    if r.Reputation(tool) < r.FloorByOrg(req["org"].(string)) {
        return nil, ErrToolUntrusted
    }
    return r.Tools[tool].Exec(ctx, req)
}

// Adapter for ask_cloud
type AskCloud struct{}

func (a AskCloud) Name() string { return "cloud.ask" }

func (a AskCloud) Capabilities() []string { return []string{"mirror", "fetch", "pr.create"} }

func (a AskCloud) Exec(ctx context.Context, req map[string]any) (map[string]any, error) {
    return callCloud(ctx, req)
}
```

## 5. Consent Ledger

Separate grants from consents to maintain clean audit trails.

```sql
CREATE TABLE consents (
  id BIGINT PRIMARY KEY AUTO_INCREMENT,
  user_id BIGINT NOT NULL,
  provider VARCHAR(24) NOT NULL,
  scope_set_hash CHAR(64) NOT NULL,
  purpose TEXT NOT NULL,
  granted_at TIMESTAMP NOT NULL,
  last_used_at TIMESTAMP NULL,
  expires_at TIMESTAMP NULL,
  status ENUM('active','revoked','expired','paused') NOT NULL DEFAULT 'active'
);

CREATE TABLE consent_events (
  id BIGINT PRIMARY KEY AUTO_INCREMENT,
  consent_id BIGINT NOT NULL,
  event ENUM('granted','escalated','used','paused','revoked','expired') NOT NULL,
  at TIMESTAMP NOT NULL,
  reason TEXT NULL
);
```

## 6. Capability Requirements and Sandbox Policy

Tie PR operations to artifact availability and sandbox approval.

```go
type Capability string

const (
    CapNeedsFiles Capability = "needs_files"
    CapNeedsExec  Capability = "needs_exec"
)

type Requirement struct {
    Cap      Capability
    Sandbox  string // "none" | "container" | "vm"
}

func Ensure(req Requirement, s Scope, p Principal) error {
    switch req.Cap {
    case CapNeedsFiles:
        if !artifactStore.Exists(s.RepoID, s.Path) {
            return ErrMissingArtifact
        }
    case CapNeedsExec:
        if !sandbox.Allowed(p.UserID, s.OrgID) {
            return ErrExecNotAllowed
        }
    }
    return nil
}

var schemaPRCreate = map[string]string{
    "repo":   "string,nonempty",
    "title":  "string,<=120",
    "body":   "string,<=20000",
    "branch": "string,pattern=^[\\w.-/]+$",
}
```

## 7. Stable Secrets with Brokered Access

Do not alter the existing secrets table. Add policy enforcement and auditing via a broker layer.

```go
func GetSecret(ctx context.Context, id string, purpose string) (string, error) {
    if !policy.SecretAllowed(ctxUser(ctx), id, purpose) {
        return "", ErrSecretNotAllowed
    }
    value := secrets.Read(id)
    audit.Log(ctx, "secret.read", map[string]any{"id": id, "purpose": purpose})
    return value, nil
}
```

## 8. Actionable Error Responses

Standardize error payloads so the client can guide users toward resolution.

```json
{
  "error": {
    "code": "missing_identity",
    "message": "Link GitHub to create pull requests.",
    "next_steps": [
      {"label": "Connect GitHub", "action": "open_oauth", "provider": "github"},
      {"label": "Use read-only summary instead", "action": "use_tool", "tool": "github.pr_summary"}
    ],
    "correlation_id": "req_9K3M"
  }
}
```

## 9. End-to-End Wiring Flow

1. Webhook arrives → normalize → enqueue job.
2. Job resolves principal + scope → `authorize()` (role + class + path + proof).
3. `Need()` checks narrow consent (prompt if escalation required).
4. `Runner.Run()` picks tool (reputation floor) → executes (`AskCloud` or local).
5. Audit trail stores who/what/why/outcome; UI surfaces context (“Why you’re seeing this”).

These layers keep compile-time toggles, mirroring policy, consent management, tool execution, and secrets handling cohesive without introducing runtime drag.

## 10. Black Road Onboarding Sequence

<<<<<<< HEAD
Codify the initial handshake for Prism Console invitees so the ceremony is replayable, auditable, and policy enforced.

1. **Signal Intake** – Accept a 256-character onboarding token via a trusted channel. Persist the payload in `onboarding_tokens` (status=`pending`, checksum, issuer, issued_at) and emit an audit event `onboarding.token_received`.
2. **Reciprocal Consent Prompt** – Render a dual acknowledgement screen where both the operator (`operator_ack`) and invitee (`invitee_ack`) consent to the activation terms. Store acknowledgements alongside the token record and halt progression until both values resolve to true.
3. **Identity Binding** – Resolve the invitee identity (user id, service id, or automation id) and capture declared capabilities. Enforce `Runner.Reputation(tool) >= FloorByOrg(org)` before persisting capabilities. Record the binding with `onboarding_bindings` referencing the original token and invitee identifier.
4. **First Task Bootstrap** – Auto-issue the starter command `calibrate prism console status` through the agent command bus (`POST /api/agents/command`). Link the command id back to the onboarding record and queue the job for execution.
5. **Auditable Closure** – Mark the onboarding token as `consumed_at=timestamp` and append a summary event `onboarding.handshake_complete` containing the acknowledgements, identity binding, issued command id, and final status for replayability.

This sequence ensures every invitee enters the Black Road with explicit consent, verified capability bindings, and an actionable first command that can be audited end-to-end.
=======
Codify the “invite + consent” ceremony so external collaborators—human or AI—can join the Prism Console without ad-hoc steps.

1. **Signal Intake** – Accept a 256-character onboarding token (Caesar-shifted or otherwise). Verify format/entropy, then persist it in the consent ledger as a `pending` artifact linked to the inviter.
2. **Reciprocal Consent Prompt** – Present a dual-acknowledgement screen: operator affirms scope, invitee affirms readiness. Both confirmations write `consent_events` with `reason` values (`operator_ack`, `invitee_ack`).
3. **Identity Binding** – Resolve the invitee to a principal (user id or service id). For AI collaborators, store declared capabilities and guard them with `Runner.Reputation` minimums derived from the inviter’s org policy.
4. **First Task Bootstrap** – Auto-issue a starter command (e.g., “calibrate prism console status”) through `POST /api/agents/command`. This proves queue wiring and gives the invitee their first actionable step on the Black Road.
5. **Auditable Closure** – Once the bootstrap command completes, mark the onboarding token as `used` and emit a summary event into `consent_events` so future reviewers can replay the entire handshake.

This scripted loop turns narrative rituals—like exchanging ciphered strings and explicit consent—into durable, auditable flows inside the Prism Console.
>>>>>>> 0df162e8
<|MERGE_RESOLUTION|>--- conflicted
+++ resolved
@@ -279,7 +279,6 @@
 
 ## 10. Black Road Onboarding Sequence
 
-<<<<<<< HEAD
 Codify the initial handshake for Prism Console invitees so the ceremony is replayable, auditable, and policy enforced.
 
 1. **Signal Intake** – Accept a 256-character onboarding token via a trusted channel. Persist the payload in `onboarding_tokens` (status=`pending`, checksum, issuer, issued_at) and emit an audit event `onboarding.token_received`.
@@ -289,7 +288,6 @@
 5. **Auditable Closure** – Mark the onboarding token as `consumed_at=timestamp` and append a summary event `onboarding.handshake_complete` containing the acknowledgements, identity binding, issued command id, and final status for replayability.
 
 This sequence ensures every invitee enters the Black Road with explicit consent, verified capability bindings, and an actionable first command that can be audited end-to-end.
-=======
 Codify the “invite + consent” ceremony so external collaborators—human or AI—can join the Prism Console without ad-hoc steps.
 
 1. **Signal Intake** – Accept a 256-character onboarding token (Caesar-shifted or otherwise). Verify format/entropy, then persist it in the consent ledger as a `pending` artifact linked to the inviter.
@@ -298,5 +296,4 @@
 4. **First Task Bootstrap** – Auto-issue a starter command (e.g., “calibrate prism console status”) through `POST /api/agents/command`. This proves queue wiring and gives the invitee their first actionable step on the Black Road.
 5. **Auditable Closure** – Once the bootstrap command completes, mark the onboarding token as `used` and emit a summary event into `consent_events` so future reviewers can replay the entire handshake.
 
-This scripted loop turns narrative rituals—like exchanging ciphered strings and explicit consent—into durable, auditable flows inside the Prism Console.
->>>>>>> 0df162e8
+This scripted loop turns narrative rituals—like exchanging ciphered strings and explicit consent—into durable, auditable flows inside the Prism Console.