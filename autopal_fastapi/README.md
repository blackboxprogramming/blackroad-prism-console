# Autopal Controls API

This mini FastAPI application models the Autopal control surfaces that power
maintenance, step-up authentication, dual-control overrides, and rate limiting.

## Features

* **Maintenance switch** – `/maintenance/activate` and `/maintenance/deactivate`
  toggle a global flag. A middleware blocks all non-allowlisted routes whenever
  maintenance mode is active, while `/health/*` remains reachable.
* **Step-up enforcement** – `/secrets/materialize` demands an `X-Step-Up`
  header with the value `verified` and otherwise responds with
  `401 step_up_required`.
* **Dual-control overrides** – `/controls/overrides` creates an override and
  `/controls/overrides/{id}/approve` requires two distinct subjects before the
  request is marked as granted.
* **Rate limiting** – `/config/rate-limit` tunes the per-identity limiter that
  guards `/limited/ping`, making it easy to exercise rate limit behaviour in
  tests.
* **Observability-first auditing** – every request, maintenance toggle, override
  approval, and secret materialisation is captured as a JSON audit event that is
  enriched with `trace_id`/`span_id` headers and exported via OpenTelemetry
  traces and metrics.

## Running the suite

```bash
pip install -r requirements.txt
pytest autopal_fastapi/tests
```

<<<<<<< HEAD
## Local observability stack

The repository includes a docker-compose environment that launches the FastAPI
service alongside Loki, Promtail, and Grafana. Bring everything up with:

```bash
cd autopal_fastapi
docker compose up --build
```

The stack exposes the following endpoints:

* **API** – http://localhost:8080
* **Grafana** – http://localhost:3000 (admin / admin)
* **Loki** – http://localhost:3100

Promtail scrapes the Docker logs produced by the `autopal` container, parses the
structured audit fields (event, endpoint, status code, subject, trace ID), and
ships them to Loki. Grafana is pre-provisioned with the "AutoPal – Audit & Ops"
dashboard that visualises:

* A live audit log stream with JSON fields expanded for quick filtering.
* 1-hour counters for maintenance blocks, step-up prompts, and rate-limit hits.
* A dedicated panel that highlights events carrying a `trace_id`, making it easy
  to correlate requests with distributed traces.

Hit the API a few times (trigger maintenance mode, step-up prompts, and the
rate limiter) to watch the panels update in real time.
=======
## Observability and telemetry

The application configures OpenTelemetry automatically during startup:

- Request spans are emitted through the FastAPI instrumentation. Responses are
  decorated with `X-Trace-Id`/`X-Span-Id` headers so downstream systems can
  correlate HTTP results with the audit log stream.
- A JSONL audit log (default `./logs/autopal-fastapi-audit.jsonl`) is appended
  to for every request as well as notable control-plane actions. Each entry
  includes the active trace identifiers.
- Metrics (`autopal.audit.events_total` counter and
  `autopal.http.server.duration` histogram) are emitted alongside traces.

Key environment variables:

| Variable | Purpose |
| --- | --- |
| `AUTOPAL_AUDIT_LOG_PATH` | Optional override for the JSONL audit log location. |
| `AUTOPAL_OTLP_ENDPOINT` | Optional OTLP/HTTP collector endpoint (no default). |
| `AUTOPAL_SERVICE_NAME` | Overrides the service name reported to OpenTelemetry. |
| `AUTOPAL_ENVIRONMENT` | Sets the `deployment.environment` resource attribute. |
| `AUTOPAL_ENABLE_CONSOLE_EXPORTERS` | When `true`, use console exporters instead of OTLP. |
| `AUTOPAL_ENABLE_DEFAULT_OTLP` | When `true`, fall back to `http://localhost:4318` if no endpoint is specified. |

See [`observability/autopal`](../observability/autopal/README.md) for a ready to
run collector + Grafana stack that visualises these traces, metrics, and audit
events.
>>>>>>> 8b72660c
<|MERGE_RESOLUTION|>--- conflicted
+++ resolved
@@ -29,7 +29,6 @@
 pytest autopal_fastapi/tests
 ```
 
-<<<<<<< HEAD
 ## Local observability stack
 
 The repository includes a docker-compose environment that launches the FastAPI
@@ -58,7 +57,6 @@
 
 Hit the API a few times (trigger maintenance mode, step-up prompts, and the
 rate limiter) to watch the panels update in real time.
-=======
 ## Observability and telemetry
 
 The application configures OpenTelemetry automatically during startup:
@@ -85,5 +83,4 @@
 
 See [`observability/autopal`](../observability/autopal/README.md) for a ready to
 run collector + Grafana stack that visualises these traces, metrics, and audit
-events.
->>>>>>> 8b72660c
+events.