--- conflicted
+++ resolved
@@ -1,4 +1,3 @@
-<<<<<<< HEAD
 from __future__ import annotations
 
 RANDOM_SEED = 1337
@@ -14,7 +13,6 @@
 FORBIDDEN_BOTS: List[str] = [b for b in os.getenv("FORBIDDEN_BOTS", "").split(",") if b]
 FORBIDDEN_INTENTS: List[str] = [i for i in os.getenv("FORBIDDEN_INTENTS", "").split(",") if i]
 DRY_RUN: bool = os.getenv("DRY_RUN", "false").lower() in {"1", "true", "yes"}
-=======
 from pathlib import Path
 
 import yaml
@@ -29,5 +27,4 @@
 
 PACKS_ENABLED = _cfg.get("packs_enabled", ["baseline"])
 DUTY_OF_CARE = _cfg.get("duty_of_care", False)
-THRESHOLDS = _cfg.get("thresholds", {})
->>>>>>> 67c5bc0d
+THRESHOLDS = _cfg.get("thresholds", {})