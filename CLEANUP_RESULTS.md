--- conflicted
+++ resolved
@@ -1,4 +1,3 @@
-<<<<<<< HEAD
 ### Summary
 
 - Hardened API server with strict CORS allowlist, helmet, rate limiting, body size limits, and structured logging.
@@ -13,7 +12,6 @@
 - **What happens**: The workflow checks out a fresh `automation/mainline-cleanup` branch, executes `bash fix-everything.sh`, and uploads the generated `.justfix-summary.md` report as an artifact. When the script makes changes, it prepares a commit that mirrors the existing auto-heal logic and uses `peter-evans/create-pull-request` to open or update the “Mainline Cleanup” PR.
 - **Expected outputs**: A reusable “Mainline Cleanup” pull request containing the automated fixes plus an attached `.justfix-summary.md` artifact detailing what was touched.
 - **Rollback**: Disable or remove `.github/workflows/mainline-autoheal.yml`, close the “Mainline Cleanup” PR, and delete the `automation/mainline-cleanup` branch if it persists.
-=======
 <!-- FILE: CLEANUP_RESULTS.md -->
 
 ### Summary
@@ -43,7 +41,6 @@
   - `assets/brand/theme.js`
   - `assets/brand/wordmark.svg`
 - **After:** directory removed; contents moved to `/_trash/var/www/blackroad/assets`.
->>>>>>> fa318dfd
 
 ### Verification Commands
 
