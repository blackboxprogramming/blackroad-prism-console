--- conflicted
+++ resolved
@@ -1,20 +1,16 @@
-<<<<<<< HEAD
 import streamlit as st
 from openai import OpenAI
 import numpy as np
 import matplotlib.pyplot as plt
 import ast
-=======
 """Streamlit app for BlackRoad Prism Generator with GPT and voice input."""
 
->>>>>>> 75a118c1
 import io
 import os
 import tempfile
 
 import matplotlib.pyplot as plt
 import numpy as np
-<<<<<<< HEAD
 import openai
 import streamlit as st
 import whisper
@@ -41,7 +37,6 @@
 @st.cache_resource
 def load_whisper_model():
     return whisper.load_model("base")
-=======
 import streamlit as st
 import whisper
 from openai import OpenAI
@@ -53,7 +48,6 @@
     client = None
 else:
     client = OpenAI(api_key=_api_key)
->>>>>>> 75a118c1
 
 st.set_page_config(layout="wide")
 st.title("BlackRoad Prism Generator with GPT + Voice Console")
@@ -70,7 +64,6 @@
     ]
 
 st.markdown(
-<<<<<<< HEAD
     """
 #### Speak or type an idea, formula, or question. The AI will respond and project a hologram:
 """
@@ -105,7 +98,6 @@
     suffix = os.path.splitext(audio_file.name)[1] or ".wav"
     with tempfile.NamedTemporaryFile(delete=False, suffix=suffix) as temp_audio:
         temp_audio.write(audio_file.read())
-=======
     """#### Speak or type an idea, formula, or question. The AI will respond and project a hologram:"""
 )
 
@@ -114,12 +106,10 @@
     """Transcribe an uploaded audio file using Whisper and clean up the temp file."""
     with tempfile.NamedTemporaryFile(delete=False, suffix=".wav") as temp_audio:
         temp_audio.write(uploaded_file.read())
->>>>>>> 75a118c1
         temp_audio_path = temp_audio.name
     model = load_whisper_model()
     result = model.transcribe(temp_audio_path)
     os.remove(temp_audio_path)
-<<<<<<< HEAD
     os.unlink(temp_audio_path)
 
     if "whisper_model" not in st.session_state:
@@ -128,14 +118,12 @@
     result = model.transcribe(temp_audio_path)
     os.remove(temp_audio_path)
     user_input = result["text"]
-=======
     return result["text"]
 
 
 audio_file = st.file_uploader("Upload your voice (mp3 or wav)", type=["mp3", "wav"])
 if audio_file is not None:
     user_input = _transcribe_audio(audio_file)
->>>>>>> 75a118c1
     st.markdown(f"**You said:** {user_input}")
     try:
         model = load_whisper_model()
@@ -158,7 +146,6 @@
 
         st.session_state.chat_history.append({"role": "user", "content": user_input})
 
-<<<<<<< HEAD
         # GPT response with full history
         response = client.chat.completions.create(
             model="gpt-4o-mini",
@@ -176,7 +163,6 @@
         )
         assistant_reply = response.choices[0].message.content
         st.session_state.chat_history.append({"role": "assistant", "content": assistant_reply})
-=======
         if client:
             response = client.chat.completions.create(
                 model="gpt-4o-mini",
@@ -185,19 +171,15 @@
             assistant_reply = response.choices[0].message.content
         else:
             assistant_reply = "OpenAI API key not provided."
->>>>>>> 75a118c1
 
         st.session_state.chat_history.append({"role": "assistant", "content": assistant_reply})
         st.markdown(f"**Venture Console AI:** {assistant_reply}")
 
-<<<<<<< HEAD
         result = parse_numeric_prefix(user_input)
-=======
         try:
             result = float(user_input.split(",")[0])
         except ValueError:
             result = 1.0
->>>>>>> 75a118c1
 
         fig = plt.figure(figsize=(6, 4))
         ax = fig.add_subplot(111, projection="3d")
@@ -219,14 +201,15 @@
             st.image(buf)
         plt.close(fig)
 
-<<<<<<< HEAD
     except Exception as e:
         if str(e) != "missing api key":
             st.error(f"Error: {e}")
-=======
+
+st.markdown("---")
+st.markdown("**BlackRoad Prism Console** | Live UI Simulation")
+st.image("72BF9767-A2EE-4CB6-93F4-4D738108BC4B.png", caption="Live Console Interface")
     except Exception as e:  # pragma: no cover - Streamlit handles runtime errors
         st.error(f"Error: {e}")
->>>>>>> 75a118c1
 
 st.markdown("---")
 st.markdown("**BlackRoad Prism Console** | Live UI Simulation")
