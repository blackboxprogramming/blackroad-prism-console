"""Streamlit app for the BlackRoad Prism Generator with GPT and voice input."""

import io
import os
import tempfile
from typing import Optional

import matplotlib.pyplot as plt
import numpy as np
import streamlit as st
import whisper
from openai import OpenAI
from streamlit.runtime.uploaded_file_manager import UploadedFile

from prism_utils import parse_numeric_prefix

<<<<<<< HEAD
# Configure the Streamlit layout early to avoid repeated warnings.
st.set_page_config(layout="wide")
=======
st.set_page_config(layout="wide")
st.title("BlackRoad Prism Generator with GPT + Voice Console")

# Only create an OpenAI client when OPENAI_API_KEY is provided
openai_api_key = os.getenv("OPENAI_API_KEY")
client = OpenAI(api_key=openai_api_key) if openai_api_key else None
if client is None:
    st.warning("OpenAI API key not set. Set OPENAI_API_KEY to enable responses.")
>>>>>>> 5f88b282


@st.cache_resource
def load_whisper_model():
    """Load the Whisper model once and reuse it across reruns."""

    return whisper.load_model("base")


def get_openai_client() -> Optional[OpenAI]:
    """Return an OpenAI client when an API key is available."""

    api_key = os.getenv("OPENAI_API_KEY")
    if not api_key:
        return None
    return OpenAI(api_key=api_key)


def transcribe_audio(uploaded_file: UploadedFile) -> str:
    """Transcribe an uploaded audio file using Whisper."""

    suffix = os.path.splitext(uploaded_file.name)[1] or ".wav"
    with tempfile.NamedTemporaryFile(delete=False, suffix=suffix) as tmp:
        tmp.write(uploaded_file.read())
        temp_path = tmp.name

    try:
        model = load_whisper_model()
        result = model.transcribe(temp_path)
        return result.get("text", "").strip()
    finally:
        try:
            os.remove(temp_path)
        except OSError:
            pass


def render_hologram(scale: float) -> None:
    """Render a simple hologram-inspired surface plot scaled by ``scale``."""

    x = np.linspace(-5, 5, 100)
    y = np.linspace(-5, 5, 100)
    x_grid, y_grid = np.meshgrid(x, y)
    z_grid = np.sin(np.sqrt(x_grid**2 + y_grid**2)) * scale

    fig = plt.figure(figsize=(6, 4))
    ax = fig.add_subplot(111, projection="3d")
    ax.plot_surface(x_grid, y_grid, z_grid, cmap="plasma")
    ax.axis("off")

    buffer = io.BytesIO()
    fig.savefig(buffer, format="png", bbox_inches="tight")
    buffer.seek(0)
    st.image(buffer)
    plt.close(fig)


def main() -> None:
    """Run the Streamlit interface."""

    st.title("BlackRoad Prism Generator with GPT + Voice Console")

    client = get_openai_client()
    if client is None:
        st.warning("OpenAI API key not set. Set OPENAI_API_KEY to enable responses.")

    if "chat_history" not in st.session_state:
        st.session_state.chat_history = [
            {
                "role": "system",
                "content": (
                    "You are the BlackRoad Venture Console AI, a holographic assistant "
                    "that replies with scientific and symbolic insights."
                ),
            }
        ]

    st.markdown(
        "#### Speak or type an idea, formula, or question. The AI will respond and "
        "project a hologram:"
    )

    user_input = ""
    audio_file = st.file_uploader("Upload your voice (mp3 or wav)", type=["mp3", "wav"])
    if audio_file is not None:
        user_input = transcribe_audio(audio_file)
        if user_input:
            st.markdown(f"**You said:** {user_input}")

    typed_input = st.text_input("Or type here")
    if not user_input:
        user_input = typed_input.strip()

    if user_input:
        if client is None:
            st.error("OpenAI API key not configured.")
        else:
            st.session_state.chat_history.append({"role": "user", "content": user_input})
            try:
                completion = client.chat.completions.create(
                    model="gpt-4o-mini",
                    messages=st.session_state.chat_history,
                )
            except Exception as exc:  # pragma: no cover - streamlit runtime feedback
                st.error(f"Failed to generate response: {exc}")
            else:
                choices = getattr(completion, "choices", None) or []
                if not choices:
                    st.error("OpenAI did not return any completion choices.")
                else:
                    assistant_reply = choices[0].message.content.strip()
                    st.session_state.chat_history.append(
                        {"role": "assistant", "content": assistant_reply}
                    )
                    st.markdown(f"**Venture Console AI:** {assistant_reply}")
                    render_hologram(parse_numeric_prefix(user_input))

    st.markdown("---")
    st.markdown("**BlackRoad Prism Console** | Live UI Simulation")
    st.image(
        "72BF9767-A2EE-4CB6-93F4-4D738108BC4B.png",
        caption="Live Console Interface",
    )


if __name__ == "__main__":
    main()<|MERGE_RESOLUTION|>--- conflicted
+++ resolved
@@ -14,10 +14,8 @@
 
 from prism_utils import parse_numeric_prefix
 
-<<<<<<< HEAD
 # Configure the Streamlit layout early to avoid repeated warnings.
 st.set_page_config(layout="wide")
-=======
 st.set_page_config(layout="wide")
 st.title("BlackRoad Prism Generator with GPT + Voice Console")
 
@@ -26,7 +24,6 @@
 client = OpenAI(api_key=openai_api_key) if openai_api_key else None
 if client is None:
     st.warning("OpenAI API key not set. Set OPENAI_API_KEY to enable responses.")
->>>>>>> 5f88b282
 
 
 @st.cache_resource
