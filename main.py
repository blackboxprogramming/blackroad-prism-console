<<<<<<< HEAD
"""Streamlit app for the BlackRoad Prism Generator with GPT and voice input."""
=======
import streamlit as st
from openai import OpenAI
import numpy as np
import matplotlib.pyplot as plt
import ast
"""Streamlit app for BlackRoad Prism Generator with GPT and voice input."""
>>>>>>> 292c0dac

import io
import os
import tempfile

import matplotlib.pyplot as plt
import numpy as np
<<<<<<< HEAD
=======
import openai
>>>>>>> 292c0dac
import streamlit as st
import whisper
from openai import OpenAI
from streamlit.runtime.uploaded_file_manager import UploadedFile

<<<<<<< HEAD
from prism_utils import parse_numeric_prefix
=======

@st.cache_resource
def load_whisper_model():
    """Load the Whisper model once and reuse across reruns."""
    return whisper.load_model("base")

client = OpenAI(api_key=os.getenv("OPENAI_API_KEY"))
api_key = os.getenv("OPENAI_API_KEY")
if api_key:
    client = OpenAI(api_key=api_key)
else:
    client = None
    st.warning("OpenAI API key not set. Set OPENAI_API_KEY to enable responses.")
client = OpenAI(api_key=os.getenv("OPENAI_API_KEY"))
client = OpenAI(api_key=api_key) if api_key else None
client = OpenAI(api_key=os.getenv("OPENAI_API_KEY"))
>>>>>>> 292c0dac

# Cache the Whisper model so it's loaded only once
@st.cache_resource
def load_whisper_model():
    return whisper.load_model("base")
import streamlit as st
import whisper
from openai import OpenAI

# Configure OpenAI client
_api_key = os.getenv("OPENAI_API_KEY")
if not _api_key:
    st.warning("OPENAI_API_KEY not set; responses will be unavailable.")
    client = None
else:
    client = OpenAI(api_key=_api_key)

@st.cache_resource
def get_whisper_model():
    """Load and cache the Whisper model to avoid reloading on each request."""
    return whisper.load_model("base")

openai.api_key = os.getenv("OPENAI_API_KEY")

st.set_page_config(layout="wide")
st.title("BlackRoad Prism Generator with GPT + Voice Console")

<<<<<<< HEAD
# Configure OpenAI client
_api_key = os.getenv("OPENAI_API_KEY")
client = OpenAI(api_key=_api_key) if _api_key else None
if client is None:
    st.warning("OpenAI API key not set. Set OPENAI_API_KEY to enable responses.")


@st.cache_resource
def get_whisper_model():
    """Load and cache the Whisper model."""
    return whisper.load_model("base")


def transcribe_audio(uploaded_file: UploadedFile) -> str:
    """Transcribe an uploaded audio file using Whisper."""
    with tempfile.NamedTemporaryFile(delete=False, suffix=".wav") as tmp:
        tmp.write(uploaded_file.read())
        tmp_path = tmp.name
    try:
        model = get_whisper_model()
        result = model.transcribe(tmp_path)
    finally:
        try:
            os.remove(tmp_path)
        except OSError:
            pass
    return result["text"]


# Initialize chat history
=======
>>>>>>> 292c0dac
if "chat_history" not in st.session_state:
    st.session_state.chat_history = [
        {
            "role": "system",
            "content": (
                "You are the BlackRoad Venture Console AI, a holographic assistant that replies "
                "with scientific and symbolic insights."
            ),
        }
    ]

st.markdown(
<<<<<<< HEAD
    "#### Speak or type an idea, formula, or question. The AI will respond and project a hologram:"
)

audio_file = st.file_uploader("Upload your voice (mp3 or wav)", type=["mp3", "wav"])
if audio_file is not None:
    user_input = transcribe_audio(audio_file)
=======
    """
#### Speak or type an idea, formula, or question. The AI will respond and project a hologram:
"""
)

@st.cache_resource
def load_whisper_model():
    """Load the Whisper model once to avoid repeated initialization."""
    return whisper.load_model("base")


def parse_numeric_prefix(text: str) -> float:
    """Return the leading numeric value in ``text`` or ``1.0`` if not found."""
    try:
        value = ast.literal_eval(text.split(",", maxsplit=1)[0].strip())
        if isinstance(value, (int, float)):
            return float(value)
    except Exception:
        pass
    return 1.0


# Audio input
@st.cache_resource
def load_whisper_model():
    """Load Whisper model once and cache for subsequent requests."""
    return whisper.load_model("base")


audio_file = st.file_uploader("Upload your voice (mp3 or wav)", type=["mp3", "wav"])
if audio_file is not None:
    suffix = os.path.splitext(audio_file.name)[1] or ".wav"
    with tempfile.NamedTemporaryFile(delete=False, suffix=suffix) as temp_audio:
        temp_audio.write(audio_file.read())
    """#### Speak or type an idea, formula, or question. The AI will respond and project a hologram:"""
)


def _transcribe_audio(uploaded_file: st.runtime.uploaded_file_manager.UploadedFile) -> str:
    """Transcribe an uploaded audio file using Whisper and clean up the temp file."""
    with tempfile.NamedTemporaryFile(delete=False, suffix=".wav") as temp_audio:
        temp_audio.write(uploaded_file.read())
        temp_audio_path = temp_audio.name
    model = load_whisper_model()
    result = model.transcribe(temp_audio_path)
    os.remove(temp_audio_path)
    os.unlink(temp_audio_path)

    if "whisper_model" not in st.session_state:
        st.session_state.whisper_model = whisper.load_model("base")
    model = st.session_state.whisper_model
    result = model.transcribe(temp_audio_path)
    os.remove(temp_audio_path)

    model = get_whisper_model()
    result = model.transcribe(temp_audio_path)
    os.unlink(temp_audio_path)
    user_input = result["text"]
    return result["text"]


audio_file = st.file_uploader("Upload your voice (mp3 or wav)", type=["mp3", "wav"])
if audio_file is not None:
    user_input = _transcribe_audio(audio_file)
>>>>>>> 292c0dac
    st.markdown(f"**You said:** {user_input}")
    try:
        model = load_whisper_model()
        result = model.transcribe(temp_audio_path)
        user_input = result["text"]
        st.markdown(f"**You said:** {user_input}")
    finally:
        try:
            os.remove(temp_audio_path)
        except OSError:
            pass
else:
    user_input = st.text_input("Or type here")

if user_input:
    if not client:
        st.error("OpenAI API key not set.")
    else:
        st.session_state.chat_history.append({"role": "user", "content": user_input})
        response = client.chat.completions.create(
            model="gpt-4o-mini",
<<<<<<< HEAD
=======
        if client is None:
            raise ValueError("OpenAI API key is not configured")
        response = client.chat.completions.create(
        if not openai.api_key:
            raise RuntimeError("OpenAI API key not configured.")

        st.session_state.chat_history.append({"role": "user", "content": user_input})

        response = openai.ChatCompletion.create(
            model="gpt-4",
>>>>>>> 292c0dac
            messages=st.session_state.chat_history,
        )
        assistant_reply = response.choices[0].message.content
        st.session_state.chat_history.append({"role": "assistant", "content": assistant_reply})
<<<<<<< HEAD
        st.markdown(f"**Venture Console AI:** {assistant_reply}")

        magnitude = parse_numeric_prefix(user_input)
        fig = plt.figure(figsize=(6, 4))
        ax = fig.add_subplot(111, projection="3d")
        x = np.linspace(-5, 5, 100)
        y = np.linspace(-5, 5, 100)
        x, y = np.meshgrid(x, y)
        z = np.sin(np.sqrt(x**2 + y**2)) * magnitude
        ax.plot_surface(x, y, z, cmap="plasma")
=======
        if client:
            response = client.chat.completions.create(
                model="gpt-4o-mini",
                messages=st.session_state.chat_history,
            )
            assistant_reply = response.choices[0].message.content
        else:
            assistant_reply = "OpenAI API key not provided."

        st.session_state.chat_history.append({"role": "assistant", "content": assistant_reply})
        st.markdown(f"**Venture Console AI:** {assistant_reply}")

        result = parse_numeric_prefix(user_input)
        try:
            result = float(user_input.split(",")[0])
        except ValueError:
            result = 1.0

        fig = plt.figure(figsize=(6, 4))
        ax = fig.add_subplot(111, projection="3d")
        X = np.linspace(-5, 5, 100)
        Y = np.linspace(-5, 5, 100)
        X, Y = np.meshgrid(X, Y)
        Z = np.sin(np.sqrt(X**2 + Y**2)) * result

        ax.plot_surface(X, Y, Z, cmap="plasma")
>>>>>>> 292c0dac
        ax.axis("off")

        buf = io.BytesIO()
        plt.savefig(buf, format="png")
        buf.seek(0)
        st.image(buf)
        plt.close(fig)

st.markdown("---")
st.markdown("**BlackRoad Prism Console** | Live UI Simulation")
st.image("72BF9767-A2EE-4CB6-93F4-4D738108BC4B.png", caption="Live Console Interface")
    except Exception as e:  # pragma: no cover - Streamlit handles runtime errors
        st.error(f"Error: {e}")

st.markdown("---")
st.markdown("**BlackRoad Prism Console** | Live UI Simulation")
st.image(
    "72BF9767-A2EE-4CB6-93F4-4D738108BC4B.png",
    caption="Live Console Interface",
)
st.image("72BF9767-A2EE-4CB6-93F4-4D738108BC4B.png", caption="Live Console Interface")<|MERGE_RESOLUTION|>--- conflicted
+++ resolved
@@ -1,13 +1,10 @@
-<<<<<<< HEAD
 """Streamlit app for the BlackRoad Prism Generator with GPT and voice input."""
-=======
 import streamlit as st
 from openai import OpenAI
 import numpy as np
 import matplotlib.pyplot as plt
 import ast
 """Streamlit app for BlackRoad Prism Generator with GPT and voice input."""
->>>>>>> 292c0dac
 
 import io
 import os
@@ -15,18 +12,13 @@
 
 import matplotlib.pyplot as plt
 import numpy as np
-<<<<<<< HEAD
-=======
 import openai
->>>>>>> 292c0dac
 import streamlit as st
 import whisper
 from openai import OpenAI
 from streamlit.runtime.uploaded_file_manager import UploadedFile
 
-<<<<<<< HEAD
 from prism_utils import parse_numeric_prefix
-=======
 
 @st.cache_resource
 def load_whisper_model():
@@ -43,7 +35,6 @@
 client = OpenAI(api_key=os.getenv("OPENAI_API_KEY"))
 client = OpenAI(api_key=api_key) if api_key else None
 client = OpenAI(api_key=os.getenv("OPENAI_API_KEY"))
->>>>>>> 292c0dac
 
 # Cache the Whisper model so it's loaded only once
 @st.cache_resource
@@ -71,7 +62,6 @@
 st.set_page_config(layout="wide")
 st.title("BlackRoad Prism Generator with GPT + Voice Console")
 
-<<<<<<< HEAD
 # Configure OpenAI client
 _api_key = os.getenv("OPENAI_API_KEY")
 client = OpenAI(api_key=_api_key) if _api_key else None
@@ -102,8 +92,6 @@
 
 
 # Initialize chat history
-=======
->>>>>>> 292c0dac
 if "chat_history" not in st.session_state:
     st.session_state.chat_history = [
         {
@@ -116,14 +104,12 @@
     ]
 
 st.markdown(
-<<<<<<< HEAD
     "#### Speak or type an idea, formula, or question. The AI will respond and project a hologram:"
 )
 
 audio_file = st.file_uploader("Upload your voice (mp3 or wav)", type=["mp3", "wav"])
 if audio_file is not None:
     user_input = transcribe_audio(audio_file)
-=======
     """
 #### Speak or type an idea, formula, or question. The AI will respond and project a hologram:
 """
@@ -188,7 +174,6 @@
 audio_file = st.file_uploader("Upload your voice (mp3 or wav)", type=["mp3", "wav"])
 if audio_file is not None:
     user_input = _transcribe_audio(audio_file)
->>>>>>> 292c0dac
     st.markdown(f"**You said:** {user_input}")
     try:
         model = load_whisper_model()
@@ -210,8 +195,6 @@
         st.session_state.chat_history.append({"role": "user", "content": user_input})
         response = client.chat.completions.create(
             model="gpt-4o-mini",
-<<<<<<< HEAD
-=======
         if client is None:
             raise ValueError("OpenAI API key is not configured")
         response = client.chat.completions.create(
@@ -222,12 +205,10 @@
 
         response = openai.ChatCompletion.create(
             model="gpt-4",
->>>>>>> 292c0dac
             messages=st.session_state.chat_history,
         )
         assistant_reply = response.choices[0].message.content
         st.session_state.chat_history.append({"role": "assistant", "content": assistant_reply})
-<<<<<<< HEAD
         st.markdown(f"**Venture Console AI:** {assistant_reply}")
 
         magnitude = parse_numeric_prefix(user_input)
@@ -238,7 +219,6 @@
         x, y = np.meshgrid(x, y)
         z = np.sin(np.sqrt(x**2 + y**2)) * magnitude
         ax.plot_surface(x, y, z, cmap="plasma")
-=======
         if client:
             response = client.chat.completions.create(
                 model="gpt-4o-mini",
@@ -265,7 +245,6 @@
         Z = np.sin(np.sqrt(X**2 + Y**2)) * result
 
         ax.plot_surface(X, Y, Z, cmap="plasma")
->>>>>>> 292c0dac
         ax.axis("off")
 
         buf = io.BytesIO()
