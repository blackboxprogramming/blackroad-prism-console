--- conflicted
+++ resolved
@@ -15,11 +15,8 @@
     client = None
     st.warning("OpenAI API key not set. Set OPENAI_API_KEY to enable responses.")
 client = OpenAI(api_key=os.getenv("OPENAI_API_KEY"))
-<<<<<<< HEAD
-=======
 client = OpenAI(api_key=api_key) if api_key else None
 client = OpenAI(api_key=os.getenv("OPENAI_API_KEY"))
->>>>>>> 9c96dbe6
 
 st.set_page_config(layout="wide")
 st.title("BlackRoad Prism Generator with GPT + Voice Console")
