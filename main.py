import streamlit as st
from openai import OpenAI
import numpy as np
import matplotlib.pyplot as plt
import ast
import io
import os
import tempfile

import matplotlib.pyplot as plt
import numpy as np
import openai
import streamlit as st
import whisper
import ast


@st.cache_resource
def load_whisper_model():
    """Load the Whisper model once and reuse across reruns."""
    return whisper.load_model("base")

client = OpenAI(api_key=os.getenv("OPENAI_API_KEY"))
api_key = os.getenv("OPENAI_API_KEY")
if api_key:
    client = OpenAI(api_key=api_key)
else:
    client = None
    st.warning("OpenAI API key not set. Set OPENAI_API_KEY to enable responses.")
client = OpenAI(api_key=os.getenv("OPENAI_API_KEY"))
client = OpenAI(api_key=api_key) if api_key else None
client = OpenAI(api_key=os.getenv("OPENAI_API_KEY"))

# Cache the Whisper model so it's loaded only once
@st.cache_resource
def load_whisper_model():
    return whisper.load_model("base")

st.set_page_config(layout="wide")
st.title("BlackRoad Prism Generator with GPT + Voice Console")

if 'chat_history' not in st.session_state:
    st.session_state.chat_history = [
        {"role": "system", "content": "You are the BlackRoad Venture Console AI, a holographic assistant that replies with scientific and symbolic insights."}
    ]

st.markdown(
    """
#### Speak or type an idea, formula, or question. The AI will respond and project a hologram:
"""
)

@st.cache_resource
def load_whisper_model():
    """Load the Whisper model once to avoid repeated initialization."""
    return whisper.load_model("base")


def parse_numeric_prefix(text: str) -> float:
    """Return the leading numeric value in ``text`` or ``1.0`` if not found."""
    try:
        value = ast.literal_eval(text.split(",", maxsplit=1)[0].strip())
        if isinstance(value, (int, float)):
            return float(value)
    except Exception:
        pass
    return 1.0


# Audio input
@st.cache_resource
def load_whisper_model():
    """Load Whisper model once and cache for subsequent requests."""
    return whisper.load_model("base")


audio_file = st.file_uploader("Upload your voice (mp3 or wav)", type=["mp3", "wav"])
if audio_file is not None:
    suffix = os.path.splitext(audio_file.name)[1] or ".wav"
    with tempfile.NamedTemporaryFile(delete=False, suffix=suffix) as temp_audio:
        temp_audio.write(audio_file.read())
        temp_audio_path = temp_audio.name
<<<<<<< HEAD
    model = load_whisper_model()
    result = model.transcribe(temp_audio_path)
    os.remove(temp_audio_path)
    os.unlink(temp_audio_path)
=======

    if "whisper_model" not in st.session_state:
        st.session_state.whisper_model = whisper.load_model("base")
    model = st.session_state.whisper_model
    result = model.transcribe(temp_audio_path)
    os.remove(temp_audio_path)
>>>>>>> 94213aa0
    user_input = result["text"]
    st.markdown(f"**You said:** {user_input}")
    try:
        model = load_whisper_model()
        result = model.transcribe(temp_audio_path)
        user_input = result["text"]
        st.markdown(f"**You said:** {user_input}")
    finally:
        try:
            os.remove(temp_audio_path)
        except OSError:
            pass
else:
    user_input = st.text_input("Or type here")

if user_input:
    try:
        if not client:
            st.error("OpenAI API key not set.")
            raise RuntimeError("missing api key")

        st.session_state.chat_history.append({"role": "user", "content": user_input})

        # GPT response with full history
        response = client.chat.completions.create(
            model="gpt-4o-mini",
        if client is None:
            raise ValueError("OpenAI API key is not configured")
        response = client.chat.completions.create(
        if not openai.api_key:
            raise RuntimeError("OpenAI API key not configured.")

        st.session_state.chat_history.append({"role": "user", "content": user_input})

        response = openai.ChatCompletion.create(
            model="gpt-4",
            messages=st.session_state.chat_history,
        )
        assistant_reply = response.choices[0].message.content
        st.session_state.chat_history.append({"role": "assistant", "content": assistant_reply})

        st.markdown(f"**Venture Console AI:** {assistant_reply}")

        result = parse_numeric_prefix(user_input)

        fig = plt.figure(figsize=(6, 4))
        ax = fig.add_subplot(111, projection="3d")
        X = np.linspace(-5, 5, 100)
        Y = np.linspace(-5, 5, 100)
        X, Y = np.meshgrid(X, Y)
        Z = np.sin(np.sqrt(X**2 + Y**2)) * result

        ax.plot_surface(X, Y, Z, cmap="plasma")
        ax.axis("off")

        buf = io.BytesIO()
        plt.savefig(buf, format="png")
        buf.seek(0)
        st.image(buf)
        with io.BytesIO() as buf:
            plt.savefig(buf, format="png")
            buf.seek(0)
            st.image(buf)
        plt.close(fig)

    except Exception as e:
        if str(e) != "missing api key":
            st.error(f"Error: {e}")

st.markdown("---")
st.markdown("**BlackRoad Prism Console** | Live UI Simulation")
st.image("72BF9767-A2EE-4CB6-93F4-4D738108BC4B.png", caption="Live Console Interface")<|MERGE_RESOLUTION|>--- conflicted
+++ resolved
@@ -80,19 +80,16 @@
     with tempfile.NamedTemporaryFile(delete=False, suffix=suffix) as temp_audio:
         temp_audio.write(audio_file.read())
         temp_audio_path = temp_audio.name
-<<<<<<< HEAD
     model = load_whisper_model()
     result = model.transcribe(temp_audio_path)
     os.remove(temp_audio_path)
     os.unlink(temp_audio_path)
-=======
 
     if "whisper_model" not in st.session_state:
         st.session_state.whisper_model = whisper.load_model("base")
     model = st.session_state.whisper_model
     result = model.transcribe(temp_audio_path)
     os.remove(temp_audio_path)
->>>>>>> 94213aa0
     user_input = result["text"]
     st.markdown(f"**You said:** {user_input}")
     try:
