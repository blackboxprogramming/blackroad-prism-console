import streamlit as st
from openai import OpenAI
import numpy as np
import matplotlib.pyplot as plt
import io
import os
import tempfile
import whisper

api_key = os.getenv("OPENAI_API_KEY")
<<<<<<< HEAD
if api_key:
    client = OpenAI(api_key=api_key)
else:
    client = None
    st.warning("OpenAI API key not set. Set OPENAI_API_KEY to enable responses.")
client = OpenAI(api_key=os.getenv("OPENAI_API_KEY"))
=======
client = OpenAI(api_key=api_key) if api_key else None
>>>>>>> ca41e90d

st.set_page_config(layout="wide")
st.title("BlackRoad Prism Generator with GPT + Voice Console")

if 'chat_history' not in st.session_state:
    st.session_state.chat_history = [
        {"role": "system", "content": "You are the BlackRoad Venture Console AI, a holographic assistant that replies with scientific and symbolic insights."}
    ]

st.markdown("""
#### Speak or type an idea, formula, or question. The AI will respond and project a hologram:
""")

# Audio input
audio_file = st.file_uploader("Upload your voice (mp3 or wav)", type=["mp3", "wav"])
if audio_file is not None:
    with tempfile.NamedTemporaryFile(delete=False, suffix=".wav") as temp_audio:
        temp_audio.write(audio_file.read())
        temp_audio_path = temp_audio.name
    model = whisper.load_model("base")
    result = model.transcribe(temp_audio_path)
    user_input = result["text"]
    st.markdown(f"**You said:** {user_input}")
else:
    user_input = st.text_input("Or type here")

if user_input:
    try:
        if not client:
            st.error("OpenAI API key not set.")
            raise RuntimeError("missing api key")

        st.session_state.chat_history.append({"role": "user", "content": user_input})

        # GPT response with full history
<<<<<<< HEAD
        response = client.chat.completions.create(
            model="gpt-4o-mini",
=======
        if client is None:
            raise ValueError("OpenAI API key is not configured")
        response = client.chat.completions.create(
            model="gpt-4",
>>>>>>> ca41e90d
            messages=st.session_state.chat_history,
        )
        assistant_reply = response.choices[0].message.content
        st.session_state.chat_history.append({"role": "assistant", "content": assistant_reply})

        st.markdown(f"**Venture Console AI:** {assistant_reply}")

        try:
            # Safely evaluate numerical input without executing arbitrary code
            import ast
            result = ast.literal_eval(user_input.split(',')[0])
            if not isinstance(result, (int, float)):
                raise ValueError("Result is not numeric")
        except Exception:
            result = 1

        fig = plt.figure(figsize=(6, 4))
        ax = fig.add_subplot(111, projection='3d')
        X = np.linspace(-5, 5, 100)
        Y = np.linspace(-5, 5, 100)
        X, Y = np.meshgrid(X, Y)
        Z = np.sin(np.sqrt(X**2 + Y**2)) * result

        ax.plot_surface(X, Y, Z, cmap='plasma')
        ax.axis('off')

        buf = io.BytesIO()
        plt.savefig(buf, format="png")
        buf.seek(0)
        st.image(buf)
        plt.close(fig)

    except Exception as e:
        if str(e) != "missing api key":
            st.error(f"Error: {e}")

st.markdown("---")
st.markdown("**BlackRoad Prism Console** | Live UI Simulation")
st.image("72BF9767-A2EE-4CB6-93F4-4D738108BC4B.png", caption="Live Console Interface")<|MERGE_RESOLUTION|>--- conflicted
+++ resolved
@@ -8,16 +8,13 @@
 import whisper
 
 api_key = os.getenv("OPENAI_API_KEY")
-<<<<<<< HEAD
 if api_key:
     client = OpenAI(api_key=api_key)
 else:
     client = None
     st.warning("OpenAI API key not set. Set OPENAI_API_KEY to enable responses.")
 client = OpenAI(api_key=os.getenv("OPENAI_API_KEY"))
-=======
 client = OpenAI(api_key=api_key) if api_key else None
->>>>>>> ca41e90d
 
 st.set_page_config(layout="wide")
 st.title("BlackRoad Prism Generator with GPT + Voice Console")
@@ -53,15 +50,12 @@
         st.session_state.chat_history.append({"role": "user", "content": user_input})
 
         # GPT response with full history
-<<<<<<< HEAD
         response = client.chat.completions.create(
             model="gpt-4o-mini",
-=======
         if client is None:
             raise ValueError("OpenAI API key is not configured")
         response = client.chat.completions.create(
             model="gpt-4",
->>>>>>> ca41e90d
             messages=st.session_state.chat_history,
         )
         assistant_reply = response.choices[0].message.content
