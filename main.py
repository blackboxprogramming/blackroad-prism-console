import streamlit as st
from openai import OpenAI
import numpy as np
import matplotlib.pyplot as plt
import io
import os
import tempfile
import whisper

<<<<<<< HEAD
api_key = os.getenv("OPENAI_API_KEY")
if api_key:
    client = OpenAI(api_key=api_key)
else:
    client = None
    st.warning("OpenAI API key not set. Set OPENAI_API_KEY to enable responses.")
client = OpenAI(api_key=os.getenv("OPENAI_API_KEY"))
client = OpenAI(api_key=api_key) if api_key else None
=======
client = OpenAI(api_key=os.getenv("OPENAI_API_KEY"))
>>>>>>> 35fc4430

st.set_page_config(layout="wide")
st.title("BlackRoad Prism Generator with GPT + Voice Console")

if 'chat_history' not in st.session_state:
    st.session_state.chat_history = [
        {"role": "system", "content": "You are the BlackRoad Venture Console AI, a holographic assistant that replies with scientific and symbolic insights."}
    ]

st.markdown("""
#### Speak or type an idea, formula, or question. The AI will respond and project a hologram:
""")

# Audio input
audio_file = st.file_uploader("Upload your voice (mp3 or wav)", type=["mp3", "wav"])
if audio_file is not None:
    with tempfile.NamedTemporaryFile(delete=False, suffix=".wav") as temp_audio:
        temp_audio.write(audio_file.read())
        temp_audio_path = temp_audio.name
    model = whisper.load_model("base")
    result = model.transcribe(temp_audio_path)
    user_input = result["text"]
    st.markdown(f"**You said:** {user_input}")
else:
    user_input = st.text_input("Or type here")

if user_input:
    try:
        if not client:
            st.error("OpenAI API key not set.")
            raise RuntimeError("missing api key")

        st.session_state.chat_history.append({"role": "user", "content": user_input})

        # GPT response with full history
        response = client.chat.completions.create(
            model="gpt-4o-mini",
<<<<<<< HEAD
        if client is None:
            raise ValueError("OpenAI API key is not configured")
        response = client.chat.completions.create(
            model="gpt-4",
=======
>>>>>>> 35fc4430
            messages=st.session_state.chat_history,
        )
        assistant_reply = response.choices[0].message.content
        st.session_state.chat_history.append({"role": "assistant", "content": assistant_reply})

        st.markdown(f"**Venture Console AI:** {assistant_reply}")

        try:
            # Safely evaluate numerical input without executing arbitrary code
            import ast
            result = ast.literal_eval(user_input.split(',')[0])
            if not isinstance(result, (int, float)):
                raise ValueError("Result is not numeric")
        except Exception:
            result = 1

        fig = plt.figure(figsize=(6, 4))
        ax = fig.add_subplot(111, projection='3d')
        X = np.linspace(-5, 5, 100)
        Y = np.linspace(-5, 5, 100)
        X, Y = np.meshgrid(X, Y)
        Z = np.sin(np.sqrt(X**2 + Y**2)) * result

        ax.plot_surface(X, Y, Z, cmap='plasma')
        ax.axis('off')

        buf = io.BytesIO()
        plt.savefig(buf, format="png")
        buf.seek(0)
        st.image(buf)
        plt.close(fig)

    except Exception as e:
        if str(e) != "missing api key":
            st.error(f"Error: {e}")

st.markdown("---")
st.markdown("**BlackRoad Prism Console** | Live UI Simulation")
st.image("72BF9767-A2EE-4CB6-93F4-4D738108BC4B.png", caption="Live Console Interface")<|MERGE_RESOLUTION|>--- conflicted
+++ resolved
@@ -7,7 +7,6 @@
 import tempfile
 import whisper
 
-<<<<<<< HEAD
 api_key = os.getenv("OPENAI_API_KEY")
 if api_key:
     client = OpenAI(api_key=api_key)
@@ -16,9 +15,7 @@
     st.warning("OpenAI API key not set. Set OPENAI_API_KEY to enable responses.")
 client = OpenAI(api_key=os.getenv("OPENAI_API_KEY"))
 client = OpenAI(api_key=api_key) if api_key else None
-=======
 client = OpenAI(api_key=os.getenv("OPENAI_API_KEY"))
->>>>>>> 35fc4430
 
 st.set_page_config(layout="wide")
 st.title("BlackRoad Prism Generator with GPT + Voice Console")
@@ -56,13 +53,10 @@
         # GPT response with full history
         response = client.chat.completions.create(
             model="gpt-4o-mini",
-<<<<<<< HEAD
         if client is None:
             raise ValueError("OpenAI API key is not configured")
         response = client.chat.completions.create(
             model="gpt-4",
-=======
->>>>>>> 35fc4430
             messages=st.session_state.chat_history,
         )
         assistant_reply = response.choices[0].message.content
