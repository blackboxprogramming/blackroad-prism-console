--- conflicted
+++ resolved
@@ -9,16 +9,13 @@
 import tempfile
 import whisper
 
-<<<<<<< HEAD
 api_key = os.getenv("OPENAI_API_KEY")
 if api_key:
     client = OpenAI(api_key=api_key)
 else:
     client = None
     st.warning("OpenAI API key not set. Set OPENAI_API_KEY to enable responses.")
-=======
 client = OpenAI(api_key=os.getenv("OPENAI_API_KEY"))
->>>>>>> 9739e641
 
 st.set_page_config(layout="wide")
 st.title("BlackRoad Prism Generator with GPT + Voice Console")
