--- conflicted
+++ resolved
@@ -45,7 +45,6 @@
 
 module.exports = [
   {
-<<<<<<< HEAD
     ignores: [
       "**/node_modules/**",
       "**/dist/**",
@@ -90,10 +89,8 @@
       "no-undef": "warn"
     }
   }
-=======
     files: ['srv/blackroad-api/server_full.js', 'tests/api_health.test.js'],
     languageOptions: { ecmaVersion: 2022, sourceType: 'commonjs' },
     rules: {},
   },
->>>>>>> fa318dfd
 ];