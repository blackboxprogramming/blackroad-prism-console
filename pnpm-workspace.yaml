packages:
  - "apps/*"
<<<<<<< HEAD
  - "packages/*"
  - "lucidia/autobox/apps/*"
  - "lucidia/autobox/packages/*"
=======
  - "apps/prism/*"
  - "apps/prism/apps/*"
  - "packages/*"
>>>>>>> 2d6ad09e
<|MERGE_RESOLUTION|>--- conflicted
+++ resolved
@@ -1,11 +1,7 @@
 packages:
   - "apps/*"
-<<<<<<< HEAD
-  - "packages/*"
-  - "lucidia/autobox/apps/*"
-  - "lucidia/autobox/packages/*"
-=======
   - "apps/prism/*"
   - "apps/prism/apps/*"
   - "packages/*"
->>>>>>> 2d6ad09e
+  - "lucidia/autobox/apps/*"
+  - "lucidia/autobox/packages/*"