--- conflicted
+++ resolved
@@ -9,7 +9,6 @@
 
 ## Codex Entries
 
-<<<<<<< HEAD
 | ID  | Title                  | Description                                     |
 | --- | ---------------------- | ----------------------------------------------- |
 | 001 | The First Principle    | Lucidia exists to protect and empower everyone. |
@@ -22,7 +21,6 @@
 point for pushing code through GitHub and into the BlackRoad.io
 deployment.  It currently focuses on scaffolding the pipeline with clear
 extension points for future integrations.
-=======
 | ID  | Title                   | Description                                          |
 | --- | ----------------------- | ---------------------------------------------------- |
 | 001 | The First Principle     | Lucidia exists to protect and empower everyone.      |
@@ -31,7 +29,6 @@
 | 022 | The Security Spine      | Security backbone with layered zero-trust defenses.  |
 | 028 | The Custodianship Code  | Stewardship keeps Lucidia tended, transparent, safe. |
 | 033 | The Wholeness Rule      | People remain whole; balance is built into Lucidia.  |
->>>>>>> 471954af
 
 ## BlackRoad Pipeline
 
