--- conflicted
+++ resolved
@@ -48,21 +48,6 @@
 or webhook logic can be added by filling in the TODO sections inside the
 script.
 
-<<<<<<< HEAD
-_Last updated on 2025-09-11_
-
-## Auditing Historic Entries
-
-Use the Codex audit helper to generate a quick report of every entry and
-spot duplicated fingerprints left over from early experiments:
-
-```bash
-python3 codex/tools/codex_entries_audit.py
-```
-
-Pass `--format json` if you need machine-readable output for downstream
-automation or dashboards.
-=======
 ## Codex Agent ("next" trigger watcher)
 
 The `codex/tools/codex-agent.sh` helper can run on a Raspberry Pi (or any
@@ -101,4 +86,15 @@
 5. Reboots (unless `REBOOT_ON_TRIGGER=false`).
 
 _Last updated on 2025-09-11_
->>>>>>> e8799d6b
+
+## Auditing Historic Entries
+
+Use the Codex audit helper to generate a quick report of every entry and
+spot duplicated fingerprints left over from early experiments:
+
+```bash
+python3 codex/tools/codex_entries_audit.py
+```
+
+Pass `--format json` if you need machine-readable output for downstream
+automation or dashboards.