--- conflicted
+++ resolved
@@ -9,7 +9,6 @@
 
 ## Codex Entries
 
-<<<<<<< HEAD
 | ID  | Title                  | Description                                     |
 | --- | ---------------------- | ----------------------------------------------- |
 | 001 | The First Principle    | Lucidia exists to protect and empower everyone. |
@@ -67,14 +66,12 @@
 | 009 | The Transparency Accord | Every operation is logged, explainable, visible. |
 | 048 | The Temporal Ethics    | Decisions honor past data, present consent, and future impact. |
 | 013 | The Community Oath     | Community safety through respect, consent, and care. |
-=======
 | ID  | Title                   | Description                                     |
 | --- | ----------------------- | ----------------------------------------------- |
 | 001 | The First Principle     | Lucidia exists to protect and empower everyone. |
 | 003 | The Workflow Circle     | Work runs in visible capture → adjust loops.    |
 | 004 | The Autonomy Manifest   | Data autonomy through consent, export, and wipe. |
 | 023 | The Dialogue Doctrine   | Conversations stay clear, attributed, and consensual. |
->>>>>>> 7e149cc3
 
 ## BlackRoad Pipeline
 
