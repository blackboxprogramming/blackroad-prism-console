--- conflicted
+++ resolved
@@ -16,7 +16,6 @@
 | 004 | The Autonomy Manifest  | Data autonomy through consent, export, and wipe. |
 | 022 | The Security Spine     | Security backbone with layered zero-trust defenses. |
 | 043 | The Equity Oath        | Fairness, access, and inclusion are systemic.   |
-<<<<<<< HEAD
 | 044 | The Transparency of Process | Trust grows when workflows stay visible end-to-end. |
 workflows.  The new **BlackRoad pipeline** script provides a single entry
 point for pushing code through GitHub and into the BlackRoad.io
@@ -54,9 +53,7 @@
 | 022 | The Security Spine          | Security backbone with layered zero-trust defenses.         |
 | 028 | The Custodianship Code      | Stewardship keeps Lucidia healthy across generations.       |
 | 036 | The Transparency of Power   | Authority stays visible, auditable, and community revocable. |
-=======
 | 050 | The Endurance Mandate  | Core systems survive disruption and recover fast. |
->>>>>>> 0c4204da
 
 ## BlackRoad Pipeline
 
