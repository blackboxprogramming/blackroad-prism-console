# Codex Automation

This directory houses small utilities that help automate development
workflows and record foundational Codex entries. The new **BlackRoad
pipeline** script provides a single entry point for pushing code through
GitHub and into the BlackRoad.io deployment.  It currently focuses on
scaffolding the pipeline with clear extension points for future
integrations.

## Codex Entries

| ID  | Title                  | Description                                     |
| --- | ---------------------- | ----------------------------------------------- |
| 001 | The First Principle    | Lucidia exists to protect and empower everyone. |
| 003 | The Workflow Circle    | Work runs in visible capture → adjust loops.    |
<<<<<<< HEAD
| 004 | The Autonomy Manifest  | Data autonomy through consent, export, and wipe. |
| 022 | The Security Spine     | Security backbone with layered zero-trust defenses. |
| 043 | The Equity Oath        | Fairness, access, and inclusion are systemic.   |
| 044 | The Transparency of Process | Trust grows when workflows stay visible end-to-end. |
workflows.  The new **BlackRoad pipeline** script provides a single entry
point for pushing code through GitHub and into the BlackRoad.io
deployment.  It currently focuses on scaffolding the pipeline with clear
extension points for future integrations.
| ID  | Title                   | Description                                          |
| --- | ----------------------- | ---------------------------------------------------- |
| 001 | The First Principle     | Lucidia exists to protect and empower everyone.      |
| 003 | The Workflow Circle     | Work runs in visible capture → adjust loops.         |
| 004 | The Autonomy Manifest   | Data autonomy through consent, export, and wipe.     |
| 022 | The Security Spine      | Security backbone with layered zero-trust defenses.  |
| 028 | The Custodianship Code  | Stewardship keeps Lucidia tended, transparent, safe. |
| 033 | The Wholeness Rule      | People remain whole; balance is built into Lucidia.  |
| 027 | The Integrity Pact     | Honest metrics, transparent reporting, visible corrections. |
| 031 | The Silence Accord     | Silence respected as an intentional, user-led state. |
| 028 | The Custodianship Code | Custodial stewardship over ownership and power. |
| 034 | The Humility Clause    | Confidence with limits, always signaling uncertainty. |
| 018 | The Memory Covenant    | Memory stays purposeful, finite, and revocable. |
| 020 | The Governance Charter | Transparent RFC-led decisions with recorded votes. |
| 015 | The Trust Ledger       | Trust is tracked via a public reliability ledger. |
| 007 | The Resilience Code    | Failure is expected; recovery keeps service live. |
| 045 | The Compassion Rule    | Compassion guides every response to conflict.   |
| 041 | The Restraint Principle | Restraint on data, models, features, and kill switches. |
| 021 | The Interface Promise  | Interfaces stay honest, accessible, and quiet.   |
| 012 | The Creativity Pact    | Sandbox-first rituals keep experimentation safe and playful. |
| 028 | The Custodianship Code | Custodians steward Lucidia as a shared trust.   |
| 038 | The Connection Creed   | Bridges Lucidia with open, respectful interoperability. |
| 028 | The Custodianship Code | Custodians steward Lucidia with accountability and openness. |
| 037 | The Continuity Pact    | Continuity designed through succession, archives, and resilience drills. |
| ID  | Title                       | Description                                                 |
| --- | --------------------------- | ----------------------------------------------------------- |
| 001 | The First Principle         | Lucidia exists to protect and empower everyone.             |
| 003 | The Workflow Circle         | Work runs in visible capture → adjust loops.                |
| 004 | The Autonomy Manifest       | Data autonomy through consent, export, and wipe.            |
| 022 | The Security Spine          | Security backbone with layered zero-trust defenses.         |
| 028 | The Custodianship Code      | Stewardship keeps Lucidia healthy across generations.       |
| 036 | The Transparency of Power   | Authority stays visible, auditable, and community revocable. |
| 050 | The Endurance Mandate  | Core systems survive disruption and recover fast. |
| 057 | The Mutual Aid Protocol | Mutual aid infrastructure lends support in crises. |
| 052 | The Reverence Clause   | Ground every build in ecological responsibility. |
=======
| 008 | The Identity Guard     | Identity stays layered, minimal, and observable. |
>>>>>>> e8779868

## BlackRoad Pipeline

```bash
python3 codex/agents/blackroad_pipeline.py "Push latest to BlackRoad.io"
```

Available commands:

* `Push latest to BlackRoad.io` – commit/push then deploy
* `Refresh working copy and redeploy` – alias for push workflow
* `Rebase branch and update site` – rebase on `origin/main` before push
* `Sync Salesforce -> Airtable -> Droplet` – placeholder for connector syncs

Each command prints the high level actions it would perform.  Real OAuth
or webhook logic can be added by filling in the TODO sections inside the
script.

## Codex Agent ("next" trigger watcher)

The `codex/tools/codex-agent.sh` helper can run on a Raspberry Pi (or any
Linux box) to watch for a `next` flag, perform a safe set of diagnostics
and fallbacks, and optionally ping a remote webhook so you know the
automation fired.

```bash
# 1. Configure callback / state locations if needed.
export PINGBACK_URL="https://your-server.example.com/codex-agent/ping"
export STATE_FILE="/tmp/codex_agent_state"

# 2. Launch the agent (consider using tmux/systemd for persistence).
sudo ./codex/tools/codex-agent.sh

# 3. Trigger from another session when you're ready.
echo next | sudo tee "$STATE_FILE"
```

Environment variables let you customize behaviour:

| Variable             | Purpose                                                      |
| -------------------- | ------------------------------------------------------------ |
| `PINGBACK_URL`       | Optional webhook endpoint that receives a JSON payload.      |
| `STATE_FILE`         | File to watch for the `next` token (defaults to `/tmp/...`). |
| `NEXT_TOKEN`         | Override the trigger word if you prefer something else.      |
| `REBOOT_ON_TRIGGER`  | Set to `false` to skip the automatic reboot step.            |
| `MAX_DIAG_LINES`     | Trim diagnostic payload size (defaults to 100 lines).        |

When a trigger is detected the agent:

1. Clears the state file so subsequent triggers work immediately.
2. Captures diagnostics (kernel version, `vcgencmd` data, block devices).
3. Ensures `config.txt` contains USB power and HDMI safe overrides.
4. Posts the diagnostic snippet to your webhook (when configured).
5. Reboots (unless `REBOOT_ON_TRIGGER=false`).

_Last updated on 2025-09-11_

## Auditing Historic Entries

Use the Codex audit helper to generate a quick report of every entry and
spot duplicated fingerprints left over from early experiments:

```bash
python3 codex/tools/codex_entries_audit.py
```

Pass `--format json` if you need machine-readable output for downstream
automation or dashboards.
_Last updated on 2025-09-12_<|MERGE_RESOLUTION|>--- conflicted
+++ resolved
@@ -13,7 +13,6 @@
 | --- | ---------------------- | ----------------------------------------------- |
 | 001 | The First Principle    | Lucidia exists to protect and empower everyone. |
 | 003 | The Workflow Circle    | Work runs in visible capture → adjust loops.    |
-<<<<<<< HEAD
 | 004 | The Autonomy Manifest  | Data autonomy through consent, export, and wipe. |
 | 022 | The Security Spine     | Security backbone with layered zero-trust defenses. |
 | 043 | The Equity Oath        | Fairness, access, and inclusion are systemic.   |
@@ -57,9 +56,7 @@
 | 050 | The Endurance Mandate  | Core systems survive disruption and recover fast. |
 | 057 | The Mutual Aid Protocol | Mutual aid infrastructure lends support in crises. |
 | 052 | The Reverence Clause   | Ground every build in ecological responsibility. |
-=======
 | 008 | The Identity Guard     | Identity stays layered, minimal, and observable. |
->>>>>>> e8779868
 
 ## BlackRoad Pipeline
 
