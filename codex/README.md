--- conflicted
+++ resolved
@@ -13,7 +13,6 @@
 | --- | ---------------------- | ----------------------------------------------- |
 | 001 | The First Principle    | Lucidia exists to protect and empower everyone. |
 | 003 | The Workflow Circle    | Work runs in visible capture → adjust loops.    |
-<<<<<<< HEAD
 | 004 | The Autonomy Manifest  | Data autonomy through consent, export, and wipe. |
 | 022 | The Security Spine     | Security backbone with layered zero-trust defenses. |
 | 043 | The Equity Oath        | Fairness, access, and inclusion are systemic.   |
@@ -64,9 +63,7 @@
 | 003 | The Workflow Circle     | Work runs in visible capture → adjust loops.    |
 | 004 | The Autonomy Manifest   | Data autonomy through consent, export, and wipe. |
 | 014 | The Automation Covenant | Automate the grind while preserving human choice. |
-=======
 | 009 | The Transparency Accord | Every operation is logged, explainable, visible. |
->>>>>>> ecd9e367
 
 ## BlackRoad Pipeline
 
