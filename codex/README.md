--- conflicted
+++ resolved
@@ -11,7 +11,6 @@
 
 | ID  | Title                  | Description                                     |
 | --- | ---------------------- | ----------------------------------------------- |
-<<<<<<< HEAD
 | 001 | The First Principle    | Lucidia exists to protect and empower everyone. |
 | 003 | The Workflow Circle    | Work runs in visible capture → adjust loops.    |
 | 004 | The Autonomy Manifest  | Data autonomy through consent, export, and wipe. |
@@ -60,12 +59,10 @@
 | 008 | The Identity Guard     | Identity stays layered, minimal, and observable. |
 | 028 | The Custodianship Code | Custodians steward Lucidia with shared accountability. |
 | 035 | The Joy Mandate        | Joy keeps Lucidia warm with optional daily sparks. |
-=======
 | 001 | The First Principle     | Lucidia exists to protect and empower everyone. |
 | 003 | The Workflow Circle     | Work runs in visible capture → adjust loops.    |
 | 004 | The Autonomy Manifest   | Data autonomy through consent, export, and wipe. |
 | 014 | The Automation Covenant | Automate the grind while preserving human choice. |
->>>>>>> 568508d1
 
 ## BlackRoad Pipeline
 
