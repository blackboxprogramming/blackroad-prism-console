# Codex Automation

This directory houses small utilities that help automate development
workflows and record foundational Codex entries. The new **BlackRoad
pipeline** script provides a single entry point for pushing code through
GitHub and into the BlackRoad.io deployment.  It currently focuses on
scaffolding the pipeline with clear extension points for future
integrations.

## Codex Entries

| ID  | Title                  | Description                                     |
| --- | ---------------------- | ----------------------------------------------- |
| 001 | The First Principle    | Lucidia exists to protect and empower everyone. |
| 003 | The Workflow Circle    | Work runs in visible capture → adjust loops.    |
| 004 | The Autonomy Manifest  | Data autonomy through consent, export, and wipe. |
<<<<<<< HEAD
| 022 | The Security Spine     | Security backbone with layered zero-trust defenses. |
| 043 | The Equity Oath        | Fairness, access, and inclusion are systemic.   |
| 044 | The Transparency of Process | Trust grows when workflows stay visible end-to-end. |
workflows.  The new **BlackRoad pipeline** script provides a single entry
point for pushing code through GitHub and into the BlackRoad.io
deployment.  It currently focuses on scaffolding the pipeline with clear
extension points for future integrations.
| ID  | Title                   | Description                                          |
| --- | ----------------------- | ---------------------------------------------------- |
| 001 | The First Principle     | Lucidia exists to protect and empower everyone.      |
| 003 | The Workflow Circle     | Work runs in visible capture → adjust loops.         |
| 004 | The Autonomy Manifest   | Data autonomy through consent, export, and wipe.     |
| 022 | The Security Spine      | Security backbone with layered zero-trust defenses.  |
| 028 | The Custodianship Code  | Stewardship keeps Lucidia tended, transparent, safe. |
| 033 | The Wholeness Rule      | People remain whole; balance is built into Lucidia.  |
| 027 | The Integrity Pact     | Honest metrics, transparent reporting, visible corrections. |
| 031 | The Silence Accord     | Silence respected as an intentional, user-led state. |
| 028 | The Custodianship Code | Custodial stewardship over ownership and power. |
| 034 | The Humility Clause    | Confidence with limits, always signaling uncertainty. |
| 018 | The Memory Covenant    | Memory stays purposeful, finite, and revocable. |
| 020 | The Governance Charter | Transparent RFC-led decisions with recorded votes. |
=======
| 015 | The Trust Ledger       | Trust is tracked via a public reliability ledger. |
>>>>>>> 00439c10

## BlackRoad Pipeline

```bash
python3 codex/agents/blackroad_pipeline.py "Push latest to BlackRoad.io"
```

Available commands:

* `Push latest to BlackRoad.io` – commit/push then deploy
* `Refresh working copy and redeploy` – alias for push workflow
* `Rebase branch and update site` – rebase on `origin/main` before push
* `Sync Salesforce -> Airtable -> Droplet` – placeholder for connector syncs

Each command prints the high level actions it would perform.  Real OAuth
or webhook logic can be added by filling in the TODO sections inside the
script.

## Codex Agent ("next" trigger watcher)

The `codex/tools/codex-agent.sh` helper can run on a Raspberry Pi (or any
Linux box) to watch for a `next` flag, perform a safe set of diagnostics
and fallbacks, and optionally ping a remote webhook so you know the
automation fired.

```bash
# 1. Configure callback / state locations if needed.
export PINGBACK_URL="https://your-server.example.com/codex-agent/ping"
export STATE_FILE="/tmp/codex_agent_state"

# 2. Launch the agent (consider using tmux/systemd for persistence).
sudo ./codex/tools/codex-agent.sh

# 3. Trigger from another session when you're ready.
echo next | sudo tee "$STATE_FILE"
```

Environment variables let you customize behaviour:

| Variable             | Purpose                                                      |
| -------------------- | ------------------------------------------------------------ |
| `PINGBACK_URL`       | Optional webhook endpoint that receives a JSON payload.      |
| `STATE_FILE`         | File to watch for the `next` token (defaults to `/tmp/...`). |
| `NEXT_TOKEN`         | Override the trigger word if you prefer something else.      |
| `REBOOT_ON_TRIGGER`  | Set to `false` to skip the automatic reboot step.            |
| `MAX_DIAG_LINES`     | Trim diagnostic payload size (defaults to 100 lines).        |

When a trigger is detected the agent:

1. Clears the state file so subsequent triggers work immediately.
2. Captures diagnostics (kernel version, `vcgencmd` data, block devices).
3. Ensures `config.txt` contains USB power and HDMI safe overrides.
4. Posts the diagnostic snippet to your webhook (when configured).
5. Reboots (unless `REBOOT_ON_TRIGGER=false`).

_Last updated on 2025-09-11_

## Auditing Historic Entries

Use the Codex audit helper to generate a quick report of every entry and
spot duplicated fingerprints left over from early experiments:

```bash
python3 codex/tools/codex_entries_audit.py
```

Pass `--format json` if you need machine-readable output for downstream
automation or dashboards.<|MERGE_RESOLUTION|>--- conflicted
+++ resolved
@@ -14,7 +14,6 @@
 | 001 | The First Principle    | Lucidia exists to protect and empower everyone. |
 | 003 | The Workflow Circle    | Work runs in visible capture → adjust loops.    |
 | 004 | The Autonomy Manifest  | Data autonomy through consent, export, and wipe. |
-<<<<<<< HEAD
 | 022 | The Security Spine     | Security backbone with layered zero-trust defenses. |
 | 043 | The Equity Oath        | Fairness, access, and inclusion are systemic.   |
 | 044 | The Transparency of Process | Trust grows when workflows stay visible end-to-end. |
@@ -36,9 +35,7 @@
 | 034 | The Humility Clause    | Confidence with limits, always signaling uncertainty. |
 | 018 | The Memory Covenant    | Memory stays purposeful, finite, and revocable. |
 | 020 | The Governance Charter | Transparent RFC-led decisions with recorded votes. |
-=======
 | 015 | The Trust Ledger       | Trust is tracked via a public reliability ledger. |
->>>>>>> 00439c10
 
 ## BlackRoad Pipeline
 
