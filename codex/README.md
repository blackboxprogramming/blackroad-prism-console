# Codex Automation

This directory houses small utilities that help automate development
workflows and record foundational Codex entries. The new **BlackRoad
pipeline** script provides a single entry point for pushing code through
GitHub and into the BlackRoad.io deployment.  It currently focuses on
scaffolding the pipeline with clear extension points for future
integrations.

## Codex Entries

| ID  | Title                  | Description                                     |
| --- | ---------------------- | ----------------------------------------------- |
| 001 | The First Principle    | Lucidia exists to protect and empower everyone. |
| 003 | The Workflow Circle    | Work runs in visible capture → adjust loops.    |
| 004 | The Autonomy Manifest  | Data autonomy through consent, export, and wipe. |
| 022 | The Security Spine     | Security backbone with layered zero-trust defenses. |
<<<<<<< HEAD
| 043 | The Equity Oath        | Fairness, access, and inclusion are systemic.   |
| 044 | The Transparency of Process | Trust grows when workflows stay visible end-to-end. |
workflows.  The new **BlackRoad pipeline** script provides a single entry
point for pushing code through GitHub and into the BlackRoad.io
deployment.  It currently focuses on scaffolding the pipeline with clear
extension points for future integrations.
| ID  | Title                   | Description                                          |
| --- | ----------------------- | ---------------------------------------------------- |
| 001 | The First Principle     | Lucidia exists to protect and empower everyone.      |
| 003 | The Workflow Circle     | Work runs in visible capture → adjust loops.         |
| 004 | The Autonomy Manifest   | Data autonomy through consent, export, and wipe.     |
| 022 | The Security Spine      | Security backbone with layered zero-trust defenses.  |
| 028 | The Custodianship Code  | Stewardship keeps Lucidia tended, transparent, safe. |
| 033 | The Wholeness Rule      | People remain whole; balance is built into Lucidia.  |
| 027 | The Integrity Pact     | Honest metrics, transparent reporting, visible corrections. |
| 031 | The Silence Accord     | Silence respected as an intentional, user-led state. |
| 028 | The Custodianship Code | Custodial stewardship over ownership and power. |
| 034 | The Humility Clause    | Confidence with limits, always signaling uncertainty. |
| 018 | The Memory Covenant    | Memory stays purposeful, finite, and revocable. |
| 020 | The Governance Charter | Transparent RFC-led decisions with recorded votes. |
| 015 | The Trust Ledger       | Trust is tracked via a public reliability ledger. |
| 007 | The Resilience Code    | Failure is expected; recovery keeps service live. |
| 045 | The Compassion Rule    | Compassion guides every response to conflict.   |
=======
| 041 | The Restraint Principle | Restraint on data, models, features, and kill switches. |
>>>>>>> 36ad8d8c

## BlackRoad Pipeline

```bash
python3 codex/agents/blackroad_pipeline.py "Push latest to BlackRoad.io"
```

Available commands:

* `Push latest to BlackRoad.io` – commit/push then deploy
* `Refresh working copy and redeploy` – alias for push workflow
* `Rebase branch and update site` – rebase on `origin/main` before push
* `Sync Salesforce -> Airtable -> Droplet` – placeholder for connector syncs

Each command prints the high level actions it would perform.  Real OAuth
or webhook logic can be added by filling in the TODO sections inside the
script.

## Codex Agent ("next" trigger watcher)

The `codex/tools/codex-agent.sh` helper can run on a Raspberry Pi (or any
Linux box) to watch for a `next` flag, perform a safe set of diagnostics
and fallbacks, and optionally ping a remote webhook so you know the
automation fired.

```bash
# 1. Configure callback / state locations if needed.
export PINGBACK_URL="https://your-server.example.com/codex-agent/ping"
export STATE_FILE="/tmp/codex_agent_state"

# 2. Launch the agent (consider using tmux/systemd for persistence).
sudo ./codex/tools/codex-agent.sh

# 3. Trigger from another session when you're ready.
echo next | sudo tee "$STATE_FILE"
```

Environment variables let you customize behaviour:

| Variable             | Purpose                                                      |
| -------------------- | ------------------------------------------------------------ |
| `PINGBACK_URL`       | Optional webhook endpoint that receives a JSON payload.      |
| `STATE_FILE`         | File to watch for the `next` token (defaults to `/tmp/...`). |
| `NEXT_TOKEN`         | Override the trigger word if you prefer something else.      |
| `REBOOT_ON_TRIGGER`  | Set to `false` to skip the automatic reboot step.            |
| `MAX_DIAG_LINES`     | Trim diagnostic payload size (defaults to 100 lines).        |

When a trigger is detected the agent:

1. Clears the state file so subsequent triggers work immediately.
2. Captures diagnostics (kernel version, `vcgencmd` data, block devices).
3. Ensures `config.txt` contains USB power and HDMI safe overrides.
4. Posts the diagnostic snippet to your webhook (when configured).
5. Reboots (unless `REBOOT_ON_TRIGGER=false`).

_Last updated on 2025-09-11_

## Auditing Historic Entries

Use the Codex audit helper to generate a quick report of every entry and
spot duplicated fingerprints left over from early experiments:

```bash
python3 codex/tools/codex_entries_audit.py
```

Pass `--format json` if you need machine-readable output for downstream
automation or dashboards.<|MERGE_RESOLUTION|>--- conflicted
+++ resolved
@@ -15,7 +15,6 @@
 | 003 | The Workflow Circle    | Work runs in visible capture → adjust loops.    |
 | 004 | The Autonomy Manifest  | Data autonomy through consent, export, and wipe. |
 | 022 | The Security Spine     | Security backbone with layered zero-trust defenses. |
-<<<<<<< HEAD
 | 043 | The Equity Oath        | Fairness, access, and inclusion are systemic.   |
 | 044 | The Transparency of Process | Trust grows when workflows stay visible end-to-end. |
 workflows.  The new **BlackRoad pipeline** script provides a single entry
@@ -39,9 +38,7 @@
 | 015 | The Trust Ledger       | Trust is tracked via a public reliability ledger. |
 | 007 | The Resilience Code    | Failure is expected; recovery keeps service live. |
 | 045 | The Compassion Rule    | Compassion guides every response to conflict.   |
-=======
 | 041 | The Restraint Principle | Restraint on data, models, features, and kill switches. |
->>>>>>> 36ad8d8c
 
 ## BlackRoad Pipeline
 
