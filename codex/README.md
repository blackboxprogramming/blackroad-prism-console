--- conflicted
+++ resolved
@@ -15,7 +15,6 @@
 | 003 | The Workflow Circle    | Work runs in visible capture → adjust loops.    |
 | 004 | The Autonomy Manifest  | Data autonomy through consent, export, and wipe. |
 | 022 | The Security Spine     | Security backbone with layered zero-trust defenses. |
-<<<<<<< HEAD
 | 043 | The Equity Oath        | Fairness, access, and inclusion are systemic.   |
 | 044 | The Transparency of Process | Trust grows when workflows stay visible end-to-end. |
 workflows.  The new **BlackRoad pipeline** script provides a single entry
@@ -58,10 +57,8 @@
 | 057 | The Mutual Aid Protocol | Mutual aid infrastructure lends support in crises. |
 | 052 | The Reverence Clause   | Ground every build in ecological responsibility. |
 | 008 | The Identity Guard     | Identity stays layered, minimal, and observable. |
-=======
 | 028 | The Custodianship Code | Custodians steward Lucidia with shared accountability. |
 | 035 | The Joy Mandate        | Joy keeps Lucidia warm with optional daily sparks. |
->>>>>>> 6df7a00a
 
 ## BlackRoad Pipeline
 
