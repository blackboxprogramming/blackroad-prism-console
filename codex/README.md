--- conflicted
+++ resolved
@@ -14,7 +14,6 @@
 | 001 | The First Principle    | Lucidia exists to protect and empower everyone. |
 | 003 | The Workflow Circle    | Work runs in visible capture → adjust loops.    |
 | 004 | The Autonomy Manifest  | Data autonomy through consent, export, and wipe. |
-<<<<<<< HEAD
 | 022 | The Security Spine     | Security backbone with layered zero-trust defenses. |
 | 043 | The Equity Oath        | Fairness, access, and inclusion are systemic.   |
 | 044 | The Transparency of Process | Trust grows when workflows stay visible end-to-end. |
@@ -41,9 +40,7 @@
 | 045 | The Compassion Rule    | Compassion guides every response to conflict.   |
 | 041 | The Restraint Principle | Restraint on data, models, features, and kill switches. |
 | 021 | The Interface Promise  | Interfaces stay honest, accessible, and quiet.   |
-=======
 | 012 | The Creativity Pact    | Sandbox-first rituals keep experimentation safe and playful. |
->>>>>>> d72f6e61
 
 ## BlackRoad Pipeline
 
