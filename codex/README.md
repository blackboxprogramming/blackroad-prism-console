# Codex Automation

This directory houses small utilities that help automate development
workflows and record foundational Codex entries. The new **BlackRoad
pipeline** script provides a single entry point for pushing code through
GitHub and into the BlackRoad.io deployment.  It currently focuses on
scaffolding the pipeline with clear extension points for future
integrations.

## Codex Entries

| ID  | Title                  | Description                                     |
| --- | ---------------------- | ----------------------------------------------- |
| 001 | The First Principle    | Lucidia exists to protect and empower everyone. |
| 003 | The Workflow Circle    | Work runs in visible capture → adjust loops.    |
| 004 | The Autonomy Manifest  | Data autonomy through consent, export, and wipe. |
| 022 | The Security Spine     | Security backbone with layered zero-trust defenses. |
<<<<<<< HEAD
| 043 | The Equity Oath        | Fairness, access, and inclusion are systemic.   |
| 044 | The Transparency of Process | Trust grows when workflows stay visible end-to-end. |
workflows.  The new **BlackRoad pipeline** script provides a single entry
point for pushing code through GitHub and into the BlackRoad.io
deployment.  It currently focuses on scaffolding the pipeline with clear
extension points for future integrations.
| ID  | Title                   | Description                                          |
| --- | ----------------------- | ---------------------------------------------------- |
| 001 | The First Principle     | Lucidia exists to protect and empower everyone.      |
| 003 | The Workflow Circle     | Work runs in visible capture → adjust loops.         |
| 004 | The Autonomy Manifest   | Data autonomy through consent, export, and wipe.     |
| 022 | The Security Spine      | Security backbone with layered zero-trust defenses.  |
| 028 | The Custodianship Code  | Stewardship keeps Lucidia tended, transparent, safe. |
| 033 | The Wholeness Rule      | People remain whole; balance is built into Lucidia.  |
| 027 | The Integrity Pact     | Honest metrics, transparent reporting, visible corrections. |
| 031 | The Silence Accord     | Silence respected as an intentional, user-led state. |
| 028 | The Custodianship Code | Custodial stewardship over ownership and power. |
| 034 | The Humility Clause    | Confidence with limits, always signaling uncertainty. |
| 018 | The Memory Covenant    | Memory stays purposeful, finite, and revocable. |
| 020 | The Governance Charter | Transparent RFC-led decisions with recorded votes. |
| 015 | The Trust Ledger       | Trust is tracked via a public reliability ledger. |
| 007 | The Resilience Code    | Failure is expected; recovery keeps service live. |
| 045 | The Compassion Rule    | Compassion guides every response to conflict.   |
| 041 | The Restraint Principle | Restraint on data, models, features, and kill switches. |
| 021 | The Interface Promise  | Interfaces stay honest, accessible, and quiet.   |
| 012 | The Creativity Pact    | Sandbox-first rituals keep experimentation safe and playful. |
| 028 | The Custodianship Code | Custodians steward Lucidia as a shared trust.   |
| 038 | The Connection Creed   | Bridges Lucidia with open, respectful interoperability. |
=======
| 028 | The Custodianship Code | Custodians steward Lucidia with accountability and openness. |
| 037 | The Continuity Pact    | Continuity designed through succession, archives, and resilience drills. |
>>>>>>> 95725072

## BlackRoad Pipeline

```bash
python3 codex/agents/blackroad_pipeline.py "Push latest to BlackRoad.io"
```

Available commands:

* `Push latest to BlackRoad.io` – commit/push then deploy
* `Refresh working copy and redeploy` – alias for push workflow
* `Rebase branch and update site` – rebase on `origin/main` before push
* `Sync Salesforce -> Airtable -> Droplet` – placeholder for connector syncs

Each command prints the high level actions it would perform.  Real OAuth
or webhook logic can be added by filling in the TODO sections inside the
script.

## Codex Agent ("next" trigger watcher)

The `codex/tools/codex-agent.sh` helper can run on a Raspberry Pi (or any
Linux box) to watch for a `next` flag, perform a safe set of diagnostics
and fallbacks, and optionally ping a remote webhook so you know the
automation fired.

```bash
# 1. Configure callback / state locations if needed.
export PINGBACK_URL="https://your-server.example.com/codex-agent/ping"
export STATE_FILE="/tmp/codex_agent_state"

# 2. Launch the agent (consider using tmux/systemd for persistence).
sudo ./codex/tools/codex-agent.sh

# 3. Trigger from another session when you're ready.
echo next | sudo tee "$STATE_FILE"
```

Environment variables let you customize behaviour:

| Variable             | Purpose                                                      |
| -------------------- | ------------------------------------------------------------ |
| `PINGBACK_URL`       | Optional webhook endpoint that receives a JSON payload.      |
| `STATE_FILE`         | File to watch for the `next` token (defaults to `/tmp/...`). |
| `NEXT_TOKEN`         | Override the trigger word if you prefer something else.      |
| `REBOOT_ON_TRIGGER`  | Set to `false` to skip the automatic reboot step.            |
| `MAX_DIAG_LINES`     | Trim diagnostic payload size (defaults to 100 lines).        |

When a trigger is detected the agent:

1. Clears the state file so subsequent triggers work immediately.
2. Captures diagnostics (kernel version, `vcgencmd` data, block devices).
3. Ensures `config.txt` contains USB power and HDMI safe overrides.
4. Posts the diagnostic snippet to your webhook (when configured).
5. Reboots (unless `REBOOT_ON_TRIGGER=false`).

_Last updated on 2025-09-11_

## Auditing Historic Entries

Use the Codex audit helper to generate a quick report of every entry and
spot duplicated fingerprints left over from early experiments:

```bash
python3 codex/tools/codex_entries_audit.py
```

Pass `--format json` if you need machine-readable output for downstream
automation or dashboards.<|MERGE_RESOLUTION|>--- conflicted
+++ resolved
@@ -15,7 +15,6 @@
 | 003 | The Workflow Circle    | Work runs in visible capture → adjust loops.    |
 | 004 | The Autonomy Manifest  | Data autonomy through consent, export, and wipe. |
 | 022 | The Security Spine     | Security backbone with layered zero-trust defenses. |
-<<<<<<< HEAD
 | 043 | The Equity Oath        | Fairness, access, and inclusion are systemic.   |
 | 044 | The Transparency of Process | Trust grows when workflows stay visible end-to-end. |
 workflows.  The new **BlackRoad pipeline** script provides a single entry
@@ -44,10 +43,8 @@
 | 012 | The Creativity Pact    | Sandbox-first rituals keep experimentation safe and playful. |
 | 028 | The Custodianship Code | Custodians steward Lucidia as a shared trust.   |
 | 038 | The Connection Creed   | Bridges Lucidia with open, respectful interoperability. |
-=======
 | 028 | The Custodianship Code | Custodians steward Lucidia with accountability and openness. |
 | 037 | The Continuity Pact    | Continuity designed through succession, archives, and resilience drills. |
->>>>>>> 95725072
 
 ## BlackRoad Pipeline
 
