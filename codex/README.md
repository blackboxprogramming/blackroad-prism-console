--- conflicted
+++ resolved
@@ -16,7 +16,6 @@
 | 004 | The Autonomy Manifest  | Data autonomy through consent, export, and wipe. |
 | 022 | The Security Spine     | Security backbone with layered zero-trust defenses. |
 | 043 | The Equity Oath        | Fairness, access, and inclusion are systemic.   |
-<<<<<<< HEAD
 | 044 | The Transparency of Process | Trust grows when workflows stay visible end-to-end. |
 workflows.  The new **BlackRoad pipeline** script provides a single entry
 point for pushing code through GitHub and into the BlackRoad.io
@@ -74,9 +73,7 @@
 | 004 | The Autonomy Manifest   | Data autonomy through consent, export, and wipe. |
 | 023 | The Dialogue Doctrine   | Conversations stay clear, attributed, and consensual. |
 | 016 | The Simplicity Mandate | Simplicity is safety; keep workflows lean.      |
-=======
 | 044 | The Translational Tier | Pipeline of prompts that convert ideas into testable assets. |
->>>>>>> 15876114
 
 ## BlackRoad Pipeline
 
