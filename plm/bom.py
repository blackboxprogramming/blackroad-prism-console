--- conflicted
+++ resolved
@@ -1,5 +1,4 @@
 from __future__ import annotations
-<<<<<<< HEAD
 
 import csv
 import json
@@ -26,7 +25,6 @@
 
 os.makedirs(ART_DIR, exist_ok=True)
 
-=======
 import csv, json, os, argparse
 from dataclasses import dataclass, asdict
 from typing import List, Dict, Any
@@ -37,7 +35,6 @@
 
 os.makedirs(ART_DIR, exist_ok=True)
 
->>>>>>> 51788488
 @dataclass(frozen=True)
 class Item:
     id: str
@@ -52,7 +49,6 @@
 class BOM:
     item_id: str
     rev: str
-<<<<<<< HEAD
     lines: List[BOMLine]
 
 
@@ -210,7 +206,6 @@
     return items
 
 
-=======
     lines: List[Dict[str, Any]]  # {component_id, qty, refdes?, scrap_pct?}
 
 # In-memory normalized catalogs (deterministic ordering)
@@ -236,7 +231,6 @@
     return items
 
 
->>>>>>> 51788488
 def _load_csv_boms(dirpath: str) -> List[BOM]:
     boms: Dict[tuple, List[Dict[str, Any]]] = {}
     for name in sorted(os.listdir(dirpath)):
@@ -277,10 +271,7 @@
 
 
 def explode(item_id: str, rev: str, level: int = 99) -> List[Dict[str, Any]]:
-<<<<<<< HEAD
-=======
     # Deterministic multi-level explosion
->>>>>>> 51788488
     bom_map = {(b.item_id, b.rev): b for b in _BOMS}
     out = []
     def walk(it, rv, qty, lvl):
@@ -289,7 +280,6 @@
         b = bom_map.get((it, rv))
         if not b:
             return
-<<<<<<< HEAD
         for line in bom.lines:
             qty = line.qty * qty_scale * (1 + line.scrap_pct / 100.0)
             result.append((lvl, line.component_id, qty))
@@ -334,8 +324,6 @@
     rows = where_used(a.component)
     for item_id, rev in rows:
         print(f"{item_id}@{rev}")
-=======
->>>>>>> 51788488
         for line in b.lines:
             row = {
                 'parent_id': it, 'parent_rev': rv,
@@ -360,18 +348,15 @@
 
 
 def _pick_latest_rev(item_id: str) -> str:
-<<<<<<< HEAD
     revs = [i.rev for i in _ITEMS if i.id==item_id]
     return sorted(set(revs))[-1] if revs else 'A'
 
 # CLI
-=======
     # Deterministic: latest by ASCII sort (A<B<...)
     revs = [i.rev for i in _ITEMS if i.id==item_id]
     return sorted(set(revs))[-1] if revs else 'A'
 
 # === CLI bindings ===
->>>>>>> 51788488
 
 def cli_items_load(argv):
     p = argparse.ArgumentParser(prog='plm:items:load')
@@ -397,7 +382,6 @@
     a = p.parse_args(argv)
     rows = explode(a.item, a.rev, a.level)
     for r in rows:
-<<<<<<< HEAD
         print(f"L{r['level']} {r['parent_id']}->{r['component_id']} x{r['qty']:.3f}")
 
 def cli_bom_where_used(argv):
@@ -406,7 +390,4 @@
     a = p.parse_args(argv)
     rows = where_used(a.component)
     for r in rows:
-        print(f"{r['item_id']}@{r['rev']}")
-=======
-        print(f"L{r['level']} {r['parent_id']}->{r['component_id']} x{r['qty']:.3f}")
->>>>>>> 51788488
+        print(f"{r['item_id']}@{r['rev']}")