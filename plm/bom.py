from __future__ import annotations
<<<<<<< HEAD

import csv
import json
from dataclasses import asdict, dataclass
from pathlib import Path
from typing import Dict, Iterable, List, Tuple

from orchestrator import metrics
from tools import artifacts, storage

ROOT = Path(__file__).resolve().parents[1]
ART_DIR = ROOT / "artifacts" / "plm"
SCHEMA_DIR = ROOT / "contracts" / "schemas"
ITEM_SCHEMA = SCHEMA_DIR / "plm_items.schema.json"
BOM_SCHEMA = SCHEMA_DIR / "plm_boms.schema.json"
WHERE_USED_SCHEMA = SCHEMA_DIR / "plm_where_used.schema.json"
=======
import csv, json, os, argparse
>>>>>>> 19a18588
from dataclasses import dataclass, asdict
from typing import List, Dict, Any

ART_DIR = os.path.join('artifacts', 'plm')
ITEMS_PATH = os.path.join(ART_DIR, 'items.json')
BOMS_PATH = os.path.join(ART_DIR, 'boms.json')

os.makedirs(ART_DIR, exist_ok=True)

@dataclass(frozen=True)
class Item:
    id: str
    rev: str
    type: str
    uom: str
    lead_time_days: int
    cost: float
    suppliers: List[str]

@dataclass(frozen=True)
class BOM:
    item_id: str
    rev: str
<<<<<<< HEAD
    lines: List[BOMLine]


ITEMS: Dict[Tuple[str, str], Item] = {}
BOMS: Dict[Tuple[str, str], BOM] = {}


def _artifact_path(name: str) -> Path:
    return ART_DIR / name


def _write_artifact(path: Path, data, schema: Path | None = None) -> None:
    ART_DIR.mkdir(parents=True, exist_ok=True)
    schema_path = str(schema) if schema else None
    artifacts.validate_and_write(str(path), data, schema_path)


def _load_items_artifact() -> None:
    global ITEMS
    if ITEMS:
        return
    data = storage.read(str(_artifact_path("items.json")))
    if not data:
        return
    rows = json.loads(data)
    ITEMS = {}
    for row in rows:
        item = Item(**row)
        ITEMS[(item.id, item.rev)] = item


def _load_boms_artifact() -> None:
    global BOMS
    if BOMS:
        return
    data = storage.read(str(_artifact_path("boms.json")))
    if not data:
        return
    rows = json.loads(data)
    BOMS = {}
    for row in rows:
        lines = [BOMLine(**line) for line in row.get("lines", [])]
        bom_obj = BOM(item_id=row["item_id"], rev=row["rev"], lines=lines)
        BOMS[(bom_obj.item_id, bom_obj.rev)] = bom_obj


def ensure_loaded() -> None:
    """Best-effort load of items and BOMs from existing artifacts."""
    _load_items_artifact()
    _load_boms_artifact()


def _write_where_used() -> None:
    ensure_loaded()
    facts = [
        {
            "component_id": line.component_id,
            "parent_id": bom.item_id,
            "parent_rev": bom.rev,
        }
        for bom in BOMS.values()
        for line in bom.lines
    ]
    _write_artifact(_artifact_path("where_used.json"), facts, WHERE_USED_SCHEMA)
    metrics.inc("plm_where_used_written", len(facts) or 1)
def _write_json(path: Path, data) -> None:
    storage.write(str(path), json.dumps(data, indent=2))


def load_items(directory: str) -> Dict[Tuple[str, str], Item]:
    items: Dict[Tuple[str, str], Item] = {}
    for csv_path in Path(directory).glob("*.csv"):
        with open(csv_path, newline="", encoding="utf-8") as fh:
            reader = csv.DictReader(fh)
            for row in reader:
                itm = Item(
                    id=row["id"],
                    rev=row["rev"],
                    type=row["type"],
                    uom=row["uom"],
                    lead_time_days=int(row["lead_time_days"]),
                    cost=float(row["cost"]),
                    suppliers=[s.strip() for s in row.get("suppliers", "").split(";") if s.strip()],
                )
                items[(itm.id, itm.rev)] = itm
    global ITEMS
    ITEMS = items
    payload = [asdict(i) for i in items.values()]
    _write_artifact(_artifact_path("items.json"), payload, ITEM_SCHEMA)
    metrics.inc("plm_items_written", len(payload) or 1)
    ART_DIR.mkdir(parents=True, exist_ok=True)
    _write_json(ART_DIR / "items.json", [asdict(i) for i in items.values()])
    return items


def load_boms(directory: str) -> Dict[Tuple[str, str], BOM]:
    boms: Dict[Tuple[str, str], BOM] = {}
    for csv_path in Path(directory).glob("*.csv"):
        with open(csv_path, newline="", encoding="utf-8") as fh:
            reader = csv.DictReader(fh)
            for row in reader:
                key = (row["item_id"], row["rev"])
                bom = boms.setdefault(key, BOM(item_id=row["item_id"], rev=row["rev"], lines=[]))
                bom.lines.append(
                    BOMLine(
                        component_id=row["component_id"],
                        qty=float(row["qty"]),
                        refdes=row.get("refdes", ""),
                        scrap_pct=float(row.get("scrap_pct", 0) or 0),
                    )
                )
    global BOMS
    BOMS = boms
    payload = [
        {"item_id": b.item_id, "rev": b.rev, "lines": [asdict(l) for l in b.lines]}
        for b in boms.values()
    ]
    _write_artifact(_artifact_path("boms.json"), payload, BOM_SCHEMA)
    metrics.inc("plm_boms_written", len(payload) or 1)
    _write_where_used()
    ART_DIR.mkdir(parents=True, exist_ok=True)
    _write_json(ART_DIR / "boms.json", [
        {"item_id": b.item_id, "rev": b.rev, "lines": [asdict(l) for l in b.lines]}
        for b in boms.values()
    ])
    return boms


def explode(item_id: str, rev: str, level: int = 1) -> List[Tuple[int, str, float]]:
    ensure_loaded()
    result: List[Tuple[int, str, float]] = []

    def _exp(item_id: str, rev: str, lvl: int, qty_scale: float = 1.0):
        if lvl > level:
=======
    lines: List[Dict[str, Any]]

_ITEMS: List[Item] = []
_BOMS: List[BOM] = []


def _load_csv_items(dirpath: str) -> List[Item]:
    items: List[Item] = []
    for name in sorted(os.listdir(dirpath)):
        if not name.endswith('.csv'):
            continue
        with open(os.path.join(dirpath, name), newline='') as f:
            r = csv.DictReader(f)
            for row in r:
                suppliers = [s.strip() for s in row.get('suppliers','').split('|') if s.strip()]
                items.append(Item(
                    id=row['id'].strip(), rev=row['rev'].strip(), type=row['type'].strip(),
                    uom=row['uom'].strip(), lead_time_days=int(row['lead_time_days']),
                    cost=float(row['cost']), suppliers=suppliers))
    items.sort(key=lambda x: (x.id, x.rev))
    return items


def _load_csv_boms(dirpath: str) -> List[BOM]:
    boms: Dict[tuple, List[Dict[str, Any]]] = {}
    for name in sorted(os.listdir(dirpath)):
        if not name.endswith('.csv'):
            continue
        with open(os.path.join(dirpath, name), newline='') as f:
            r = csv.DictReader(f)
            for row in r:
                key = (row['item_id'].strip(), row['rev'].strip())
                boms.setdefault(key, []).append({
                    'component_id': row['component_id'].strip(),
                    'qty': float(row['qty']),
                    'refdes': row.get('refdes','').strip() or None,
                    'scrap_pct': float(row.get('scrap_pct', '0') or 0.0)
                })
    bom_list = [BOM(item_id=k[0], rev=k[1], lines=sorted(v, key=lambda d:(d['component_id'], d.get('refdes') or '')))
                for k,v in sorted(boms.items())]
    return bom_list


def save_catalogs(items: List[Item], boms: List[BOM]):
    with open(ITEMS_PATH, 'w') as f:
        json.dump([asdict(i) for i in items], f, indent=2, sort_keys=True)
    with open(BOMS_PATH, 'w') as f:
        json.dump([asdict(b) for b in boms], f, indent=2, sort_keys=True)


def load_items(dirpath: str):
    global _ITEMS
    _ITEMS = _load_csv_items(dirpath)
    save_catalogs(_ITEMS, _BOMS)


def load_boms(dirpath: str):
    global _BOMS
    _BOMS = _load_csv_boms(dirpath)
    save_catalogs(_ITEMS, _BOMS)


def explode(item_id: str, rev: str, level: int = 99) -> List[Dict[str, Any]]:
    bom_map = {(b.item_id, b.rev): b for b in _BOMS}
    out = []
    def walk(it, rv, qty, lvl):
        if lvl>level:
>>>>>>> 19a18588
            return
        b = bom_map.get((it, rv))
        if not b:
            return
<<<<<<< HEAD
        for line in bom.lines:
            qty = line.qty * qty_scale * (1 + line.scrap_pct / 100.0)
            result.append((lvl, line.component_id, qty))
            _exp(line.component_id, "A", lvl + 1, qty)

    _exp(item_id, rev, 1)
    return result


def where_used(component_id: str) -> List[Tuple[str, str]]:
    ensure_loaded()
    used = []
    for (parent_id, rev), bom in BOMS.items():
        for line in bom.lines:
            if line.component_id == component_id:
                used.append((parent_id, rev))
                break
    return used


def iter_items() -> Iterable[Item]:
    ensure_loaded()
    return ITEMS.values()


def get_item(item_id: str, rev: str) -> Item | None:
    ensure_loaded()
    return ITEMS.get((item_id, rev))


def get_bom(item_id: str, rev: str) -> BOM | None:
    ensure_loaded()
    return BOMS.get((item_id, rev))


def cli_bom_where_used(argv):
    import argparse

    p = argparse.ArgumentParser(prog="plm:bom:where-used")
    p.add_argument("--component", required=True)
    a = p.parse_args(argv)
    rows = where_used(a.component)
    for item_id, rev in rows:
        print(f"{item_id}@{rev}")
=======
        for line in b.lines:
            row = {
                'parent_id': it, 'parent_rev': rv,
                'component_id': line['component_id'], 'qty': qty*line['qty'],
                'level': lvl
            }
            out.append(row)
            walk(line['component_id'], _pick_latest_rev(line['component_id']), qty*line['qty'], lvl+1)
    walk(item_id, rev, 1.0, 1)
    out.sort(key=lambda r:(r['level'], r['parent_id'], r['component_id']))
    return out


def where_used(component_id: str) -> List[Dict[str, str]]:
    uses = []
    for b in _BOMS:
        for line in b.lines:
            if line['component_id']==component_id:
                uses.append({'item_id': b.item_id, 'rev': b.rev})
    uses.sort(key=lambda r:(r['item_id'], r['rev']))
    return uses


def _pick_latest_rev(item_id: str) -> str:
    revs = [i.rev for i in _ITEMS if i.id==item_id]
    return sorted(set(revs))[-1] if revs else 'A'

# CLI

def cli_items_load(argv):
    p = argparse.ArgumentParser(prog='plm:items:load')
    p.add_argument('--dir', required=True)
    a = p.parse_args(argv)
    load_items(a.dir)
    print(f"plm_items_written={len(_ITEMS)} -> {ITEMS_PATH}")


def cli_bom_load(argv):
    p = argparse.ArgumentParser(prog='plm:bom:load')
    p.add_argument('--dir', required=True)
    a = p.parse_args(argv)
    load_boms(a.dir)
    print(f"plm_boms_written={len(_BOMS)} -> {BOMS_PATH}")


def cli_bom_explode(argv):
    p = argparse.ArgumentParser(prog='plm:bom:explode')
    p.add_argument('--item', required=True)
    p.add_argument('--rev', required=True)
    p.add_argument('--level', type=int, default=3)
    a = p.parse_args(argv)
    rows = explode(a.item, a.rev, a.level)
    for r in rows:
        print(f"L{r['level']} {r['parent_id']}->{r['component_id']} x{r['qty']:.3f}")

def cli_bom_where_used(argv):
    p = argparse.ArgumentParser(prog='plm:bom:where-used')
    p.add_argument('--component', required=True)
    a = p.parse_args(argv)
    rows = where_used(a.component)
    for r in rows:
        print(f"{r['item_id']}@{r['rev']}")
>>>>>>> 19a18588
<|MERGE_RESOLUTION|>--- conflicted
+++ resolved
@@ -1,5 +1,4 @@
 from __future__ import annotations
-<<<<<<< HEAD
 
 import csv
 import json
@@ -16,9 +15,7 @@
 ITEM_SCHEMA = SCHEMA_DIR / "plm_items.schema.json"
 BOM_SCHEMA = SCHEMA_DIR / "plm_boms.schema.json"
 WHERE_USED_SCHEMA = SCHEMA_DIR / "plm_where_used.schema.json"
-=======
 import csv, json, os, argparse
->>>>>>> 19a18588
 from dataclasses import dataclass, asdict
 from typing import List, Dict, Any
 
@@ -42,7 +39,6 @@
 class BOM:
     item_id: str
     rev: str
-<<<<<<< HEAD
     lines: List[BOMLine]
 
 
@@ -177,7 +173,6 @@
 
     def _exp(item_id: str, rev: str, lvl: int, qty_scale: float = 1.0):
         if lvl > level:
-=======
     lines: List[Dict[str, Any]]
 
 _ITEMS: List[Item] = []
@@ -245,12 +240,10 @@
     out = []
     def walk(it, rv, qty, lvl):
         if lvl>level:
->>>>>>> 19a18588
             return
         b = bom_map.get((it, rv))
         if not b:
             return
-<<<<<<< HEAD
         for line in bom.lines:
             qty = line.qty * qty_scale * (1 + line.scrap_pct / 100.0)
             result.append((lvl, line.component_id, qty))
@@ -295,7 +288,6 @@
     rows = where_used(a.component)
     for item_id, rev in rows:
         print(f"{item_id}@{rev}")
-=======
         for line in b.lines:
             row = {
                 'parent_id': it, 'parent_rev': rv,
@@ -357,5 +349,4 @@
     a = p.parse_args(argv)
     rows = where_used(a.component)
     for r in rows:
-        print(f"{r['item_id']}@{r['rev']}")
->>>>>>> 19a18588
+        print(f"{r['item_id']}@{r['rev']}")