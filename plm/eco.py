--- conflicted
+++ resolved
@@ -1,4 +1,3 @@
-<<<<<<< HEAD
 from __future__ import annotations
 
 import json
@@ -19,11 +18,9 @@
 ROOT = Path(__file__).resolve().parents[1]
 ART_DIR = ROOT / "artifacts" / "plm" / "changes"
 SCHEMA = ROOT / "contracts" / "schemas" / "plm_change.schema.json"
-=======
 import json, os, argparse, time
 from typing import Dict, Any, List
 from dataclasses import dataclass, asdict
->>>>>>> 19a18588
 
 ART_DIR = os.path.join('artifacts', 'plm', 'changes')
 os.makedirs(ART_DIR, exist_ok=True)
@@ -48,7 +45,6 @@
 def _md_path(cid: str) -> str:
     return os.path.join(ART_DIR, f"eco_{cid}.md")
 
-<<<<<<< HEAD
 def _save(ch: Change) -> None:
     ART_DIR.mkdir(parents=True, exist_ok=True)
     artifacts.validate_and_write(str(_path(ch.id)), asdict(ch), str(SCHEMA))
@@ -137,7 +133,6 @@
     _save(ch)
     metrics.inc("plm_changes_released")
     return ch
-=======
 
 def create_change(item_id: str, from_rev: str, to_rev: str, reason: str) -> Change:
     cid = f"ECO-{int(time.time())%100000:05d}"
@@ -220,5 +215,4 @@
     p = argparse.ArgumentParser(prog='plm:eco:release')
     p.add_argument('--id', required=True)
     a = p.parse_args(argv)
-    release(a.id)
->>>>>>> 19a18588
+    release(a.id)