--- conflicted
+++ resolved
@@ -1,4 +1,3 @@
-<<<<<<< HEAD
 # --- base: python + node ---
 FROM mcr.microsoft.com/devcontainers/python:3.14 as base
 # Includes Debian, git, curl, common build tools
@@ -162,7 +161,6 @@
       sbom="/app/dist/SBOM.spdx.json"
 ENV PATH=/venv/bin:$PATH
 CMD ["python", "-m", "cli.console", "--help"]
-=======
 FROM python:3.11 as builder
 WORKDIR /app
 COPY requirements.txt .
@@ -176,5 +174,4 @@
 COPY . /app
 RUN useradd -m appuser
 USER appuser
-ENTRYPOINT ["python", "-m", "cli.console"]
->>>>>>> 2f7b730d
+ENTRYPOINT ["python", "-m", "cli.console"]