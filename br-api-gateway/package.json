{
  "name": "br-api-gateway",
  "type": "module",
  "scripts": {
    "dev": "tsx watch src/index.ts",
    "build": "tsc -p .",
    "start": "node dist/index.js",
    "test": "vitest run"
  },
  "dependencies": {
    "@aws-sdk/client-ecs": "^3.637.0",
    "@aws-sdk/client-ssm": "^3.637.0",
    "@fastify/swagger": "^8.14.0",
    "@fastify/swagger-ui": "^1.10.2",
<<<<<<< HEAD
    "fastify": "^4.28.1",
    "node-fetch": "^3.3.2",
    "pg": "^8.11.5",
    "@aws-sdk/client-ssm": "^3.614.0",
    "jsonwebtoken": "^9.0.2",
    "node-fetch": "^3.3.2",
    "pg": "^8.12.0",
    "date-fns": "^3.6.0",
    "pg": "^8.11.3",
    "pino": "^9.4.0"
=======
    "pino": "^9.4.0",
    "pg": "^8.12.0",
    "node-fetch": "^3.3.2",
    "@aws-sdk/client-ssm": "^3.645.0",
    "zod": "^3.23.8"
>>>>>>> 3683b866
  },
  "devDependencies": {
    "@types/node": "^20.11.30",
    "@types/pg": "^8.15.5",
    "tsx": "^4.16.2",
    "typescript": "^5.5.4",
    "vitest": "^2.0.5"
    "vitest": "^2.0.5",
    "@types/node": "^20.11.30",
<<<<<<< HEAD
    "@types/jsonwebtoken": "^9.0.6",
    "@types/pg": "^8.11.6"
=======
    "@types/pg": "^8.15.5"
>>>>>>> 3683b866
  }
}<|MERGE_RESOLUTION|>--- conflicted
+++ resolved
@@ -12,7 +12,6 @@
     "@aws-sdk/client-ssm": "^3.637.0",
     "@fastify/swagger": "^8.14.0",
     "@fastify/swagger-ui": "^1.10.2",
-<<<<<<< HEAD
     "fastify": "^4.28.1",
     "node-fetch": "^3.3.2",
     "pg": "^8.11.5",
@@ -23,13 +22,11 @@
     "date-fns": "^3.6.0",
     "pg": "^8.11.3",
     "pino": "^9.4.0"
-=======
     "pino": "^9.4.0",
     "pg": "^8.12.0",
     "node-fetch": "^3.3.2",
     "@aws-sdk/client-ssm": "^3.645.0",
     "zod": "^3.23.8"
->>>>>>> 3683b866
   },
   "devDependencies": {
     "@types/node": "^20.11.30",
@@ -39,11 +36,8 @@
     "vitest": "^2.0.5"
     "vitest": "^2.0.5",
     "@types/node": "^20.11.30",
-<<<<<<< HEAD
     "@types/jsonwebtoken": "^9.0.6",
     "@types/pg": "^8.11.6"
-=======
     "@types/pg": "^8.15.5"
->>>>>>> 3683b866
   }
 }