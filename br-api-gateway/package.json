{
  "name": "br-api-gateway",
  "type": "module",
  "scripts": {
    "dev": "tsx watch src/index.ts",
    "build": "tsc -p .",
    "start": "node dist/index.js",
    "test": "vitest run"
  },
  "dependencies": {
    "@aws-sdk/client-ecs": "^3.637.0",
    "@aws-sdk/client-ssm": "^3.637.0",
    "@fastify/swagger": "^8.14.0",
    "@fastify/swagger-ui": "^1.10.2",
<<<<<<< HEAD
    "fastify": "^4.28.1",
    "node-fetch": "^3.3.2",
    "pg": "^8.11.5",
=======
    "@aws-sdk/client-ssm": "^3.614.0",
    "jsonwebtoken": "^9.0.2",
    "node-fetch": "^3.3.2",
    "pg": "^8.12.0",
>>>>>>> cbc0a882
    "pino": "^9.4.0"
  },
  "devDependencies": {
    "@types/node": "^20.11.30",
    "@types/pg": "^8.15.5",
    "tsx": "^4.16.2",
<<<<<<< HEAD
    "typescript": "^5.5.4",
    "vitest": "^2.0.5"
=======
    "vitest": "^2.0.5",
    "@types/node": "^20.11.30",
    "@types/jsonwebtoken": "^9.0.6",
    "@types/pg": "^8.11.6"
>>>>>>> cbc0a882
  }
}<|MERGE_RESOLUTION|>--- conflicted
+++ resolved
@@ -12,30 +12,24 @@
     "@aws-sdk/client-ssm": "^3.637.0",
     "@fastify/swagger": "^8.14.0",
     "@fastify/swagger-ui": "^1.10.2",
-<<<<<<< HEAD
     "fastify": "^4.28.1",
     "node-fetch": "^3.3.2",
     "pg": "^8.11.5",
-=======
     "@aws-sdk/client-ssm": "^3.614.0",
     "jsonwebtoken": "^9.0.2",
     "node-fetch": "^3.3.2",
     "pg": "^8.12.0",
->>>>>>> cbc0a882
     "pino": "^9.4.0"
   },
   "devDependencies": {
     "@types/node": "^20.11.30",
     "@types/pg": "^8.15.5",
     "tsx": "^4.16.2",
-<<<<<<< HEAD
     "typescript": "^5.5.4",
     "vitest": "^2.0.5"
-=======
     "vitest": "^2.0.5",
     "@types/node": "^20.11.30",
     "@types/jsonwebtoken": "^9.0.6",
     "@types/pg": "^8.11.6"
->>>>>>> cbc0a882
   }
 }