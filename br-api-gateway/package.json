--- conflicted
+++ resolved
@@ -8,15 +8,11 @@
     "test": "vitest run"
   },
   "dependencies": {
-<<<<<<< HEAD
     "@aws-sdk/client-ecs": "^3.637.0",
-=======
->>>>>>> ed1e7452
     "@aws-sdk/client-ssm": "^3.637.0",
     "@fastify/swagger": "^8.14.0",
     "@fastify/swagger-ui": "^1.10.2",
     "fastify": "^4.28.1",
-<<<<<<< HEAD
     "node-fetch": "^3.3.2",
     "pg": "^8.11.5",
     "@aws-sdk/client-ssm": "^3.614.0",
@@ -31,11 +27,9 @@
     "node-fetch": "^3.3.2",
     "@aws-sdk/client-ssm": "^3.645.0",
     "zod": "^3.23.8"
-=======
     "pg": "^8.12.0",
     "pino": "^9.4.0",
     "stripe": "^16.2.0"
->>>>>>> ed1e7452
   },
   "devDependencies": {
     "@types/node": "^20.11.30",
@@ -43,13 +37,10 @@
     "tsx": "^4.16.2",
     "typescript": "^5.5.4",
     "vitest": "^2.0.5"
-<<<<<<< HEAD
     "vitest": "^2.0.5",
     "@types/node": "^20.11.30",
     "@types/jsonwebtoken": "^9.0.6",
     "@types/pg": "^8.11.6"
     "@types/pg": "^8.15.5"
-=======
->>>>>>> ed1e7452
   }
 }