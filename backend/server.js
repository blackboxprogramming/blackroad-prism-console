--- conflicted
+++ resolved
@@ -12,12 +12,9 @@
 const cors = require('cors');
 const http = require('http');
 const { Server } = require('socket.io');
-<<<<<<< HEAD
 const rateLimit = require('express-rate-limit');
 const { signToken, authMiddleware, adminMiddleware, nowISO } = require('./utils');
-=======
 const { authMiddleware, requireRole, signup, login, logout, JWT_SECRET } = require('./auth');
->>>>>>> 5d671c4b
 const { store, addTimeline } = require('./data');
 const { nowISO } = require('./utils');
 const { exec } = require('child_process');
@@ -57,13 +54,10 @@
 const server = http.createServer(app);
 const io = new Server(server, { cors: { origin: process.env.CORS_ORIGIN?.split(',') || '*' } });
 
-<<<<<<< HEAD
 const JWT_SECRET = process.env.JWT_SECRET;
 if (!JWT_SECRET) {
   throw new Error('JWT_SECRET is required');
 }
-=======
->>>>>>> 5d671c4b
 const ALLOW_SHELL = (process.env.ALLOW_SHELL || 'false').toLowerCase() === 'true';
 
 app.use('/api/', rateLimit({ windowMs: 60_000, max: 100 }));
@@ -71,7 +65,6 @@
 app.use('/math/', rateLimit({ windowMs: 60_000, max: 50 }));
 
 // ---- Auth ----
-<<<<<<< HEAD
 app.post('/api/auth/login', (req, res) => {
   const { username, password } = req.body || {};
   if (username === 'root' && password === 'Codex2025') {
@@ -85,14 +78,12 @@
 
 app.get('/api/auth/me', authMiddleware(JWT_SECRET), (req, res) => {
   res.json({ user: store.users[0] });
-=======
 app.post('/api/auth/signup', signup);
 app.post('/api/auth/login', login);
 app.post('/api/auth/logout', authMiddleware, logout);
 app.get('/api/auth/me', authMiddleware, (req, res) => {
   const user = store.users.find(u => u.id === req.user.id);
   res.json({ user });
->>>>>>> 5d671c4b
 });
 
 // ---- Public Info ----
@@ -121,19 +112,16 @@
   res.json({ tasks });
 });
 
-<<<<<<< HEAD
 app.post('/api/tasks', authMiddleware(JWT_SECRET), (req, res)=>{
   const t = req.body || {};
   if (typeof t.title !== 'string' || !t.title.trim()) {
     return res.status(400).json({ error: 'invalid task' });
   }
   t.id = t.id || require('uuid').v4();
-=======
 app.post('/api/tasks', authMiddleware, (req, res)=>{
   const t = req.body;
   t.id = t.id || uuidv4();
   if (t.projectId !== req.user.projectId) return res.status(403).json({ error: 'wrong_project' });
->>>>>>> 5d671c4b
   store.tasks.push(t);
   addTimeline({ type: 'task', text: `New task created: ${t.title}`, by: req.user.id });
   io.emit('timeline:new', { at: nowISO(), item: store.timeline[0] });
@@ -429,17 +417,14 @@
 
 const PORT = process.env.PORT || 4000;
 const HOST = '0.0.0.0';
-<<<<<<< HEAD
 
 if (require.main === module) {
   server.listen(PORT, HOST, () => {
     console.log(`Backend listening on http://${HOST}:${PORT}`);
   });
 }
-=======
 server.listen(PORT, HOST, () => {
   console.log(`Backend listening on http://${HOST}:${PORT}`);
 });
->>>>>>> 5d671c4b
 
 module.exports = { app, server };