const path = require('path');
const fs = require('fs');
const dotenv = require('dotenv');

dotenv.config();
const dropletEnv = path.join(__dirname, '..', 'secrets', 'droplet.env');
if (fs.existsSync(dropletEnv)) {
  dotenv.config({ path: dropletEnv, override: true });
}

const express = require('express');
const cors = require('cors');
const http = require('http');
const { Server } = require('socket.io');
const { signToken, authMiddleware, nowISO } = require('./utils');
const { store, addTimeline } = require('./data');
const { exec } = require('child_process');
const { v4: uuidv4 } = require('uuid');

// Sample Roadbook data
const roadbookChapters = [
  {
    id: '1',
    title: 'Introduction',
    content: 'Welcome to the Roadbook. This chapter introduces the journey.'
  },
  {
    id: '2',
    title: 'Getting Started',
    content: 'Setup instructions and first steps with code snippets and images.'
  },
  {
    id: '3',
    title: 'Advanced Topics',
    content: 'Deep dive into advanced usage with rich examples.'
  }
];

const app = express();
app.use(express.json());
app.use(cors({ origin: process.env.CORS_ORIGIN?.split(',') || '*'}));

const server = http.createServer(app);
const io = new Server(server, { cors: { origin: process.env.CORS_ORIGIN?.split(',') || '*' } });

const JWT_SECRET = process.env.JWT_SECRET || 'dev-secret-change-me';
const ALLOW_SHELL = (process.env.ALLOW_SHELL || 'false').toLowerCase() === 'true';

// ---- Auth ----
app.post('/api/auth/login', (req, res) => {
  const { username, password } = req.body || {};
  if (username === 'root' && password === 'Codex2025') {
    const token = signToken({ uid: 'u-root', username: 'root', role: 'owner' }, JWT_SECRET, '12h');
    return res.json({ token, user: { id: 'u-root', username: 'root', displayName: 'Root', role: 'owner' }});
  }
  res.status(401).json({ error: 'invalid credentials' });
});

app.get('/api/auth/me', authMiddleware(JWT_SECRET), (req, res) => {
  res.json({ user: store.users[0] });
});

// ---- Public Info ----
app.get('/api/about', (req, res) => {
  res.json({ message: 'BlackRoad.io backend is running' });
});

app.get('/api/droplet', (req, res) => {
  res.json({
    ip: process.env.DROPLET_IP || null,
    fingerprint: process.env.DROPLET_HOST_FINGERPRINT_SHA256 || null,
  });
});

// ---- Data Endpoints ----
app.get('/api/timeline', authMiddleware(JWT_SECRET), (req, res)=>{
  res.json({ timeline: store.timeline.slice(0, 50) });
});

app.get('/api/commits', authMiddleware(JWT_SECRET), (req, res)=>{
  res.json({ commits: store.commits });
});

app.get('/api/tasks', authMiddleware(JWT_SECRET), (req, res)=>{
  res.json({ tasks: store.tasks });
});

app.post('/api/tasks', authMiddleware(JWT_SECRET), (req, res)=>{
  const t = req.body;
  t.id = t.id || require('uuid').v4();
  store.tasks.push(t);
  addTimeline({ type: 'task', text: `New task created: ${t.title}`, by: req.user.username });
  io.emit('timeline:new', { at: nowISO(), item: store.timeline[0] });
  res.status(201).json({ ok: true, task: t });
});

app.patch('/api/tasks/:id', authMiddleware(JWT_SECRET), (req, res)=>{
  const idx = store.tasks.findIndex(t=>t.id === req.params.id);
  if (idx < 0) return res.status(404).json({ error: 'not found' });
  store.tasks[idx] = { ...store.tasks[idx], ...req.body };
  res.json({ ok: true, task: store.tasks[idx] });
});

app.get('/api/agents', authMiddleware(JWT_SECRET), (req, res)=>{
  res.json({ agents: store.agents });
});

app.get('/api/wallet', authMiddleware(JWT_SECRET), (req, res)=>{
  res.json({ wallet: store.wallet });
});

app.get('/api/contradictions', authMiddleware(JWT_SECRET), (req, res)=>{
  res.json({ contradictions: store.contradictions });
});

app.get('/api/notes', authMiddleware(JWT_SECRET), (req, res)=>{
  res.json({ notes: store.sessionNotes });
});

app.post('/api/notes', authMiddleware(JWT_SECRET), (req, res)=>{
  store.sessionNotes = String(req.body?.notes || '');
  io.emit('notes:update', store.sessionNotes);
  res.json({ ok: true });
});

<<<<<<< HEAD
// ---- Lucidia ----
app.get('/api/lucidia/history', (req, res) => {
  res.json({ history: store.lucidiaHistory });
});

app.post('/api/lucidia/chat', (req, res) => {
  const prompt = String(req.body?.prompt || '');
  const id = Date.now().toString();
  const full = `Lucidia response to: ${prompt}. This is a sample streamed reply.`;
  const parts = full.split(' ');
  res.setHeader('Content-Type', 'text/plain; charset=utf-8');
  res.setHeader('Transfer-Encoding', 'chunked');
  let idx = 0;
  let acc = '';
  const interval = setInterval(() => {
    if (idx < parts.length) {
      const chunk = parts[idx] + ' ';
      res.write(chunk);
      acc += chunk;
      io.emit('lucidia:chat', { id, chunk });
      idx++;
    } else {
      clearInterval(interval);
      res.end();
      store.lucidiaHistory.push({ id, prompt, response: acc.trim() });
    }
  }, 200);
// Guardian endpoints
app.get('/api/guardian/status', authMiddleware(JWT_SECRET), (req, res)=>{
  res.json(store.guardian.status);
});

app.get('/api/guardian/alerts', authMiddleware(JWT_SECRET), (req, res)=>{
  res.json({ alerts: store.guardian.alerts });
});

app.post('/api/guardian/alerts/:id/resolve', authMiddleware(JWT_SECRET), (req, res)=>{
  const alert = store.guardian.alerts.find(a=>a.id === req.params.id);
  if (!alert) return res.status(404).json({ error: 'not found' });
  alert.status = req.body?.status || 'resolved';
  res.json({ ok: true, alert });
// Dashboard
app.get('/api/dashboard/system', authMiddleware(JWT_SECRET), (req, res)=>{
  res.json({ cpu, gpu, memory: mem, network: net });
});

app.get('/api/dashboard/feed', authMiddleware(JWT_SECRET), (req, res)=>{
  res.json({ events: store.timeline.slice(0, 20) });
});

// Personal profile
app.get('/api/you/profile', authMiddleware(JWT_SECRET), (req, res)=>{
  const user = store.users[0];
  res.json({
    username: user.username,
    plan: user.plan || 'free',
    lastLogin: user.lastLogin || nowISO(),
    tasks: store.tasks,
    projects: store.projects || []
  });
// Claude chat
app.post('/api/claude/chat', authMiddleware(JWT_SECRET), (req, res)=>{
  const prompt = String(req.body?.prompt || '');
  const response = `Claude heard: ${prompt}`;
  let sent = 0;
  const chunks = response.match(/.{1,10}/g) || [];
  const interval = setInterval(()=>{
    if (sent < chunks.length){
      io.emit('claude:chat', { chunk: chunks[sent], done: false });
      sent++;
    } else {
      io.emit('claude:chat', { done: true });
      store.claudeHistory.push({ prompt, response });
      clearInterval(interval);
    }
  }, 200);
  res.json({ ok: true });
});

app.get('/api/claude/history', authMiddleware(JWT_SECRET), (req, res)=>{
  res.json({ history: store.claudeHistory });
// Codex
app.post('/api/codex/run', authMiddleware(JWT_SECRET), (req, res)=>{
  const prompt = String(req.body?.prompt || '');
  const plan = [
    { step: 1, agent: 'Phi', action: 'Analyze prompt' },
    { step: 2, agent: 'GPT', action: 'Generate result' }
  ];
  const result = `Echo: ${prompt}`;
  const run = { id: uuidv4(), prompt, plan, result, time: nowISO() };
  store.codexRuns.unshift(run);
  io.emit('codex:run', run);
  res.json(run);
});

app.get('/api/codex/history', authMiddleware(JWT_SECRET), (req, res)=>{
  res.json({ runs: store.codexRuns });
// Roadbook endpoints
app.get('/api/roadbook/chapters', authMiddleware(JWT_SECRET), (req, res) => {
  const chapters = roadbookChapters.map(({ id, title }) => ({ id, title }));
  res.json({ chapters });
});

app.get('/api/roadbook/chapter/:id', authMiddleware(JWT_SECRET), (req, res) => {
  const chapter = roadbookChapters.find(c => c.id === req.params.id);
  if (!chapter) return res.status(404).json({ error: 'not found' });
  res.json({ chapter });
});

app.get('/api/roadbook/search', authMiddleware(JWT_SECRET), (req, res) => {
  const q = String(req.query.q || '').toLowerCase();
  const results = roadbookChapters
    .filter(c => c.title.toLowerCase().includes(q) || c.content.toLowerCase().includes(q))
    .map(c => ({ id: c.id, title: c.title, snippet: c.content.slice(0, 80) }));
  res.json({ results });
=======
// RoadView sample streams
app.get('/api/roadview/list', authMiddleware(JWT_SECRET), (req, res)=>{
  res.json({ streams: [
    { id: 'cam-1', name: 'Main Street', status: 'offline' },
    { id: 'cam-2', name: 'Downtown', status: 'offline' }
  ]});
>>>>>>> d974701b
});

// Actions
app.post('/api/actions/run', authMiddleware(JWT_SECRET), (req,res)=>{
  const item = addTimeline({ type: 'action', text: 'Run triggered', by: req.user.username });
  io.emit('timeline:new', { at: nowISO(), item });
  res.json({ ok: true });
});

app.post('/api/actions/revert', authMiddleware(JWT_SECRET), (req,res)=>{
  const item = addTimeline({ type: 'action', text: 'Revert last change', by: req.user.username });
  io.emit('timeline:new', { at: nowISO(), item });
  res.json({ ok: true });
});

app.post('/api/actions/mint', authMiddleware(JWT_SECRET), (req,res)=>{
  store.wallet.rc += 0.05;
  const item = addTimeline({ type: 'wallet', text: 'Minted 0.05 RC', by: req.user.username });
  io.emit('timeline:new', { at: nowISO(), item });
  io.emit('wallet:update', store.wallet);
  res.json({ ok: true });
});

// Optional shell exec (guarded)
app.post('/api/exec', authMiddleware(JWT_SECRET), (req, res)=>{
  if (!ALLOW_SHELL) return res.status(403).json({ error: 'shell disabled' });
  const cmd = String(req.body?.cmd || '').slice(0, 256);
  exec(cmd, { timeout: 5000 }, (err, stdout, stderr)=>{
    res.json({ ok: !err, stdout, stderr, error: err?.message || null });
  });
});

// ---- Socket.IO ----
function randomWalk(prev, step=2, min=0, max=100){
  let v = prev + (Math.random()*2-1)*step;
  if (v < min) v = min; if (v > max) v = max;
  return Number(v.toFixed(1));
}

let cpu=35, mem=62, gpu=24, net=40;
setInterval(()=>{
  cpu = randomWalk(cpu, 3);
  mem = randomWalk(mem, 2);
  gpu = randomWalk(gpu, 1);
  net = randomWalk(net, 5);
  io.emit('system:update', { cpu, mem, gpu, net, at: nowISO() });
}, 2000);

io.on('connection', (socket)=>{
  socket.emit('system:update', { cpu, mem, gpu, net, at: nowISO() });
  socket.emit('wallet:update', store.wallet);
  socket.emit('notes:update', store.sessionNotes);
});

const PORT = process.env.PORT || 4000;
const HOST = '0.0.0.0';
server.listen(PORT, HOST, () => {
  console.log(`Backend listening on http://${HOST}:${PORT}`);
});<|MERGE_RESOLUTION|>--- conflicted
+++ resolved
@@ -123,7 +123,6 @@
   res.json({ ok: true });
 });
 
-<<<<<<< HEAD
 // ---- Lucidia ----
 app.get('/api/lucidia/history', (req, res) => {
   res.json({ history: store.lucidiaHistory });
@@ -239,14 +238,12 @@
     .filter(c => c.title.toLowerCase().includes(q) || c.content.toLowerCase().includes(q))
     .map(c => ({ id: c.id, title: c.title, snippet: c.content.slice(0, 80) }));
   res.json({ results });
-=======
 // RoadView sample streams
 app.get('/api/roadview/list', authMiddleware(JWT_SECRET), (req, res)=>{
   res.json({ streams: [
     { id: 'cam-1', name: 'Main Street', status: 'offline' },
     { id: 'cam-2', name: 'Downtown', status: 'offline' }
   ]});
->>>>>>> d974701b
 });
 
 // Actions
