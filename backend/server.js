const http = require('http');
<<<<<<< HEAD
const data = require('./data');
const tickets = require('./tickets');

const PORT = process.env.PORT || 4000;
const HOST = '0.0.0.0';

// Sample credentials for tests
const VALID_USER = {
  username: 'root',
  password: 'Codex2025', // pragma: allowlist secret
  token: 'test-token', // pragma: allowlist secret
};
const tasks = [];

const securitySpotlights = {
  controlBarrier: {
    requiredSlack: 0.18,
    currentSlack: 0.24,
    infeasibilityRate: 0.008,
    interventionsToday: 3,
    lastFailsafe: '2025-03-08T11:24:00.000Z',
    killSwitchEngaged: false,
    manualOverride: false,
=======
const { Server } = require('socket.io');
const { signToken, authMiddleware, nowISO, requireAdmin } = require('./utils');
const { store, addTimeline } = require('./data');
const autoheal = require('./autoheal');
const { exec } = require('child_process');
const { v4: uuidv4 } = require('uuid');

// Sample Roadbook data
const roadbookChapters = [
  {
    id: '1',
    title: 'Introduction',
    content: 'Welcome to the Roadbook. This chapter introduces the journey.'
>>>>>>> 297425ec
  },
  dpAccountant: {
    epsilonCap: 3.5,
    epsilonSpent: 1.62,
    delta: 1e-6,
    releasesToday: 42,
    momentsWindow: 1.2,
    freezeQueries: false,
    syntheticFallback: false,
  },
  pqHandshake: {
    keyRotationMinutes: 45,
    minutesSinceRotation: 32,
    hybridSuccessRate: 0.998,
    kemFailures: 1,
    transcriptPinnedRate: 0.92,
    haltChannel: false,
  },
};

function clamp(value, min, max) {
  return Math.min(Math.max(value, min), max);
}

function snapshotSpotlights() {
  const ctrl = securitySpotlights.controlBarrier;
  const dp = securitySpotlights.dpAccountant;
  const pq = securitySpotlights.pqHandshake;
  const residualSlack = Math.max(ctrl.currentSlack - ctrl.requiredSlack, 0);
  const residualEpsilon = Math.max(dp.epsilonCap - dp.epsilonSpent, 0);
  const budgetUtilization = dp.epsilonCap > 0 ? dp.epsilonSpent / dp.epsilonCap : 0;
  const timeToRotate = Math.max(pq.keyRotationMinutes - pq.minutesSinceRotation, 0);

  return {
    controlBarrier: {
      ...ctrl,
      residualSlack: Number(residualSlack.toFixed(3)),
    },
    dpAccountant: {
      ...dp,
      residualEpsilon: Number(residualEpsilon.toFixed(3)),
      budgetUtilization: Number(budgetUtilization.toFixed(3)),
    },
    pqHandshake: {
      ...pq,
      timeToRotate,
    },
  };
}

function ensureAuth(req, res) {
  if (req.headers.authorization !== `Bearer ${VALID_USER.token}`) {
    send(res, 401, { error: 'unauthorized' });
    return false;
  }
  return true;
}

const PORT = process.env.PORT || 4000;
const HOST = '0.0.0.0';

// Sample credentials for tests
const VALID_USER = {
  username: 'root',
  password: 'Codex2025', // pragma: allowlist secret
  token: 'test-token', // pragma: allowlist secret
};
const tasks = [];

function send(res, status, obj) {
  res.statusCode = status;
  res.setHeader('Content-Type', 'application/json');
  res.end(JSON.stringify(obj));
}

function parseBody(req) {
  return new Promise((resolve, reject) => {
    let data = '';
    req.on('data', (chunk) => {
      data += chunk;
      if (data.length > 1e6) req.destroy();
    });
    req.on('end', () => {
      if (!data) return resolve({});
      try {
        resolve(JSON.parse(data));
      } catch {
        reject();
      }
    });
  });
}

const ONE_DAY_MS = 24 * 60 * 60 * 1000;

function safeNumber(value) {
  const n = Number(value);
  return Number.isFinite(n) ? n : null;
}

data.expireApprovedExceptions();
setInterval(() => {
  try {
    data.expireApprovedExceptions();
  } catch (err) {
    console.error('exception expiry failed', err); // eslint-disable-line no-console
  }
}, ONE_DAY_MS);

tickets.startTicketWorker();

const app = http.createServer(async (req, res) => {
  const url = new URL(req.url, 'http://localhost');
  const segments = url.pathname.split('/').filter(Boolean);

  if (req.method === 'POST' && url.pathname === '/api/auth/login') {
    try {
      const body = await parseBody(req);
      if (body.username === VALID_USER.username && body.password === VALID_USER.password) {
        return send(res, 200, { token: VALID_USER.token });
      }
      return send(res, 401, { error: 'invalid credentials' });
    } catch {
      return send(res, 400, { error: 'invalid json' });
    }
  }

  if (req.method === 'POST' && url.pathname === '/api/tasks') {
    if (!ensureAuth(req, res)) return;
    try {
      const body = await parseBody(req);
      if (typeof body.title !== 'string' || !body.title.trim()) {
        return send(res, 400, { error: 'invalid task' });
      }
      const task = { id: tasks.length + 1, title: body.title };
      tasks.push(task);
      return send(res, 201, { ok: true, task });
    } catch {
      return send(res, 400, { error: 'invalid json' });
    }
  }

  if (req.method === 'GET' && url.pathname === '/api/tasks') {
    if (!ensureAuth(req, res)) return;
    return send(res, 200, { tasks });
  }

  if (req.method === 'GET' && url.pathname === '/api/security/spotlights') {
    if (!ensureAuth(req, res)) return;
    return send(res, 200, { spotlights: snapshotSpotlights() });
  }

  if (
    req.method === 'POST'
    && segments[0] === 'api'
    && segments[1] === 'security'
    && segments[2] === 'spotlights'
    && segments.length === 4
  ) {
    if (!ensureAuth(req, res)) return;
    let body;
    try {
      body = await parseBody(req);
    } catch {
      return send(res, 400, { error: 'invalid json' });
    }

    const panelMap = {
      'control-barrier': 'controlBarrier',
      'dp-accountant': 'dpAccountant',
      'pq-handshake': 'pqHandshake',
    };
    const panelKey = panelMap[segments[3]];
    if (!panelKey) {
      return send(res, 404, { error: 'not found' });
    }

    if (panelKey === 'controlBarrier') {
      if (typeof body.requiredSlack === 'number') {
        const value = clamp(body.requiredSlack, 0.05, 0.5);
        securitySpotlights.controlBarrier.requiredSlack = Number(value.toFixed(3));
        if (securitySpotlights.controlBarrier.requiredSlack > securitySpotlights.controlBarrier.currentSlack) {
          securitySpotlights.controlBarrier.currentSlack = Number(
            (securitySpotlights.controlBarrier.requiredSlack + 0.01).toFixed(3),
          );
        }
      }
      if (typeof body.killSwitchEngaged === 'boolean') {
        securitySpotlights.controlBarrier.killSwitchEngaged = body.killSwitchEngaged;
        securitySpotlights.controlBarrier.manualOverride = body.killSwitchEngaged;
        if (body.killSwitchEngaged) {
          securitySpotlights.controlBarrier.currentSlack = Number(
            Math.max(securitySpotlights.controlBarrier.requiredSlack + 0.02, 0.04).toFixed(3),
          );
          securitySpotlights.controlBarrier.interventionsToday += 1;
          securitySpotlights.controlBarrier.lastFailsafe = new Date().toISOString();
        }
      }
      if (body.logIntervention) {
        securitySpotlights.controlBarrier.interventionsToday += 1;
        securitySpotlights.controlBarrier.lastFailsafe = new Date().toISOString();
      }
      if (typeof body.currentSlack === 'number') {
        const value = clamp(body.currentSlack, 0, 0.6);
        securitySpotlights.controlBarrier.currentSlack = Number(value.toFixed(3));
      }
    } else if (panelKey === 'dpAccountant') {
      if (typeof body.epsilonCap === 'number') {
        const value = clamp(body.epsilonCap, 0.5, 15);
        securitySpotlights.dpAccountant.epsilonCap = Number(value.toFixed(2));
        if (securitySpotlights.dpAccountant.epsilonCap < securitySpotlights.dpAccountant.epsilonSpent) {
          securitySpotlights.dpAccountant.epsilonSpent = Number(
            Math.max(securitySpotlights.dpAccountant.epsilonCap - 0.05, 0).toFixed(2),
          );
        }
      }
      if (typeof body.freezeQueries === 'boolean') {
        securitySpotlights.dpAccountant.freezeQueries = body.freezeQueries;
      }
      if (typeof body.syntheticFallback === 'boolean') {
        securitySpotlights.dpAccountant.syntheticFallback = body.syntheticFallback;
      }
      if (typeof body.epsilonSpent === 'number') {
        const value = clamp(body.epsilonSpent, 0, 20);
        securitySpotlights.dpAccountant.epsilonSpent = Number(value.toFixed(3));
      }
    } else if (panelKey === 'pqHandshake') {
      if (typeof body.keyRotationMinutes === 'number') {
        const value = clamp(body.keyRotationMinutes, 5, 240);
        securitySpotlights.pqHandshake.keyRotationMinutes = Math.round(value);
      }
      if (typeof body.haltChannel === 'boolean') {
        securitySpotlights.pqHandshake.haltChannel = body.haltChannel;
      }
      if (body.forceRekey) {
        securitySpotlights.pqHandshake.minutesSinceRotation = 0;
        securitySpotlights.pqHandshake.kemFailures = 0;
      }
      if (typeof body.minutesSinceRotation === 'number') {
        const value = clamp(body.minutesSinceRotation, 0, 240);
        securitySpotlights.pqHandshake.minutesSinceRotation = Math.round(value);
      }
      if (typeof body.hybridSuccessRate === 'number') {
        const value = clamp(body.hybridSuccessRate, 0, 1);
        securitySpotlights.pqHandshake.hybridSuccessRate = Number(value.toFixed(3));
      }
    }

    const snapshot = snapshotSpotlights();
    return send(res, 200, { key: panelKey, spotlight: snapshot[panelKey] });
  }

  if (req.method === 'POST' && url.pathname === '/exceptions') {
    let body;
    try {
      body = await parseBody(req);
    } catch {
      return send(res, 400, { error: 'invalid json' });
    }
    const ruleId = typeof body.rule_id === 'string' && body.rule_id.trim();
    const subjectType = typeof body.subject_type === 'string' && body.subject_type.trim();
    const subjectId = typeof body.subject_id === 'string' && body.subject_id.trim();
    const reason = typeof body.reason === 'string' && body.reason.trim();
    const orgId = safeNumber(body.org_id);
    const requestedBy = safeNumber(body.requested_by);
    if (!ruleId || !subjectType || !subjectId || !reason || orgId == null || requestedBy == null) {
      return send(res, 400, { error: 'invalid exception payload' });
    }
    const validUntil = body.valid_until || null;
    const created = data.createException({
      ruleId,
      orgId,
      subjectType,
      subjectId,
      requestedBy,
      reason,
      validUntil,
    });
    return send(res, 201, created);
  }

  if (req.method === 'POST' && segments[0] === 'exceptions' && segments.length === 3) {
    const exceptionId = safeNumber(segments[1]);
    if (exceptionId == null) {
      return send(res, 404, { error: 'not found' });
    }
    let body;
    try {
      body = await parseBody(req);
    } catch {
      return send(res, 400, { error: 'invalid json' });
    }
    const actor = safeNumber(body.actor);
    if (actor == null) {
      return send(res, 400, { error: 'actor required' });
    }
    const note = typeof body.note === 'string' ? body.note : undefined;
    if (segments[2] === 'approve') {
      const approved = data.approveException(exceptionId, {
        actor,
        note,
        valid_from: body.valid_from,
        valid_until: body.valid_until,
      });
      if (!approved) return send(res, 404, { error: 'not found' });
      tickets.scheduleTicketCreation(approved.id);
      return send(res, 200, approved);
    }
    if (segments[2] === 'deny') {
      const denied = data.denyException(exceptionId, { actor, note });
      if (!denied) return send(res, 404, { error: 'not found' });
      return send(res, 200, denied);
    }
    if (segments[2] === 'revoke') {
      const revoked = data.revokeException(exceptionId, { actor, note });
      if (!revoked) return send(res, 404, { error: 'not found' });
      return send(res, 200, revoked);
    }
  }

  if (req.method === 'GET' && url.pathname === '/exceptions') {
    const list = data.listExceptions({
      ruleId: url.searchParams.get('rule_id') || undefined,
      subjectType: url.searchParams.get('subject_type') || undefined,
      subjectId: url.searchParams.get('subject_id') || undefined,
      status: url.searchParams.get('status') || undefined,
    });
    return send(res, 200, { exceptions: list });
  if (req.method === 'GET' && req.url === '/api/tasks') {
    if (req.headers.authorization !== `Bearer ${VALID_USER.token}`) {
      return send(res, 401, { error: 'unauthorized' });
    }
    return send(res, 200, { tasks });
  }

  // invalid JSON catch-all
  if (req.method === 'POST') {
    try {
      await parseBody(req);
    } catch {
      return send(res, 400, { error: 'invalid json' });
    }
  }

  send(res, 404, { error: 'not found' });
});

module.exports = { app };


const app = http.createServer(async (req, res) => {
  if (req.method === 'POST' && req.url === '/api/auth/login') {
    try {
      const body = await parseBody(req);
      if (body.username === VALID_USER.username && body.password === VALID_USER.password) {
        return send(res, 200, { token: VALID_USER.token });
      }
      return send(res, 401, { error: 'invalid credentials' });
    } catch {
      return send(res, 400, { error: 'invalid json' });
    }
  }

  if (req.method === 'POST' && req.url === '/api/tasks') {
    if (req.headers.authorization !== `Bearer ${VALID_USER.token}`) {
      return send(res, 401, { error: 'unauthorized' });
    }
    try {
      const body = await parseBody(req);
      if (typeof body.title !== 'string' || !body.title.trim()) {
        return send(res, 400, { error: 'invalid task' });
      }
      const task = { id: tasks.length + 1, title: body.title };
      tasks.push(task);
      return send(res, 201, { ok: true, task });
    } catch {
      return send(res, 400, { error: 'invalid json' });
    }
  }

  if (req.method === 'GET' && req.url === '/api/tasks') {
    if (req.headers.authorization !== `Bearer ${VALID_USER.token}`) {
      return send(res, 401, { error: 'unauthorized' });
    }
    return send(res, 200, { tasks });
  }

  // invalid JSON catch-all
  if (req.method === 'POST') {
    try {
      await parseBody(req);
    } catch {
      return send(res, 400, { error: 'invalid json' });
    }
  }

<<<<<<< HEAD
  send(res, 404, { error: 'not found' });
=======
// Manual control panel
app.post('/api/autoheal/restart/:service', authMiddleware(JWT_SECRET), requireAdmin, autoheal.restart);
app.post('/api/rollback/latest', authMiddleware(JWT_SECRET), requireAdmin, autoheal.rollbackLatest);
app.post('/api/rollback/:id', authMiddleware(JWT_SECRET), requireAdmin, autoheal.rollbackTo);
app.delete('/api/contradictions/all', authMiddleware(JWT_SECRET), requireAdmin, autoheal.purgeContradictions);
app.post('/api/contradictions/test', authMiddleware(JWT_SECRET), requireAdmin, autoheal.injectContradictionTest);

// Optional shell exec (guarded)
app.post('/api/exec', authMiddleware(JWT_SECRET), (req, res)=>{
  if (!ALLOW_SHELL) return res.status(403).json({ error: 'shell disabled' });
  const cmd = String(req.body?.cmd || '').slice(0, 256);
  exec(cmd, { timeout: 5000 }, (err, stdout, stderr)=>{
    res.json({ ok: !err, stdout, stderr, error: err?.message || null });
  });
>>>>>>> 297425ec
});

module.exports = { app };

if (require.main === module) {
  app.listen(PORT, HOST, () => {
    // eslint-disable-next-line no-console
    console.log(`Backend listening on http://${HOST}:${PORT}`);
  });
}<|MERGE_RESOLUTION|>--- conflicted
+++ resolved
@@ -1,5 +1,4 @@
 const http = require('http');
-<<<<<<< HEAD
 const data = require('./data');
 const tickets = require('./tickets');
 
@@ -23,7 +22,6 @@
     lastFailsafe: '2025-03-08T11:24:00.000Z',
     killSwitchEngaged: false,
     manualOverride: false,
-=======
 const { Server } = require('socket.io');
 const { signToken, authMiddleware, nowISO, requireAdmin } = require('./utils');
 const { store, addTimeline } = require('./data');
@@ -37,7 +35,6 @@
     id: '1',
     title: 'Introduction',
     content: 'Welcome to the Roadbook. This chapter introduces the journey.'
->>>>>>> 297425ec
   },
   dpAccountant: {
     epsilonCap: 3.5,
@@ -434,9 +431,15 @@
     }
   }
 
-<<<<<<< HEAD
   send(res, 404, { error: 'not found' });
-=======
+});
+
+module.exports = { app };
+
+if (require.main === module) {
+  app.listen(PORT, HOST, () => {
+    // eslint-disable-next-line no-console
+    console.log(`Backend listening on http://${HOST}:${PORT}`);
 // Manual control panel
 app.post('/api/autoheal/restart/:service', authMiddleware(JWT_SECRET), requireAdmin, autoheal.restart);
 app.post('/api/rollback/latest', authMiddleware(JWT_SECRET), requireAdmin, autoheal.rollbackLatest);
@@ -451,14 +454,4 @@
   exec(cmd, { timeout: 5000 }, (err, stdout, stderr)=>{
     res.json({ ok: !err, stdout, stderr, error: err?.message || null });
   });
->>>>>>> 297425ec
-});
-
-module.exports = { app };
-
-if (require.main === module) {
-  app.listen(PORT, HOST, () => {
-    // eslint-disable-next-line no-console
-    console.log(`Backend listening on http://${HOST}:${PORT}`);
-  });
 }