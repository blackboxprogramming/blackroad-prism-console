const http = require('http');
const data = require('./data');
const tickets = require('./tickets');

const PORT = process.env.PORT || 4000;
const HOST = '0.0.0.0';

// Sample credentials for tests
const VALID_USER = {
  username: 'root',
  password: 'Codex2025', // pragma: allowlist secret
  token: 'test-token', // pragma: allowlist secret
};
const tasks = [];

const securitySpotlights = {
  controlBarrier: {
    requiredSlack: 0.18,
    currentSlack: 0.24,
    infeasibilityRate: 0.008,
    interventionsToday: 3,
    lastFailsafe: '2025-03-08T11:24:00.000Z',
    killSwitchEngaged: false,
    manualOverride: false,
const { Server } = require('socket.io');
const { signToken, authMiddleware, nowISO, requireAdmin } = require('./utils');
const { store, addTimeline } = require('./data');
const autoheal = require('./autoheal');
const { exec } = require('child_process');
const { v4: uuidv4 } = require('uuid');

// Sample Roadbook data
const roadbookChapters = [
  {
    id: '1',
    title: 'Introduction',
    content: 'Welcome to the Roadbook. This chapter introduces the journey.'
  },
  dpAccountant: {
    epsilonCap: 3.5,
    epsilonSpent: 1.62,
    delta: 1e-6,
    releasesToday: 42,
    momentsWindow: 1.2,
    freezeQueries: false,
    syntheticFallback: false,
  },
  pqHandshake: {
    keyRotationMinutes: 45,
    minutesSinceRotation: 32,
    hybridSuccessRate: 0.998,
    kemFailures: 1,
    transcriptPinnedRate: 0.92,
    haltChannel: false,
  },
};

function clamp(value, min, max) {
  return Math.min(Math.max(value, min), max);
}

function snapshotSpotlights() {
  const ctrl = securitySpotlights.controlBarrier;
  const dp = securitySpotlights.dpAccountant;
  const pq = securitySpotlights.pqHandshake;
  const residualSlack = Math.max(ctrl.currentSlack - ctrl.requiredSlack, 0);
  const residualEpsilon = Math.max(dp.epsilonCap - dp.epsilonSpent, 0);
  const budgetUtilization = dp.epsilonCap > 0 ? dp.epsilonSpent / dp.epsilonCap : 0;
  const timeToRotate = Math.max(pq.keyRotationMinutes - pq.minutesSinceRotation, 0);

  return {
    controlBarrier: {
      ...ctrl,
      residualSlack: Number(residualSlack.toFixed(3)),
    },
    dpAccountant: {
      ...dp,
      residualEpsilon: Number(residualEpsilon.toFixed(3)),
      budgetUtilization: Number(budgetUtilization.toFixed(3)),
    },
    pqHandshake: {
      ...pq,
      timeToRotate,
    },
  };
}

function ensureAuth(req, res) {
  if (req.headers.authorization !== `Bearer ${VALID_USER.token}`) {
    send(res, 401, { error: 'unauthorized' });
    return false;
  }
  return true;
}

const PORT = process.env.PORT || 4000;
const HOST = '0.0.0.0';

// Sample credentials for tests
const VALID_USER = {
  username: 'root',
  password: 'Codex2025', // pragma: allowlist secret
  token: 'test-token', // pragma: allowlist secret
};
const tasks = [];

function send(res, status, obj) {
  res.statusCode = status;
  res.setHeader('Content-Type', 'application/json');
  res.end(JSON.stringify(obj));
}

function parseBody(req) {
  return new Promise((resolve, reject) => {
    let data = '';
    req.on('data', (chunk) => {
      data += chunk;
      if (data.length > 1e6) req.destroy();
    });
    req.on('end', () => {
      if (!data) return resolve({});
      try {
        resolve(JSON.parse(data));
      } catch {
        reject();
      }
    });
  });
}

const ONE_DAY_MS = 24 * 60 * 60 * 1000;

function safeNumber(value) {
  const n = Number(value);
  return Number.isFinite(n) ? n : null;
}

data.expireApprovedExceptions();
setInterval(() => {
  try {
    data.expireApprovedExceptions();
  } catch (err) {
    console.error('exception expiry failed', err); // eslint-disable-line no-console
  }
}, ONE_DAY_MS);

tickets.startTicketWorker();

const app = http.createServer(async (req, res) => {
  const url = new URL(req.url, 'http://localhost');
  const segments = url.pathname.split('/').filter(Boolean);

  if (req.method === 'POST' && url.pathname === '/api/auth/login') {
    try {
      const body = await parseBody(req);
      if (body.username === VALID_USER.username && body.password === VALID_USER.password) {
        return send(res, 200, { token: VALID_USER.token });
      }
      return send(res, 401, { error: 'invalid credentials' });
    } catch {
      return send(res, 400, { error: 'invalid json' });
    }
  }

  if (req.method === 'POST' && url.pathname === '/api/tasks') {
    if (!ensureAuth(req, res)) return;

const app = http.createServer(async (req, res) => {
  if (req.method === 'POST' && req.url === '/api/auth/login') {
    try {
      const body = await parseBody(req);
      if (body.username === VALID_USER.username && body.password === VALID_USER.password) {
        return send(res, 200, { token: VALID_USER.token });
      }
      return send(res, 401, { error: 'invalid credentials' });
    } catch {
      return send(res, 400, { error: 'invalid json' });
    }
  }

  if (req.method === 'POST' && req.url === '/api/tasks') {
    if (req.headers.authorization !== `Bearer ${VALID_USER.token}`) {
      return send(res, 401, { error: 'unauthorized' });
    }
    try {
      const body = await parseBody(req);
      if (typeof body.title !== 'string' || !body.title.trim()) {
        return send(res, 400, { error: 'invalid task' });
      }
      const task = { id: tasks.length + 1, title: body.title };
      tasks.push(task);
      return send(res, 201, { ok: true, task });
    } catch {
      return send(res, 400, { error: 'invalid json' });
    }
  }

  if (req.method === 'GET' && url.pathname === '/api/tasks') {
    if (!ensureAuth(req, res)) return;
    return send(res, 200, { tasks });
  }

<<<<<<< HEAD
  if (req.method === 'GET' && url.pathname === '/api/security/spotlights') {
    if (!ensureAuth(req, res)) return;
    return send(res, 200, { spotlights: snapshotSpotlights() });
  }

  if (
    req.method === 'POST'
    && segments[0] === 'api'
    && segments[1] === 'security'
    && segments[2] === 'spotlights'
    && segments.length === 4
  ) {
    if (!ensureAuth(req, res)) return;
    let body;
    try {
      body = await parseBody(req);
    } catch {
      return send(res, 400, { error: 'invalid json' });
    }

    const panelMap = {
      'control-barrier': 'controlBarrier',
      'dp-accountant': 'dpAccountant',
      'pq-handshake': 'pqHandshake',
    };
    const panelKey = panelMap[segments[3]];
    if (!panelKey) {
      return send(res, 404, { error: 'not found' });
    }

    if (panelKey === 'controlBarrier') {
      if (typeof body.requiredSlack === 'number') {
        const value = clamp(body.requiredSlack, 0.05, 0.5);
        securitySpotlights.controlBarrier.requiredSlack = Number(value.toFixed(3));
        if (securitySpotlights.controlBarrier.requiredSlack > securitySpotlights.controlBarrier.currentSlack) {
          securitySpotlights.controlBarrier.currentSlack = Number(
            (securitySpotlights.controlBarrier.requiredSlack + 0.01).toFixed(3),
          );
        }
      }
      if (typeof body.killSwitchEngaged === 'boolean') {
        securitySpotlights.controlBarrier.killSwitchEngaged = body.killSwitchEngaged;
        securitySpotlights.controlBarrier.manualOverride = body.killSwitchEngaged;
        if (body.killSwitchEngaged) {
          securitySpotlights.controlBarrier.currentSlack = Number(
            Math.max(securitySpotlights.controlBarrier.requiredSlack + 0.02, 0.04).toFixed(3),
          );
          securitySpotlights.controlBarrier.interventionsToday += 1;
          securitySpotlights.controlBarrier.lastFailsafe = new Date().toISOString();
        }
      }
      if (body.logIntervention) {
        securitySpotlights.controlBarrier.interventionsToday += 1;
        securitySpotlights.controlBarrier.lastFailsafe = new Date().toISOString();
      }
      if (typeof body.currentSlack === 'number') {
        const value = clamp(body.currentSlack, 0, 0.6);
        securitySpotlights.controlBarrier.currentSlack = Number(value.toFixed(3));
      }
    } else if (panelKey === 'dpAccountant') {
      if (typeof body.epsilonCap === 'number') {
        const value = clamp(body.epsilonCap, 0.5, 15);
        securitySpotlights.dpAccountant.epsilonCap = Number(value.toFixed(2));
        if (securitySpotlights.dpAccountant.epsilonCap < securitySpotlights.dpAccountant.epsilonSpent) {
          securitySpotlights.dpAccountant.epsilonSpent = Number(
            Math.max(securitySpotlights.dpAccountant.epsilonCap - 0.05, 0).toFixed(2),
          );
        }
      }
      if (typeof body.freezeQueries === 'boolean') {
        securitySpotlights.dpAccountant.freezeQueries = body.freezeQueries;
      }
      if (typeof body.syntheticFallback === 'boolean') {
        securitySpotlights.dpAccountant.syntheticFallback = body.syntheticFallback;
      }
      if (typeof body.epsilonSpent === 'number') {
        const value = clamp(body.epsilonSpent, 0, 20);
        securitySpotlights.dpAccountant.epsilonSpent = Number(value.toFixed(3));
      }
    } else if (panelKey === 'pqHandshake') {
      if (typeof body.keyRotationMinutes === 'number') {
        const value = clamp(body.keyRotationMinutes, 5, 240);
        securitySpotlights.pqHandshake.keyRotationMinutes = Math.round(value);
      }
      if (typeof body.haltChannel === 'boolean') {
        securitySpotlights.pqHandshake.haltChannel = body.haltChannel;
      }
      if (body.forceRekey) {
        securitySpotlights.pqHandshake.minutesSinceRotation = 0;
        securitySpotlights.pqHandshake.kemFailures = 0;
      }
      if (typeof body.minutesSinceRotation === 'number') {
        const value = clamp(body.minutesSinceRotation, 0, 240);
        securitySpotlights.pqHandshake.minutesSinceRotation = Math.round(value);
      }
      if (typeof body.hybridSuccessRate === 'number') {
        const value = clamp(body.hybridSuccessRate, 0, 1);
        securitySpotlights.pqHandshake.hybridSuccessRate = Number(value.toFixed(3));
      }
    }

    const snapshot = snapshotSpotlights();
    return send(res, 200, { key: panelKey, spotlight: snapshot[panelKey] });
  }

  if (req.method === 'POST' && url.pathname === '/exceptions') {
    let body;
    try {
      body = await parseBody(req);
    } catch {
      return send(res, 400, { error: 'invalid json' });
    }
    const ruleId = typeof body.rule_id === 'string' && body.rule_id.trim();
    const subjectType = typeof body.subject_type === 'string' && body.subject_type.trim();
    const subjectId = typeof body.subject_id === 'string' && body.subject_id.trim();
    const reason = typeof body.reason === 'string' && body.reason.trim();
    const orgId = safeNumber(body.org_id);
    const requestedBy = safeNumber(body.requested_by);
    if (!ruleId || !subjectType || !subjectId || !reason || orgId == null || requestedBy == null) {
      return send(res, 400, { error: 'invalid exception payload' });
    }
    const validUntil = body.valid_until || null;
    const created = data.createException({
      ruleId,
      orgId,
      subjectType,
      subjectId,
      requestedBy,
      reason,
      validUntil,
    });
    return send(res, 201, created);
  }
=======
// ---- RoadChain ----
app.get('/api/roadchain/blocks', (req, res) => {
  res.json({ blocks: store.roadchainBlocks });
});

app.get('/api/roadchain/block/:id', (req, res) => {
  const id = req.params.id;
  const block = store.roadchainBlocks.find(b => b.hash === id || String(b.height) === id);
  if (!block) return res.status(404).json({ error: 'not found' });
  res.json({ block });
});

// Actions
app.post('/api/actions/run', authMiddleware(JWT_SECRET), (req,res)=>{
  const item = addTimeline({ type: 'action', text: 'Run triggered', by: req.user.username });
  io.emit('timeline:new', { at: nowISO(), item });
  res.json({ ok: true });
});
>>>>>>> 689b23a9

  if (req.method === 'POST' && segments[0] === 'exceptions' && segments.length === 3) {
    const exceptionId = safeNumber(segments[1]);
    if (exceptionId == null) {
      return send(res, 404, { error: 'not found' });
    }
    let body;
    try {
      body = await parseBody(req);
    } catch {
      return send(res, 400, { error: 'invalid json' });
    }
    const actor = safeNumber(body.actor);
    if (actor == null) {
      return send(res, 400, { error: 'actor required' });
    }
    const note = typeof body.note === 'string' ? body.note : undefined;
    if (segments[2] === 'approve') {
      const approved = data.approveException(exceptionId, {
        actor,
        note,
        valid_from: body.valid_from,
        valid_until: body.valid_until,
      });
      if (!approved) return send(res, 404, { error: 'not found' });
      tickets.scheduleTicketCreation(approved.id);
      return send(res, 200, approved);
    }
    if (segments[2] === 'deny') {
      const denied = data.denyException(exceptionId, { actor, note });
      if (!denied) return send(res, 404, { error: 'not found' });
      return send(res, 200, denied);
    }
    if (segments[2] === 'revoke') {
      const revoked = data.revokeException(exceptionId, { actor, note });
      if (!revoked) return send(res, 404, { error: 'not found' });
      return send(res, 200, revoked);
    }
  }

  if (req.method === 'GET' && url.pathname === '/exceptions') {
    const list = data.listExceptions({
      ruleId: url.searchParams.get('rule_id') || undefined,
      subjectType: url.searchParams.get('subject_type') || undefined,
      subjectId: url.searchParams.get('subject_id') || undefined,
      status: url.searchParams.get('status') || undefined,
    });
    return send(res, 200, { exceptions: list });
  if (req.method === 'GET' && req.url === '/api/tasks') {
    if (req.headers.authorization !== `Bearer ${VALID_USER.token}`) {
      return send(res, 401, { error: 'unauthorized' });
    }
    return send(res, 200, { tasks });
  }

  // invalid JSON catch-all
  if (req.method === 'POST') {
    try {
      await parseBody(req);
    } catch {
      return send(res, 400, { error: 'invalid json' });
    }
  }

  send(res, 404, { error: 'not found' });
});

module.exports = { app };


const app = http.createServer(async (req, res) => {
  if (req.method === 'POST' && req.url === '/api/auth/login') {
    try {
      const body = await parseBody(req);
      if (body.username === VALID_USER.username && body.password === VALID_USER.password) {
        return send(res, 200, { token: VALID_USER.token });
      }
      return send(res, 401, { error: 'invalid credentials' });
    } catch {
      return send(res, 400, { error: 'invalid json' });
    }
  }

  if (req.method === 'POST' && req.url === '/api/tasks') {
    if (req.headers.authorization !== `Bearer ${VALID_USER.token}`) {
      return send(res, 401, { error: 'unauthorized' });
    }
    try {
      const body = await parseBody(req);
      if (typeof body.title !== 'string' || !body.title.trim()) {
        return send(res, 400, { error: 'invalid task' });
      }
      const task = { id: tasks.length + 1, title: body.title };
      tasks.push(task);
      return send(res, 201, { ok: true, task });
    } catch {
      return send(res, 400, { error: 'invalid json' });
    }
  }

  if (req.method === 'GET' && req.url === '/api/tasks') {
    if (req.headers.authorization !== `Bearer ${VALID_USER.token}`) {
      return send(res, 401, { error: 'unauthorized' });
    }
    return send(res, 200, { tasks });
    }
  }

  // invalid JSON catch-all
  if (req.method === 'POST') {
    try {
      await parseBody(req);
    } catch {
      return send(res, 400, { error: 'invalid json' });
    }
  }

  send(res, 404, { error: 'not found' });
});

module.exports = { app };

if (require.main === module) {
  app.listen(PORT, HOST, () => {
    // eslint-disable-next-line no-console
    console.log(`Backend listening on http://${HOST}:${PORT}`);
// Manual control panel
app.post('/api/autoheal/restart/:service', authMiddleware(JWT_SECRET), requireAdmin, autoheal.restart);
app.post('/api/rollback/latest', authMiddleware(JWT_SECRET), requireAdmin, autoheal.rollbackLatest);
app.post('/api/rollback/:id', authMiddleware(JWT_SECRET), requireAdmin, autoheal.rollbackTo);
app.delete('/api/contradictions/all', authMiddleware(JWT_SECRET), requireAdmin, autoheal.purgeContradictions);
app.post('/api/contradictions/test', authMiddleware(JWT_SECRET), requireAdmin, autoheal.injectContradictionTest);

// Optional shell exec (guarded)
app.post('/api/exec', authMiddleware(JWT_SECRET), (req, res)=>{
  if (!ALLOW_SHELL) return res.status(403).json({ error: 'shell disabled' });
  const cmd = String(req.body?.cmd || '').slice(0, 256);
  exec(cmd, { timeout: 5000 }, (err, stdout, stderr)=>{
    res.json({ ok: !err, stdout, stderr, error: err?.message || null });
  });
}<|MERGE_RESOLUTION|>--- conflicted
+++ resolved
@@ -200,7 +200,6 @@
     return send(res, 200, { tasks });
   }
 
-<<<<<<< HEAD
   if (req.method === 'GET' && url.pathname === '/api/security/spotlights') {
     if (!ensureAuth(req, res)) return;
     return send(res, 200, { spotlights: snapshotSpotlights() });
@@ -334,7 +333,6 @@
     });
     return send(res, 201, created);
   }
-=======
 // ---- RoadChain ----
 app.get('/api/roadchain/blocks', (req, res) => {
   res.json({ blocks: store.roadchainBlocks });
@@ -353,7 +351,6 @@
   io.emit('timeline:new', { at: nowISO(), item });
   res.json({ ok: true });
 });
->>>>>>> 689b23a9
 
   if (req.method === 'POST' && segments[0] === 'exceptions' && segments.length === 3) {
     const exceptionId = safeNumber(segments[1]);
