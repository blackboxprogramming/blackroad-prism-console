--- conflicted
+++ resolved
@@ -104,7 +104,6 @@
   res.json({ ok: true });
 });
 
-<<<<<<< HEAD
 // ---- Lucidia ----
 app.get('/api/lucidia/history', (req, res) => {
   res.json({ history: store.lucidiaHistory });
@@ -186,7 +185,6 @@
 
 app.get('/api/claude/history', authMiddleware(JWT_SECRET), (req, res)=>{
   res.json({ history: store.claudeHistory });
-=======
 // Codex
 app.post('/api/codex/run', authMiddleware(JWT_SECRET), (req, res)=>{
   const prompt = String(req.body?.prompt || '');
@@ -203,7 +201,6 @@
 
 app.get('/api/codex/history', authMiddleware(JWT_SECRET), (req, res)=>{
   res.json({ runs: store.codexRuns });
->>>>>>> e5d01008
 });
 
 // Actions
