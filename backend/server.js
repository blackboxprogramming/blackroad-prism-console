--- conflicted
+++ resolved
@@ -103,7 +103,6 @@
   res.json({ ok: true });
 });
 
-<<<<<<< HEAD
 // ---- Lucidia ----
 app.get('/api/lucidia/history', (req, res) => {
   res.json({ history: store.lucidiaHistory });
@@ -131,7 +130,6 @@
       store.lucidiaHistory.push({ id, prompt, response: acc.trim() });
     }
   }, 200);
-=======
 // Guardian endpoints
 app.get('/api/guardian/status', authMiddleware(JWT_SECRET), (req, res)=>{
   res.json(store.guardian.status);
@@ -146,7 +144,6 @@
   if (!alert) return res.status(404).json({ error: 'not found' });
   alert.status = req.body?.status || 'resolved';
   res.json({ ok: true, alert });
->>>>>>> d71ee41a
 });
 
 // Actions
