--- conflicted
+++ resolved
@@ -135,7 +135,6 @@
 
 function getTask(id) {
   return getDb().prepare('SELECT * FROM tasks WHERE id = ?').get(id);
-<<<<<<< HEAD
 }
 
 function getTasks(projectId) {
@@ -148,20 +147,6 @@
   return getDb().prepare('SELECT * FROM tasks ORDER BY created_at DESC').all();
 }
 
-=======
-}
-
-function getTasks(projectId) {
-  return getDb()
-    .prepare('SELECT * FROM tasks WHERE project_id = ? ORDER BY created_at DESC')
-    .all(projectId);
-}
-
-function getAllTasks() {
-  return getDb().prepare('SELECT * FROM tasks ORDER BY created_at DESC').all();
-}
-
->>>>>>> 292c0dac
 function updateTask(id, fields) {
   const { title, status } = fields || {};
   getDb()
@@ -185,7 +170,6 @@
   return getDb().prepare('SELECT * FROM logs ORDER BY timestamp DESC').all();
 }
 
-<<<<<<< HEAD
 // ---- Contradictions ----
 function addContradiction(module, description) {
   getDb()
@@ -350,8 +334,39 @@
   return ids.length;
 }
 
-=======
->>>>>>> 292c0dac
+function getTasks(projectId) {
+  return getDb()
+    .prepare('SELECT * FROM tasks WHERE project_id = ? ORDER BY created_at DESC')
+    .all(projectId);
+}
+
+function getAllTasks() {
+  return getDb().prepare('SELECT * FROM tasks ORDER BY created_at DESC').all();
+}
+
+function updateTask(id, fields) {
+  const { title, status } = fields || {};
+  getDb()
+    .prepare(
+      `UPDATE tasks SET title = COALESCE(?, title), status = COALESCE(?, status), updated_at = datetime('now') WHERE id = ?`
+    )
+    .run(title || null, status || null, id);
+  return getTask(id);
+}
+
+function deleteTask(id) {
+  getDb().prepare('DELETE FROM tasks WHERE id = ?').run(id);
+}
+
+// ---- Logs ----
+function addLog(service, message) {
+  getDb().prepare('INSERT INTO logs (service, message) VALUES (?, ?)').run(service, message);
+}
+
+function getLogs() {
+  return getDb().prepare('SELECT * FROM logs ORDER BY timestamp DESC').all();
+}
+
 module.exports = {
   getDb,
   closeDb,
@@ -368,7 +383,6 @@
   deleteTask,
   addLog,
   getLogs,
-<<<<<<< HEAD
   addContradiction,
   getContradictions,
   deleteContradiction,
@@ -379,6 +393,4 @@
   denyException,
   revokeException,
   expireApprovedExceptions,
-=======
->>>>>>> 292c0dac
 };
