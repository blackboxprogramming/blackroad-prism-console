--- conflicted
+++ resolved
@@ -346,7 +346,6 @@
   return ids.length;
 }
 
-<<<<<<< HEAD
 function getTasks(projectId) {
   return getDb()
     .prepare('SELECT * FROM tasks WHERE project_id = ? ORDER BY created_at DESC')
@@ -378,7 +377,6 @@
 
 function getLogs() {
   return getDb().prepare('SELECT * FROM logs ORDER BY timestamp DESC').all();
-=======
 function setExceptionTicket(exceptionId, system, key, url) {
   const db = getDb();
   const now = nowISO();
@@ -499,7 +497,6 @@
 
 function deleteTicketQueueByException(exceptionId) {
   getDb().prepare('DELETE FROM ticket_queue WHERE exception_id = ?').run(exceptionId);
->>>>>>> b261b92e
 }
 
 module.exports = {
