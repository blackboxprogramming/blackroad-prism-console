// Ephemeral in-memory store. Replace with DB in prod.
const { v4: uuidv4 } = require('uuid');

const store = {
  users: [
    { id: 'u-root', username: 'root', displayName: 'Root', role: 'owner', plan: 'free', lastLogin: new Date().toISOString() }
  ],
  wallet: { rc: 1.2 },
  agents: [
    { id: 'phi', name: 'Phi', status: 'idle' },
    { id: 'gpt', name: 'GPT', status: 'idle' },
    { id: 'mistral', name: 'Mistral', status: 'idle' }
  ],
  contradictions: { issues: 2 },
  sessionNotes: "",
  guardian: {
    status: { secure: true, mfa: true, encryption: true, lastScan: '2025-08-20' },
    alerts: [
      { id: uuidv4(), type: 'Unauthorized login', severity: 'high', time: new Date().toISOString(), status: 'active' }
    ]
  },
  tasks: [
    { id: uuidv4(), title: "Calculus HW 3", course: "Math 201", status: "todo", due: "2025-08-25", reward: 12, progress: 0.2 },
    { id: uuidv4(), title: "Lab: Sorting", course: "CS 101", status: "inprogress", due: "2025-08-23", reward: 20, progress: 0.55 },
    { id: uuidv4(), title: "Essay Draft", course: "ENG 210", status: "review", due: "2025-08-24", reward: 15, progress: 0.8 },
    { id: uuidv4(), title: "Fix auth bug", course: "CS 101", status: "done", due: "2025-08-21", reward: 5, progress: 1.0 }
  ],
  commits: [
    { id: 'c1', hash: 'd1f6e52', author: 'Mistral agent', message: 'Revert last commit', time: new Date(Date.now()-3600e3).toISOString() },
    { id: 'c2', hash: 'a9c1b02', author: 'User', message: 'Add print("Hello, world!")', time: new Date(Date.now()-1800e3).toISOString() }
  ],
  projects: [
    { id: uuidv4(), name: 'Demo Project', status: 'active' }
  ],
  timeline: [
    { id: uuidv4(), type: 'agent', agent: 'Phi', text: "created a branch `main`", time: new Date().toISOString() },
    { id: uuidv4(), type: 'agent', agent: 'GPT', text: "ran a code generation (env: prod, branch: main)", time: new Date().toISOString() },
  ],
<<<<<<< HEAD
  lucidiaHistory: []
  claudeHistory: []
=======
  codexRuns: []
>>>>>>> e5d01008
};

function addTimeline(evt){
  const item = { id: uuidv4(), time: new Date().toISOString(), ...evt };
  store.timeline.unshift(item);
  return item;
}

module.exports = { store, addTimeline };<|MERGE_RESOLUTION|>--- conflicted
+++ resolved
@@ -36,12 +36,9 @@
     { id: uuidv4(), type: 'agent', agent: 'Phi', text: "created a branch `main`", time: new Date().toISOString() },
     { id: uuidv4(), type: 'agent', agent: 'GPT', text: "ran a code generation (env: prod, branch: main)", time: new Date().toISOString() },
   ],
-<<<<<<< HEAD
   lucidiaHistory: []
   claudeHistory: []
-=======
   codexRuns: []
->>>>>>> e5d01008
 };
 
 function addTimeline(evt){
