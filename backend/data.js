--- conflicted
+++ resolved
@@ -13,14 +13,12 @@
   ],
   contradictions: { issues: 2 },
   sessionNotes: "",
-<<<<<<< HEAD
   guardian: {
     status: { secure: true, mfa: true, encryption: true, lastScan: '2025-08-20' },
     alerts: [
       { id: uuidv4(), type: 'Unauthorized login', severity: 'high', time: new Date().toISOString(), status: 'active' }
     ]
   },
-=======
   posts: [
     {
       id: uuidv4(),
@@ -31,7 +29,6 @@
       likes: 0,
     },
   ],
->>>>>>> 5b76cefe
   tasks: [
     { id: uuidv4(), title: "Calculus HW 3", course: "Math 201", status: "todo", due: "2025-08-25", reward: 12, progress: 0.2 },
     { id: uuidv4(), title: "Lab: Sorting", course: "CS 101", status: "inprogress", due: "2025-08-23", reward: 20, progress: 0.55 },
