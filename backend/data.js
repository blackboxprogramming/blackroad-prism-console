--- conflicted
+++ resolved
@@ -129,11 +129,9 @@
     { id: 'c1', hash: 'd1f6e52', author: 'Mistral agent', message: 'Revert last commit', time: new Date(Date.now()-3600e3).toISOString() },
     { id: 'c2', hash: 'a9c1b02', author: 'User', message: 'Add print("Hello, world!")', time: new Date(Date.now()-1800e3).toISOString() }
   ],
-<<<<<<< HEAD
   projects: [
     { id: demoProjectId, name: 'Demo Project', status: 'active' }
     { id: randomUUID(), name: 'Demo Project', status: 'active' }
-=======
   roadchainBlocks: [
     {
       height: 3,
@@ -158,7 +156,6 @@
       time: new Date(Date.now() - 120000).toISOString(),
       txs: []
     }
->>>>>>> 689b23a9
   ],
   timeline: [
     { id: randomUUID(), type: 'agent', agent: 'Phi', text: "created a branch `main`", time: new Date().toISOString() },
