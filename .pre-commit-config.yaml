repos:
  - repo: https://github.com/psf/black
    rev: 24.4.2
    hooks: [{ id: black }]
  - repo: https://github.com/astral-sh/ruff-pre-commit
    rev: v0.6.9
    hooks:
      - id: ruff
        args: [--fix]
      - id: ruff-format
  - repo: https://github.com/pre-commit/mirrors-prettier
    rev: v4.0.0-alpha.8
    hooks:
      - id: prettier
        additional_dependencies: ["prettier@^3"]
  - repo: https://github.com/pre-commit/mirrors-eslint
    rev: v9.12.0
    hooks:
      - id: eslint
        args: ["--fix"]
        files: "\\.(js|jsx|ts|tsx)$"
<<<<<<< HEAD
  - repo: https://github.com/pre-commit/pre-commit-hooks
    rev: v4.6.0
    hooks:
      - id: trailing-whitespace
      - id: end-of-file-fixer
      - id: check-yaml
  - repo: https://github.com/zricethezav/gitleaks
    rev: v8.18.2
    hooks:
      - id: gitleaks
        args: ["protect", "--staged", "--redact"]
  - repo: https://github.com/pre-commit/pre-commit-hooks
    rev: v4.6.0
    hooks:
      - id: end-of-file-fixer
      - id: trailing-whitespace
  - repo: https://github.com/pre-commit/mirrors-prettier
    rev: v3.3.3
    hooks:
      - id: prettier
        additional_dependencies: []
        additional_dependencies: ['prettier@3.3.3']

  - repo: https://github.com/pre-commit/pre-commit-hooks
    rev: v4.5.0
    hooks:
      - id: end-of-file-fixer
      - id: trailing-whitespace
  - repo: https://github.com/pre-commit/mirrors-prettier
    rev: v3.0.0
    hooks:
      - id: prettier
  - repo: https://github.com/pre-commit/mirrors-eslint
    rev: v8.56.0
    hooks:
      - id: eslint
        additional_dependencies: [eslint@8.56.0]
=======
  - repo: https://github.com/gitleaks/gitleaks
    rev: v8.18.1
    hooks:
      - id: gitleaks
>>>>>>> 56de6e34
<|MERGE_RESOLUTION|>--- conflicted
+++ resolved
@@ -19,7 +19,6 @@
       - id: eslint
         args: ["--fix"]
         files: "\\.(js|jsx|ts|tsx)$"
-<<<<<<< HEAD
   - repo: https://github.com/pre-commit/pre-commit-hooks
     rev: v4.6.0
     hooks:
@@ -57,9 +56,7 @@
     hooks:
       - id: eslint
         additional_dependencies: [eslint@8.56.0]
-=======
   - repo: https://github.com/gitleaks/gitleaks
     rev: v8.18.1
     hooks:
-      - id: gitleaks
->>>>>>> 56de6e34
+      - id: gitleaks