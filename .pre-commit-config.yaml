--- conflicted
+++ resolved
@@ -1,4 +1,10 @@
 repos:
+  - repo: https://github.com/pre-commit/pre-commit-hooks
+    rev: v4.6.0
+    hooks:
+      - id: trailing-whitespace
+      - id: end-of-file-fixer
+      - id: check-yaml
   - repo: https://github.com/psf/black
     rev: 24.4.2
     hooks: [{ id: black }]
@@ -8,19 +14,6 @@
       - id: trailing-whitespace
       - id: end-of-file-fixer
       - id: check-yaml
-<<<<<<< HEAD
-  - repo: https://github.com/psf/black
-    rev: 24.4.2
-    hooks: [{ id: black }]
-  - repo: https://github.com/astral-sh/ruff-pre-commit
-    rev: v0.6.9
-    hooks:
-      - id: ruff
-        args: [--fix]
-      - id: ruff-format
-  - repo: https://github.com/pre-commit/mirrors-prettier
-    rev: v4.0.0-alpha.8
-=======
       - id: check-json
       - id: check-merge-conflict
       - id: forbid-new-submodules
@@ -39,7 +32,6 @@
       - id: black
   - repo: https://github.com/pre-commit/mirrors-prettier
     rev: v3.3.3
->>>>>>> ef3ff10b
     hooks:
       - id: prettier
         additional_dependencies: ["prettier@^3"]
@@ -48,9 +40,6 @@
     hooks:
       - id: eslint
         args: ["--fix"]
-<<<<<<< HEAD
-        files: "\\.(js|jsx|ts|tsx)$"
-=======
         files: "\\.(js|jsx|ts|tsx)$"
   - repo: https://github.com/pre-commit/pre-commit-hooks
     rev: v4.6.0
@@ -58,5 +47,4 @@
       - id: trailing-whitespace
       - id: end-of-file-fixer
       - id: check-yaml
-        additional_dependencies: ['prettier@3.3.3']
->>>>>>> ef3ff10b
+        additional_dependencies: ['prettier@3.3.3']