repos:
  - repo: https://github.com/pre-commit/pre-commit-hooks
    rev: v4.6.0
    hooks:
      - id: trailing-whitespace
      - id: end-of-file-fixer
      - id: check-yaml
      - id: check-json
      - id: check-merge-conflict
      - id: forbid-new-submodules
  - repo: https://github.com/Yelp/detect-secrets
    rev: v1.5.0
    hooks:
      - id: detect-secrets
  - repo: https://github.com/astral-sh/ruff-pre-commit
    rev: v0.5.7
    hooks:
      - id: ruff
      - id: ruff-format
  - repo: https://github.com/psf/black
    rev: 24.8.0
    hooks:
      - id: black
  - repo: https://github.com/pre-commit/mirrors-prettier
    rev: v3.1.0
    hooks:
      - id: prettier
        additional_dependencies: ['prettier@^3']
  - repo: https://github.com/pre-commit/mirrors-eslint
    rev: v9.12.0
    hooks:
      - id: eslint
        args: ['--fix']
        files: "\\.(js|jsx|ts|tsx)$"
<<<<<<< HEAD
  - repo: https://github.com/gitguardian/ggshield
    rev: v1.25.0
    hooks:
      - id: ggshield
        name: ggshield secret scan (GitGuardian)
        args: ["secret", "scan", "pre-commit"]
        pass_filenames: false
  - repo: https://github.com/gitleaks/gitleaks
    rev: v8.18.4
    hooks:
      - id: gitleaks
        name: gitleaks (prevent secrets)
        entry: gitleaks detect --source . --no-banner --redact --exit-code 1
        language: golang
        pass_filenames: false
        stages: [commit, push]
=======
        additional_dependencies: ['@eslint/js@9.12.0']
>>>>>>> 31ea1a45
<|MERGE_RESOLUTION|>--- conflicted
+++ resolved
@@ -32,7 +32,6 @@
       - id: eslint
         args: ['--fix']
         files: "\\.(js|jsx|ts|tsx)$"
-<<<<<<< HEAD
   - repo: https://github.com/gitguardian/ggshield
     rev: v1.25.0
     hooks:
@@ -49,6 +48,4 @@
         language: golang
         pass_filenames: false
         stages: [commit, push]
-=======
-        additional_dependencies: ['@eslint/js@9.12.0']
->>>>>>> 31ea1a45
+        additional_dependencies: ['@eslint/js@9.12.0']