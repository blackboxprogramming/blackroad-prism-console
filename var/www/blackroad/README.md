<<<<<<< HEAD
# BlackRoad MLOps Stack

## Microsoft/AI Submodule Inventory

| Submodule | Purpose | Primary Stack | Last Commit | Repo |
|-----------|---------|---------------|-------------|------|
| AI100 | Introductory AI curricula for newcomers | Python, Jupyter | 2024-05-10 | https://github.com/microsoft/AI-100 |
| AI200 | Intermediate machine learning and data workflows | Python, Jupyter | 2024-05-15 | https://github.com/microsoft/AI-200 |
| AI300 | Advanced applied AI with MLOps, Recommenders, NLP, CV | Python, PyTorch | 2024-05-20 | https://github.com/microsoft/AI-300 |

## Prioritized Modules for BlackRoad
- **AI300/MLOps** – pipelines and deployment practices align with our production goals.
- **AI300/Recommenders** – provides templates for personalization services.
- **AI300/NLP** – useful for text-heavy agents like Roadie and Contradiction.
- **AI300/ComputerVision** – basis for future vision capabilities in Guardian.

## Lucidia Agent Mapping
- **Guardian** – health checks and monitoring inspired by AI300 MLOps patterns.
- **Roadie** – batch processing and recommender flows derived from AI300 Recommenders.
- **Contradiction** – NLP models and evaluation techniques from AI300/NLP.

## Quickstart
1. `make build` – build the inference image.
2. `make run` – start the service and expose it on [http://localhost:9000](http://localhost:9000).
3. `curl http://localhost:9000/healthz` – service health.
4. `curl -X POST http://localhost:9000/v1/infer -d '{"input":"hello"}' -H 'Content-Type: application/json'` – sample inference.
5. `curl -sN http://localhost:9000/v1/stream` – streamed output.

## Pipelines
- `make batch` – runs batch inference over `./data/input` into `./data/output`.
- `make tune` – random-search hyperparameter tuning storing results in `./logs` and `./data/tuning`.

## CI/CD
GitHub Actions workflow (`mlops.yml`) lints, tests, builds, and optionally pushes the container to GHCR when `GHCR_USERNAME` and `GHCR_TOKEN` secrets are set.


_Last updated on 2025-09-11_
=======
<!-- FILE: /var/www/blackroad/README.md -->

# BlackRoad Single Page Application

This directory hosts the static assets for the BlackRoad front end. NGINX
serves `index.html` for all unknown paths so that client-side routing can
handle navigation.

## Development

- Format files with `npm run format:site` from the repository root.
- Keep additional HTML files for standalone pages as needed.

## Caching

- `index.html` should be served with short cache headers so clients receive
  updates quickly.
- Static assets (images, scripts) may be cached aggressively once referenced.

## Removed Assets

The legacy `assets/brand` directory was moved to `/_trash/var/www/blackroad/assets`
because it is not used by the current SPA.
>>>>>>> fa318dfd
<|MERGE_RESOLUTION|>--- conflicted
+++ resolved
@@ -1,42 +1,3 @@
-<<<<<<< HEAD
-# BlackRoad MLOps Stack
-
-## Microsoft/AI Submodule Inventory
-
-| Submodule | Purpose | Primary Stack | Last Commit | Repo |
-|-----------|---------|---------------|-------------|------|
-| AI100 | Introductory AI curricula for newcomers | Python, Jupyter | 2024-05-10 | https://github.com/microsoft/AI-100 |
-| AI200 | Intermediate machine learning and data workflows | Python, Jupyter | 2024-05-15 | https://github.com/microsoft/AI-200 |
-| AI300 | Advanced applied AI with MLOps, Recommenders, NLP, CV | Python, PyTorch | 2024-05-20 | https://github.com/microsoft/AI-300 |
-
-## Prioritized Modules for BlackRoad
-- **AI300/MLOps** – pipelines and deployment practices align with our production goals.
-- **AI300/Recommenders** – provides templates for personalization services.
-- **AI300/NLP** – useful for text-heavy agents like Roadie and Contradiction.
-- **AI300/ComputerVision** – basis for future vision capabilities in Guardian.
-
-## Lucidia Agent Mapping
-- **Guardian** – health checks and monitoring inspired by AI300 MLOps patterns.
-- **Roadie** – batch processing and recommender flows derived from AI300 Recommenders.
-- **Contradiction** – NLP models and evaluation techniques from AI300/NLP.
-
-## Quickstart
-1. `make build` – build the inference image.
-2. `make run` – start the service and expose it on [http://localhost:9000](http://localhost:9000).
-3. `curl http://localhost:9000/healthz` – service health.
-4. `curl -X POST http://localhost:9000/v1/infer -d '{"input":"hello"}' -H 'Content-Type: application/json'` – sample inference.
-5. `curl -sN http://localhost:9000/v1/stream` – streamed output.
-
-## Pipelines
-- `make batch` – runs batch inference over `./data/input` into `./data/output`.
-- `make tune` – random-search hyperparameter tuning storing results in `./logs` and `./data/tuning`.
-
-## CI/CD
-GitHub Actions workflow (`mlops.yml`) lints, tests, builds, and optionally pushes the container to GHCR when `GHCR_USERNAME` and `GHCR_TOKEN` secrets are set.
-
-
-_Last updated on 2025-09-11_
-=======
 <!-- FILE: /var/www/blackroad/README.md -->
 
 # BlackRoad Single Page Application
@@ -58,6 +19,7 @@
 
 ## Removed Assets
 
+
+_Last updated on 2025-09-11_
 The legacy `assets/brand` directory was moved to `/_trash/var/www/blackroad/assets`
-because it is not used by the current SPA.
->>>>>>> fa318dfd
+because it is not used by the current SPA.