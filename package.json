{
  "name": "blackroad-api",
  "version": "1.0.0",
  "private": true,
  "description": "BlackRoad.io backend API (Express + SQLite + Socket.IO)",
  "main": "srv/blackroad-api/server_full.js",
  "type": "commonjs",
  "scripts": {
    "start": "next start",
    "dev": "next dev",
    "seed": "node scripts/seed_admin.js",
    "prepare": "husky",
    "lint": "eslint srv/blackroad-api/server_full.js tests/api_health.test.js tests/git_api.test.js",
    "format": "prettier . --write",
    "format:check": "prettier package.json tests/api_health.test.js srv/lucidia-llm/test_app.py var/www/blackroad/.prettierrc.json .prettierrc.json RUNME.sh Makefile .github/workflows/ci.yml CLEANUP_PLAN.md CLEANUP_DECISIONS.md CLEANUP_RESULTS.md ROLLBACK.md CHANGELOG.md --check --ignore-unknown",
    "test": "npx jest",
    "guard:dev-mode": "node scripts/security/dev_mode_guard.js",
    "start": "node srv/blackroad-api/server_full.js",
    "dev": "nodemon srv/blackroad-api/server_full.js",
    "seed": "node scripts/seed_admin.js",
    "prepare": "husky",
    "lint": "eslint --config .eslintrc.cjs srv/blackroad-api/server_full.js tests/api_health.test.js",
    "format": "prettier . --write",
    "format:check": "prettier package.json tests/api_health.test.js srv/lucidia-llm/test_app.py var/www/blackroad/.prettierrc.json .prettierrc.json RUNME.sh Makefile .github/workflows/ci.yml CLEANUP_PLAN.md CLEANUP_DECISIONS.md CLEANUP_RESULTS.md ROLLBACK.md CHANGELOG.md --check --ignore-unknown",
    "test": "jest tests/api_health.test.js",
    "typecheck": "echo 'no typecheck'",
    "health": "node scripts/health.js",
    "dev:site": "npm --prefix sites/blackroad run dev",
    "build": "next build && node scripts/build-codex-index.js",
    "test-agents-pack": "node tests/test_agents_mega.js",
    "frontend:dev": "npm --prefix sites/blackroad run dev",
    "frontend:build": "npm --prefix sites/blackroad run build",
    "fix-anything": "node .github/tools/codex-apply.js .github/prompts/codex-fix-anything.md || true",
    "demo": "brc plm:items:load --dir fixtures/plm/items && brc plm:bom:load --dir fixtures/plm/boms && brc mfg:wc:load --file fixtures/mfg/work_centers.csv && brc mfg:routing:load --dir fixtures/mfg/routings && brc mfg:routing:capcheck --item PROD-100 --rev B --qty 1000 && brc mfg:wi:render --item PROD-100 --rev B && brc mfg:spc:analyze --op OP-200 --window 50 && brc mfg:yield --period 2025-09 && brc mfg:mrp --demand artifacts/sop/allocations.csv --inventory fixtures/mfg/inventory.csv --pos fixtures/mfg/open_pos.csv && brc mfg:coq --period 2025-Q3"
    "build": "npm --prefix sites/blackroad run build",
    "test-agents-pack": "node tests/test_agents_mega.js",
    "frontend:dev": "npm --prefix sites/blackroad run dev",
    "frontend:build": "npm --prefix sites/blackroad run build",
    "fix-anything": "node .github/tools/codex-apply.js .github/prompts/codex-fix-anything.md || true"
  },
  "engines": {
    "node": ">=20"
  },
  "dependencies": {
    "ajv": "^8.17.1",
    "ajv-formats": "^3.0.1",
    "bcrypt": "^5.1.1",
    "better-sqlite3": "^9.4.3",
    "cookie-session": "^2.0.0",
    "cors": "^2.8.5",
    "dotenv": "^16.4.5",
    "ethers": "^6.10.0",
    "express": "^4.19.2",
    "express-rate-limit": "^7.2.0",
    "express-validator": "^7.2.1",
    "helmet": "^7.1.0",
    "json-canonicalize": "^2.0.0",
    "jsonwebtoken": "^9.0.2",
    "morgan": "^1.10.0",
    "next": "^14.2.5",
    "socket.io": "^4.7.5",
    "sqlite3": "^5.1.7",
    "stripe": "^12.18.0",
    "systeminformation": "^5.25.11",
    "uuid": "^9.0.1",
<<<<<<< HEAD
    "better-sqlite3": "^9.4.3",
    "react": "^18.2.0",
    "react-dom": "^18.2.0",
    "stripe": "^12.18.0",
    "ethers": "^6.10.0",
=======
    "winston": "^3.17.0",
>>>>>>> 818ca3c8
    "yaml": "^2.3.4"
    "stripe": "^12.18.0"
  },
  "devDependencies": {
    "cross-env": "^7.0.3",
    "eslint": "^9.12.0",
    "husky": "^9.0.10",
<<<<<<< HEAD
    "lint-staged": "^16.1.5",
    "@types/node": "^20.14.9",
    "@types/node-fetch": "^2.6.11",
    "@types/react": "^18.2.64",
    "typescript": "^5.6.3"
    "lint-staged": "^15.2.7"
=======
    "jest": "^29.7.0",
    "lint-staged": "^15.2.7",
    "nodemon": "^3.0.2",
    "prettier": "^3.3.3",
    "supertest": "^6.3.4"
>>>>>>> 818ca3c8
  },
  "lint-staged": {
    "*.{js,jsx,mjs,cjs,ts,tsx}": [
      "eslint --fix",
      "prettier -w"
    ],
    "*": "prettier -w --ignore-unknown"
  }
}<|MERGE_RESOLUTION|>--- conflicted
+++ resolved
@@ -63,15 +63,12 @@
     "stripe": "^12.18.0",
     "systeminformation": "^5.25.11",
     "uuid": "^9.0.1",
-<<<<<<< HEAD
     "better-sqlite3": "^9.4.3",
     "react": "^18.2.0",
     "react-dom": "^18.2.0",
     "stripe": "^12.18.0",
     "ethers": "^6.10.0",
-=======
     "winston": "^3.17.0",
->>>>>>> 818ca3c8
     "yaml": "^2.3.4"
     "stripe": "^12.18.0"
   },
@@ -79,20 +76,17 @@
     "cross-env": "^7.0.3",
     "eslint": "^9.12.0",
     "husky": "^9.0.10",
-<<<<<<< HEAD
     "lint-staged": "^16.1.5",
     "@types/node": "^20.14.9",
     "@types/node-fetch": "^2.6.11",
     "@types/react": "^18.2.64",
     "typescript": "^5.6.3"
     "lint-staged": "^15.2.7"
-=======
     "jest": "^29.7.0",
     "lint-staged": "^15.2.7",
     "nodemon": "^3.0.2",
     "prettier": "^3.3.3",
     "supertest": "^6.3.4"
->>>>>>> 818ca3c8
   },
   "lint-staged": {
     "*.{js,jsx,mjs,cjs,ts,tsx}": [
