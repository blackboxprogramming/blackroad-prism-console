--- conflicted
+++ resolved
@@ -23,16 +23,13 @@
     "express": "^4.19.2"
   },
   "devDependencies": {
-<<<<<<< HEAD
     "@types/node": "^20.11.30",
     "eslint": "^9.9.0",
     "eslint-config-prettier": "^9.1.0",
     "@eslint/js": "^9.33.0",
-=======
     "@eslint/js": "^9.33.0",
     "eslint": "^9.9.0",
     "eslint-config-prettier": "^9.1.0",
->>>>>>> e3bfbf24
     "globals": "^14.0.0",
     "husky": "^9.1.5",
     "lint-staged": "^15.2.8",
