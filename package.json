--- conflicted
+++ resolved
@@ -1,7 +1,6 @@
 {
   "name": "blackroad-monorepo",
   "private": true,
-<<<<<<< HEAD
   "version": "0.0.0",
   "type": "module",
   "dependencies": {
@@ -26,11 +25,9 @@
   "type": "module",
   "devDependencies": {
     "@types/node": "^20.11.30",
-=======
   "type": "module",
   "devDependencies": {
     "@eslint/js": "^9.10.0",
->>>>>>> 1bd3b8d6
     "eslint": "^9.9.0",
     "eslint-config-prettier": "^9.1.0",
     "@eslint/js": "^9.33.0",
@@ -59,7 +56,6 @@
     "marked": "^14.1.1"
   },
   "scripts": {
-<<<<<<< HEAD
     "prepare": "husky",
     "lint": "eslint . --ext .js,.jsx,.ts,.tsx,.mjs,.cjs || true",
     "format": "prettier -w .",
@@ -114,14 +110,12 @@
   },
   "lint-staged": {
     "**/*.{js,mjs,cjs,html,css,md,yml,yaml,json}": [
-=======
     "prepare": "husky install",
     "format": "prettier -w \"apps/**/*.html\"",
     "lint": "eslint --ext .js,.mjs,.cjs .",
     "test": "npm run lint"
   },
   "lint-staged": {
->>>>>>> 1bd3b8d6
     "apps/**/*.html": [
       "prettier -w"
     ],
