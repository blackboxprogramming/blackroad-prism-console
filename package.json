--- conflicted
+++ resolved
@@ -6,14 +6,12 @@
   "main": "server_full.js",
   "type": "commonjs",
   "scripts": {
-<<<<<<< HEAD
     "start": "node server_full.js",
     "dev": "nodemon server_full.js",
     "seed": "node scripts/seed_admin.js"
   },
   "engines": {
     "node": ">=18.17"
-=======
     "prepare": "husky",
       "lint": "eslint . --ext .js,.jsx,.mjs,.cjs || true",
     "format": "prettier -w .",
@@ -21,7 +19,6 @@
     "dev": "npm --prefix sites/blackroad run dev",
     "build": "npm --prefix sites/blackroad run build",
     "fix-anything": "node .github/tools/codex-apply.js .github/prompts/codex-fix-anything.md || true"
->>>>>>> 99150018
   },
   "dependencies": {
     "bcryptjs": "^2.4.3",
