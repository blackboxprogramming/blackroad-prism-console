{
  "name": "blackroad-monorepo",
  "private": true,
  "version": "0.0.0",
  "type": "module",
  "dependencies": {
    "cors": "^2.8.5",
    "express": "^4.19.2",
    "fast-json-stable-stringify": "^2.1.0",
    "prom-client": "^15.0.0",
    "zod": "^3.23.8",
    "next": "14.2.5",
    "react": "18.2.0",
    "react-dom": "18.2.0"
  },
  "devDependencies": {
    "@types/node": "^20.11.30",
    "eslint": "^9.9.0",
    "eslint-config-prettier": "^9.1.0",
    "husky": "^9.1.5",
    "lint-staged": "^15.2.8",
    "prettier": "^3.3.3",
    "ts-node": "^10.9.2",
    "typescript": "^5.5.4"
    "puppeteer": "^22.10.0"
  },
  "scripts": {
    "prepare": "husky",
    "lint": "eslint . --ext .js,.jsx,.ts,.tsx,.mjs,.cjs || true",
    "format": "prettier -w .",
    "lint:js": "eslint . --ext .js,.jsx,.ts,.tsx",
    "lint:js:fix": "eslint . --ext .js,.jsx,.ts,.tsx --fix",
    "typecheck": "tsc -p . || true",
    "prepare": "husky",
    "lint": "eslint . --ext .js,.jsx,.ts,.tsx,.mjs,.cjs || true",
    "test": "node tests/smoke.test.js",
<<<<<<< HEAD
    "dev": "next dev",
    "build": "next build",
    "fix-anything": "node .github/tools/codex-apply.js .github/prompts/codex-fix-anything.md || true",
    "start": "next start"
=======
    "dev": "npm --prefix sites/blackroad run dev",
    "build": "npm --prefix sites/blackroad run build",
    "fix-anything": "node .github/tools/codex-apply.js .github/prompts/codex-fix-anything.md || true"
    "test": "node tests/smoke.test.js",
    "dev": "npm --prefix sites/blackroad run dev",
    "build": "npm --prefix sites/blackroad run build",
    "fix-anything": "node .github/tools/codex-apply.js .github/prompts/codex-fix-anything.md || true"
>>>>>>> cbd2a1e9
  },
  "lint-staged": {
    "**/*.{js,mjs,cjs,html,css,md,yml,yaml,json}": [
      "prettier -w"
    ]
  }
}<|MERGE_RESOLUTION|>--- conflicted
+++ resolved
@@ -34,12 +34,10 @@
     "prepare": "husky",
     "lint": "eslint . --ext .js,.jsx,.ts,.tsx,.mjs,.cjs || true",
     "test": "node tests/smoke.test.js",
-<<<<<<< HEAD
     "dev": "next dev",
     "build": "next build",
     "fix-anything": "node .github/tools/codex-apply.js .github/prompts/codex-fix-anything.md || true",
     "start": "next start"
-=======
     "dev": "npm --prefix sites/blackroad run dev",
     "build": "npm --prefix sites/blackroad run build",
     "fix-anything": "node .github/tools/codex-apply.js .github/prompts/codex-fix-anything.md || true"
@@ -47,7 +45,6 @@
     "dev": "npm --prefix sites/blackroad run dev",
     "build": "npm --prefix sites/blackroad run build",
     "fix-anything": "node .github/tools/codex-apply.js .github/prompts/codex-fix-anything.md || true"
->>>>>>> cbd2a1e9
   },
   "lint-staged": {
     "**/*.{js,mjs,cjs,html,css,md,yml,yaml,json}": [
