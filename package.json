{
  "name": "blackroad-monorepo",
  "private": true,
  "version": "0.0.0",
  "type": "module",
  "dependencies": {
    "cors": "^2.8.5",
    "express": "^4.19.2",
    "fast-json-stable-stringify": "^2.1.0",
    "prom-client": "^15.0.0",
    "zod": "^3.23.8",
    "next": "14.2.5",
    "react": "18.2.0",
    "react-dom": "18.2.0"
    "fast-json-stable-stringify": "^2.1.0",
    "prom-client": "^15.0.0",
    "zod": "^3.23.8",
    "ai": "latest",
    "@ai-sdk/xai": "latest",
    "@ai-sdk/openai": "latest",
    "@ai-sdk/anthropic": "latest"
  "dependencies": {
    "express": "^4.19.2"
  },
  "devDependencies": {
    "@types/node": "^20.11.30",
    "eslint": "^9.9.0",
    "eslint-config-prettier": "^9.1.0",
    "husky": "^9.1.5",
    "lint-staged": "^15.2.8",
    "prettier": "^3.3.3",
    "puppeteer": "^22.10.0"
    "typescript": "^5.5.4"
    "ts-node": "^10.9.2",
    "typescript": "^5.5.4"
    "typescript": "^5.5.4",
    "@types/node": "^20.11.30"
    "globals": "^14.0.0"
    "typescript": "^5.5.4"
    "puppeteer": "^22.10.0"
    "ts-node": "^10.9.2",
    "typescript": "^5.5.4"
<<<<<<< HEAD
    "puppeteer": "^22.10.0"
=======
    "typescript": "^5.5.4",
    "@types/node": "^20.11.30"
>>>>>>> 252e01ba
  },
  "scripts": {
    "prepare": "husky",
    "lint": "eslint . --ext .js,.jsx,.ts,.tsx,.mjs,.cjs || true",
    "format": "prettier -w .",
    "lint:js": "eslint . --ext .js,.jsx,.ts,.tsx",
    "lint:js:fix": "eslint . --ext .js,.jsx,.ts,.tsx --fix",
    "typecheck": "tsc -p . || true",
    "prepare": "husky",
    "lint": "eslint . --ext .js,.jsx,.ts,.tsx,.mjs,.cjs || true",
    "format": "prettier -w .",
    "lint:js": "eslint . --ext .js,.jsx,.ts,.tsx",
    "lint:js:fix": "eslint . --ext .js,.jsx,.ts,.tsx --fix",
    "typecheck": "tsc -p . || true",
    "prepare": "husky",
    "lint": "eslint . --ext .js,.jsx,.ts,.tsx,.mjs,.cjs || true",
    "format": "prettier -w .",
    "lint:js": "eslint . --ext .js,.jsx,.ts,.tsx",
    "lint:js:fix": "eslint . --ext .js,.jsx,.ts,.tsx --fix",
    "typecheck": "tsc -p . || true",
    "prepare": "husky",
    "lint": "eslint . --ext .js,.jsx,.ts,.tsx,.mjs,.cjs || true",
    "format": "prettier -w .",
    "lint:js": "eslint . --ext .js,.jsx,.ts,.tsx",
    "lint:js:fix": "eslint . --ext .js,.jsx,.ts,.tsx --fix",
    "typecheck": "tsc -p . || true",
    "prepare": "husky",
    "lint": "eslint . --ext .js,.jsx,.ts,.tsx,.mjs,.cjs || true",
    "test": "node tests/smoke.test.js",
    "dev": "next dev",
    "build": "next build",
    "fix-anything": "node .github/tools/codex-apply.js .github/prompts/codex-fix-anything.md || true",
    "start": "next start"
    "dev": "npm --prefix sites/blackroad run dev",
    "build": "npm --prefix sites/blackroad run build",
    "fix-anything": "node .github/tools/codex-apply.js .github/prompts/codex-fix-anything.md || true",
    "start": "next start"
<<<<<<< HEAD
    "test": "node tests/smoke.test.js",
    "dev": "npm --prefix sites/blackroad run dev",
    "build": "npm --prefix sites/blackroad run build",
    "fix-anything": "node .github/tools/codex-apply.js .github/prompts/codex-fix-anything.md || true"
    "format": "prettier -w .",
    "test": "node tests/smoke.test.js",
    "dev": "npm --prefix sites/blackroad run dev",
    "build": "npm --prefix sites/blackroad run build",
    "fix-anything": "node .github/tools/codex-apply.js .github/prompts/codex-fix-anything.md || true",
    "start": "node src/server.js"
    "test": "node tests/smoke.test.js",
    "dev": "npm --prefix sites/blackroad run dev",
    "build": "npm --prefix sites/blackroad run build",
    "fix-anything": "node .github/tools/codex-apply.js .github/prompts/codex-fix-anything.md || true"
    "fix-anything": "node .github/tools/codex-apply.js .github/prompts/codex-fix-anything.md || true",
    "start": "next start"
=======
>>>>>>> 252e01ba
  },
  "lint-staged": {
    "**/*.{js,mjs,cjs,html,css,md,yml,yaml,json}": [
    "apps/**/*.html": [
      "prettier -w"
    ],
    "*.js": [
      "eslint --fix",
      "prettier -w"
    ]
  }
}<|MERGE_RESOLUTION|>--- conflicted
+++ resolved
@@ -40,12 +40,9 @@
     "puppeteer": "^22.10.0"
     "ts-node": "^10.9.2",
     "typescript": "^5.5.4"
-<<<<<<< HEAD
     "puppeteer": "^22.10.0"
-=======
     "typescript": "^5.5.4",
     "@types/node": "^20.11.30"
->>>>>>> 252e01ba
   },
   "scripts": {
     "prepare": "husky",
@@ -83,7 +80,6 @@
     "build": "npm --prefix sites/blackroad run build",
     "fix-anything": "node .github/tools/codex-apply.js .github/prompts/codex-fix-anything.md || true",
     "start": "next start"
-<<<<<<< HEAD
     "test": "node tests/smoke.test.js",
     "dev": "npm --prefix sites/blackroad run dev",
     "build": "npm --prefix sites/blackroad run build",
@@ -100,8 +96,6 @@
     "fix-anything": "node .github/tools/codex-apply.js .github/prompts/codex-fix-anything.md || true"
     "fix-anything": "node .github/tools/codex-apply.js .github/prompts/codex-fix-anything.md || true",
     "start": "next start"
-=======
->>>>>>> 252e01ba
   },
   "lint-staged": {
     "**/*.{js,mjs,cjs,html,css,md,yml,yaml,json}": [
