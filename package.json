{
  "name": "blackroad-api",
  "version": "1.0.0",
  "private": true,
  "description": "BlackRoad.io backend API (Express + SQLite + Socket.IO)",
  "main": "srv/blackroad-api/server_full.js",
  "type": "commonjs",
  "scripts": {
    "start": "node srv/blackroad-api/server_full.js",
    "dev": "nodemon srv/blackroad-api/server_full.js",
    "seed": "node scripts/seed_admin.js",
    "prepare": "husky",
    "lint": "eslint --config .eslintrc.cjs srv/blackroad-api/server_full.js tests/api_health.test.js tests/git_api.test.js",
    "format": "prettier . --write",
    "format:check": "prettier package.json tests/api_health.test.js srv/lucidia-llm/test_app.py var/www/blackroad/.prettierrc.json .prettierrc.json RUNME.sh Makefile .github/workflows/ci.yml CLEANUP_PLAN.md CLEANUP_DECISIONS.md CLEANUP_RESULTS.md ROLLBACK.md CHANGELOG.md --check --ignore-unknown",
    "test": "jest tests/api_health.test.js",
    "guard:dev-mode": "node scripts/security/dev_mode_guard.js",
    "typecheck": "echo 'no typecheck'",
    "health": "node scripts/health.js",
    "next:start": "next start",
    "next:dev": "next dev",
    "next:build": "next build && node scripts/build-codex-index.js",
    "dev:site": "npm --prefix sites/blackroad run dev",
    "build:site": "npm --prefix sites/blackroad run build",
    "frontend:dev": "npm run dev:site",
    "frontend:build": "npm run build:site",
    "build": "npm run build:site",
    "test-agents-pack": "node tests/test_agents_mega.js",
    "fix-anything": "node .github/tools/codex-apply.js .github/prompts/codex-fix-anything.md || true",
    "demo": "brc plm:items:load --dir fixtures/plm/items && brc plm:bom:load --dir fixtures/plm/boms && brc mfg:wc:load --file fixtures/mfg/work_centers.csv && brc mfg:routing:load --dir fixtures/mfg/routings && brc mfg:routing:capcheck --item PROD-100 --rev B --qty 1000 && brc mfg:wi:render --item PROD-100 --rev B && brc mfg:spc:analyze --op OP-200 --window 50 && brc mfg:yield --period 2025-09 && brc mfg:mrp --demand artifacts/sop/allocations.csv --inventory fixtures/mfg/inventory.csv --pos fixtures/mfg/open_pos.csv && brc mfg:coq --period 2025-Q3"
  },
  "engines": {
    "node": ">=20"
  },
  "dependencies": {
    "ajv": "^8.17.1",
    "ajv-formats": "^3.0.1",
    "bcrypt": "^5.1.1",
    "better-sqlite3": "^9.4.3",
    "cookie-session": "^2.0.0",
    "cors": "^2.8.5",
    "dotenv": "^16.4.5",
    "ethers": "^6.10.0",
    "express": "^4.19.2",
    "express-rate-limit": "^7.2.0",
    "express-validator": "^7.2.1",
    "helmet": "^7.1.0",
    "json-canonicalize": "^2.0.0",
    "jsonwebtoken": "^9.0.2",
    "morgan": "^1.10.0",
    "next": "^14.2.5",
    "socket.io": "^4.7.5",
    "sqlite3": "^5.1.7",
    "stripe": "^12.18.0",
    "systeminformation": "^5.25.11",
    "uuid": "^9.0.1",
    "better-sqlite3": "^9.4.3",
    "react": "^18.2.0",
    "react-dom": "^18.2.0",
    "stripe": "^12.18.0",
    "ethers": "^6.10.0",
    "winston": "^3.17.0",
    "yaml": "^2.3.4"
  },
  "devDependencies": {
    "cross-env": "^7.0.3",
    "eslint": "^9.12.0",
    "husky": "^9.0.10",
    "lint-staged": "^16.1.5",
    "@types/node": "^20.14.9",
    "@types/node-fetch": "^2.6.11",
    "@types/react": "^18.2.64",
    "typescript": "^5.6.3"
<<<<<<< HEAD
    "lint-staged": "^15.2.7"
    "jest": "^29.7.0",
    "lint-staged": "^15.2.7",
    "nodemon": "^3.0.2",
    "prettier": "^3.3.3",
    "supertest": "^6.3.4"
=======
>>>>>>> 007e8d5d
  },
  "lint-staged": {
    "*.{js,jsx,mjs,cjs,ts,tsx}": [
      "eslint --fix",
      "prettier -w"
    ],
    "*": "prettier -w --ignore-unknown"
  }
}<|MERGE_RESOLUTION|>--- conflicted
+++ resolved
@@ -71,15 +71,12 @@
     "@types/node-fetch": "^2.6.11",
     "@types/react": "^18.2.64",
     "typescript": "^5.6.3"
-<<<<<<< HEAD
     "lint-staged": "^15.2.7"
     "jest": "^29.7.0",
     "lint-staged": "^15.2.7",
     "nodemon": "^3.0.2",
     "prettier": "^3.3.3",
     "supertest": "^6.3.4"
-=======
->>>>>>> 007e8d5d
   },
   "lint-staged": {
     "*.{js,jsx,mjs,cjs,ts,tsx}": [
