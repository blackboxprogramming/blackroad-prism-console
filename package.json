{
  "name": "blackroad-api",
  "version": "1.0.0",
  "private": true,
  "description": "BlackRoad.io backend API (Express + SQLite + Socket.IO)",
  "main": "srv/blackroad-api/server_full.js",
  "type": "commonjs",
  "scripts": {
    "start": "node srv/blackroad-api/server_full.js",
    "dev": "nodemon srv/blackroad-api/server_full.js",
    "seed": "node scripts/seed_admin.js",
    "prepare": "husky",
    "lint": "eslint --config .eslintrc.cjs srv/blackroad-api/server_full.js tests/api_health.test.js tests/git_api.test.js",
    "format": "prettier . --write",
    "format:check": "prettier package.json tests/api_health.test.js srv/lucidia-llm/test_app.py var/www/blackroad/.prettierrc.json .prettierrc.json RUNME.sh Makefile .github/workflows/ci.yml CLEANUP_PLAN.md CLEANUP_DECISIONS.md CLEANUP_RESULTS.md ROLLBACK.md CHANGELOG.md --check --ignore-unknown",
    "test": "jest tests/api_health.test.js",
    "guard:dev-mode": "node scripts/security/dev_mode_guard.js",
    "debug:scan-logs": "node scripts/guardrails/log_scan_stub.js",
    "test": "cross-env NODE_OPTIONS=--experimental-vm-modules jest",
    "typecheck": "echo 'no typecheck'",
    "health": "node scripts/health.js",
    "next:start": "next start",
    "next:dev": "next dev",
    "next:build": "next build && node scripts/build-codex-index.js",
    "lint": "eslint . --ext .js,.jsx,.mjs,.cjs || true",
    "format": "prettier -w .",
    "test": "node tests/smoke.test.mjs && jest",
    "dev:site": "npm --prefix sites/blackroad run dev",
    "build:site": "npm --prefix sites/blackroad run build",
    "frontend:dev": "npm run dev:site",
    "frontend:build": "npm run build:site",
    "build": "npm run build:site",
    "test-agents-pack": "node tests/test_agents_mega.js",
    "fix-anything": "node .github/tools/codex-apply.js .github/prompts/codex-fix-anything.md || true",
    "demo": "brc plm:items:load --dir fixtures/plm/items && brc plm:bom:load --dir fixtures/plm/boms && brc mfg:wc:load --file fixtures/mfg/work_centers.csv && brc mfg:routing:load --dir fixtures/mfg/routings && brc mfg:routing:capcheck --item PROD-100 --rev B --qty 1000 && brc mfg:wi:render --item PROD-100 --rev B && brc mfg:spc:analyze --op OP-200 --window 50 && brc mfg:yield --period 2025-09 && brc mfg:mrp --demand artifacts/sop/allocations.csv --inventory fixtures/mfg/inventory.csv --pos fixtures/mfg/open_pos.csv && brc mfg:coq --period 2025-Q3"
    "frontend:dev": "npm --prefix sites/blackroad run dev",
    "frontend:build": "npm --prefix sites/blackroad run build",
    "fix-anything": "node .github/tools/codex-apply.js .github/prompts/codex-fix-anything.md || true",
    "prism:test:intel": "pnpm -C prism/server test:intel",
    "prism:test:ui": "pnpm -C prism/apps/web test"
  },
  "engines": {
    "node": ">=20"
  },
  "dependencies": {
    "@aws-sdk/client-ssm": "^3.614.0",
    "@aws-sdk/client-cloudwatch": "^3.632.0",
    "ajv": "^8.17.1",
    "ajv-formats": "^3.0.1",
    "bcrypt": "^5.1.1",
    "better-sqlite3": "^9.4.3",
    "cookie-session": "^2.0.0",
    "cors": "^2.8.5",
    "dotenv": "^16.4.5",
    "ethers": "^6.10.0",
    "express": "^4.19.2",
    "express-rate-limit": "^7.2.0",
    "express-validator": "^7.2.1",
    "helmet": "^7.1.0",
    "json-canonicalize": "^2.0.0",
    "jsonwebtoken": "^9.0.2",
    "next": "^14.2.5",
    "pino": "^9.4.0",
    "pino-http": "^10.3.0",
    "socket.io": "^4.7.5",
<<<<<<< HEAD
    "sqlite3": "^5.1.7",
    "stripe": "^12.18.0",
=======
    "swr": "^2.2.5",
>>>>>>> 17112b38
    "systeminformation": "^5.25.11",
    "uuid": "^9.0.1",
    "better-sqlite3": "^9.4.3",
    "react": "^18.2.0",
    "react-dom": "^18.2.0",
    "stripe": "^12.18.0",
    "ethers": "^6.10.0",
    "winston": "^3.17.0",
    "yaml": "^2.3.4"
    "yaml": "^2.3.4",
    "lucide-react": "^0.460.0",
    "swr": "^2.2.4"
  },
  "devDependencies": {
    "cross-env": "^7.0.3",
    "eslint": "^9.12.0",
    "husky": "^9.0.10",
    "lint-staged": "^16.1.5",
    "pino-pretty": "^11.2.2",
    "@types/node": "^20.14.9",
    "@typescript-eslint/parser": "^8.8.0",
    "@types/node-fetch": "^2.6.11",
    "@types/react": "^18.2.64",
    "typescript": "^5.6.3"
    "lint-staged": "^15.2.7"
    "jest": "^29.7.0",
    "lint-staged": "^15.2.7",
    "nodemon": "^3.0.2",
    "prettier": "^3.3.3",
    "supertest": "^6.3.4"
    "lint-staged": "^15.2.7",
    "@eslint/js": "^9.12.0"
  },
  "lint-staged": {
    "*.{js,jsx,mjs,cjs,ts,tsx}": [
      "eslint --fix",
      "prettier -w"
    ],
    "*": "prettier -w --ignore-unknown"
    "nodemon": "^3.0.2",
    "jest": "^29.7.0"
  }
}<|MERGE_RESOLUTION|>--- conflicted
+++ resolved
@@ -63,12 +63,9 @@
     "pino": "^9.4.0",
     "pino-http": "^10.3.0",
     "socket.io": "^4.7.5",
-<<<<<<< HEAD
     "sqlite3": "^5.1.7",
     "stripe": "^12.18.0",
-=======
     "swr": "^2.2.5",
->>>>>>> 17112b38
     "systeminformation": "^5.25.11",
     "uuid": "^9.0.1",
     "better-sqlite3": "^9.4.3",
