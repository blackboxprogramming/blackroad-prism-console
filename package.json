--- conflicted
+++ resolved
@@ -91,18 +91,15 @@
     "start": "next start"
     "dev": "npm --prefix sites/blackroad run dev",
     "build": "npm --prefix sites/blackroad run build",
-<<<<<<< HEAD
     "fix-anything": "node .github/tools/codex-apply.js .github/prompts/codex-fix-anything.md || true",
     "start": "next start"
     "test": "node tests/smoke.test.js",
     "dev": "npm --prefix sites/blackroad run dev",
     "build": "npm --prefix sites/blackroad run build",
     "postinstall": "npm --prefix sites/blackroad install",
-=======
     "lint:js": "eslint . --ext .js,.jsx,.ts,.tsx",
     "lint:js:fix": "eslint . --ext .js,.jsx,.ts,.tsx --fix",
     "typecheck": "tsc -p . || true",
->>>>>>> 62d0bf10
     "fix-anything": "node .github/tools/codex-apply.js .github/prompts/codex-fix-anything.md || true"
     "format": "prettier -w .",
     "test": "node tests/smoke.test.js",
