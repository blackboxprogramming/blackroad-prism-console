--- conflicted
+++ resolved
@@ -76,19 +76,16 @@
     "dev": "npm --prefix sites/blackroad run dev",
     "build": "npm --prefix sites/blackroad run build",
     "fix-anything": "node .github/tools/codex-apply.js .github/prompts/codex-fix-anything.md || true"
-<<<<<<< HEAD
     "format": "prettier -w .",
     "test": "node tests/smoke.test.js",
     "dev": "npm --prefix sites/blackroad run dev",
     "build": "npm --prefix sites/blackroad run build",
     "fix-anything": "node .github/tools/codex-apply.js .github/prompts/codex-fix-anything.md || true",
     "start": "node src/server.js"
-=======
     "test": "node tests/smoke.test.js",
     "dev": "npm --prefix sites/blackroad run dev",
     "build": "npm --prefix sites/blackroad run build",
     "fix-anything": "node .github/tools/codex-apply.js .github/prompts/codex-fix-anything.md || true"
->>>>>>> cbd2a1e9
   },
   "lint-staged": {
     "**/*.{js,mjs,cjs,html,css,md,yml,yaml,json}": [
