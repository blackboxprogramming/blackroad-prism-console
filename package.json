{
  "name": "blackroad-api",
  "version": "1.0.0",
  "private": true,
  "description": "BlackRoad.io backend API (Express + SQLite + Socket.IO)",
  "main": "srv/blackroad-api/server_full.js",
  "type": "commonjs",
  "scripts": {
    "start": "next start",
    "dev": "next dev",
    "seed": "node scripts/seed_admin.js",
    "prepare": "husky",
<<<<<<< HEAD
    "lint": "eslint srv/blackroad-api/server_full.js tests/api_health.test.js tests/git_api.test.js",
    "format": "prettier . --write",
    "format:check": "prettier package.json tests/api_health.test.js srv/lucidia-llm/test_app.py var/www/blackroad/.prettierrc.json .prettierrc.json RUNME.sh Makefile .github/workflows/ci.yml CLEANUP_PLAN.md CLEANUP_DECISIONS.md CLEANUP_RESULTS.md ROLLBACK.md CHANGELOG.md --check --ignore-unknown",
    "test": "npx jest",
    "guard:dev-mode": "node scripts/security/dev_mode_guard.js",
=======
    "lint": "eslint --config .eslintrc.cjs srv/blackroad-api/server_full.js tests/api_health.test.js",
    "format": "prettier . --write",
    "format:check": "prettier package.json tests/api_health.test.js srv/lucidia-llm/test_app.py var/www/blackroad/.prettierrc.json .prettierrc.json RUNME.sh Makefile .github/workflows/ci.yml CLEANUP_PLAN.md CLEANUP_DECISIONS.md CLEANUP_RESULTS.md ROLLBACK.md CHANGELOG.md --check --ignore-unknown",
    "test": "jest tests/api_health.test.js",
>>>>>>> 7eda9ab7
    "typecheck": "echo 'no typecheck'",
    "health": "node scripts/health.js",
    "dev:site": "npm --prefix sites/blackroad run dev",
    "build": "next build && node scripts/build-codex-index.js",
    "test-agents-pack": "node tests/test_agents_mega.js",
    "frontend:dev": "npm --prefix sites/blackroad run dev",
    "frontend:build": "npm --prefix sites/blackroad run build",
    "fix-anything": "node .github/tools/codex-apply.js .github/prompts/codex-fix-anything.md || true",
    "demo": "brc plm:items:load --dir fixtures/plm/items && brc plm:bom:load --dir fixtures/plm/boms && brc mfg:wc:load --file fixtures/mfg/work_centers.csv && brc mfg:routing:load --dir fixtures/mfg/routings && brc mfg:routing:capcheck --item PROD-100 --rev B --qty 1000 && brc mfg:wi:render --item PROD-100 --rev B && brc mfg:spc:analyze --op OP-200 --window 50 && brc mfg:yield --period 2025-09 && brc mfg:mrp --demand artifacts/sop/allocations.csv --inventory fixtures/mfg/inventory.csv --pos fixtures/mfg/open_pos.csv && brc mfg:coq --period 2025-Q3"
  },
  "engines": {
    "node": ">=20"
  },
  "dependencies": {
    "ajv": "^8.17.1",
    "ajv-formats": "^3.0.1",
    "bcrypt": "^5.1.1",
    "cookie-session": "^2.0.0",
    "cors": "^2.8.5",
    "dotenv": "^16.4.5",
    "express": "^4.19.2",
    "express-rate-limit": "^7.2.0",
    "helmet": "^7.1.0",
    "jsonwebtoken": "^9.0.2",
    "morgan": "^1.10.0",
    "next": "^14.2.5",
    "socket.io": "^4.7.5",
    "systeminformation": "^5.25.11",
    "uuid": "^9.0.1",
    "better-sqlite3": "^9.4.3",
    "react": "^18.2.0",
    "react-dom": "^18.2.0",
    "stripe": "^12.18.0",
    "ethers": "^6.10.0",
    "yaml": "^2.3.4"
  },
  "devDependencies": {
    "nodemon": "^3.0.2",
    "jest": "^29.7.0",
    "supertest": "^6.3.4",
    "cross-env": "^7.0.3",
    "eslint": "^9.12.0",
    "prettier": "^3.3.3",
    "husky": "^9.0.10",
    "lint-staged": "^16.1.5",
    "@types/node": "^20.14.9",
    "@types/node-fetch": "^2.6.11",
    "@types/react": "^18.2.64",
    "typescript": "^5.6.3"
  },
  "lint-staged": {
    "*.{js,jsx,mjs,cjs,ts,tsx}": [
      "eslint --fix",
      "prettier -w"
    ],
    "*": "prettier -w --ignore-unknown"
  }
}<|MERGE_RESOLUTION|>--- conflicted
+++ resolved
@@ -10,18 +10,15 @@
     "dev": "next dev",
     "seed": "node scripts/seed_admin.js",
     "prepare": "husky",
-<<<<<<< HEAD
     "lint": "eslint srv/blackroad-api/server_full.js tests/api_health.test.js tests/git_api.test.js",
     "format": "prettier . --write",
     "format:check": "prettier package.json tests/api_health.test.js srv/lucidia-llm/test_app.py var/www/blackroad/.prettierrc.json .prettierrc.json RUNME.sh Makefile .github/workflows/ci.yml CLEANUP_PLAN.md CLEANUP_DECISIONS.md CLEANUP_RESULTS.md ROLLBACK.md CHANGELOG.md --check --ignore-unknown",
     "test": "npx jest",
     "guard:dev-mode": "node scripts/security/dev_mode_guard.js",
-=======
     "lint": "eslint --config .eslintrc.cjs srv/blackroad-api/server_full.js tests/api_health.test.js",
     "format": "prettier . --write",
     "format:check": "prettier package.json tests/api_health.test.js srv/lucidia-llm/test_app.py var/www/blackroad/.prettierrc.json .prettierrc.json RUNME.sh Makefile .github/workflows/ci.yml CLEANUP_PLAN.md CLEANUP_DECISIONS.md CLEANUP_RESULTS.md ROLLBACK.md CHANGELOG.md --check --ignore-unknown",
     "test": "jest tests/api_health.test.js",
->>>>>>> 7eda9ab7
     "typecheck": "echo 'no typecheck'",
     "health": "node scripts/health.js",
     "dev:site": "npm --prefix sites/blackroad run dev",
