--- conflicted
+++ resolved
@@ -96,7 +96,6 @@
     "test": "node tests/smoke.test.js",
     "dev": "npm --prefix sites/blackroad run dev",
     "build": "npm --prefix sites/blackroad run build",
-<<<<<<< HEAD
     "postinstall": "npm --prefix sites/blackroad install",
     "fix-anything": "node .github/tools/codex-apply.js .github/prompts/codex-fix-anything.md || true"
     "format": "prettier -w .",
@@ -111,12 +110,10 @@
     "fix-anything": "node .github/tools/codex-apply.js .github/prompts/codex-fix-anything.md || true"
     "fix-anything": "node .github/tools/codex-apply.js .github/prompts/codex-fix-anything.md || true",
     "start": "next start"
-=======
     "fix-anything": "node .github/tools/codex-apply.js .github/prompts/codex-fix-anything.md || true",
     "start": "node src/comprehensive-lucidia-system.js",
     "bench:reason": "node scripts/benchmarks/reasoning.js --runs 25 --depth 10 --out ./benchmarks/latest.json",
     "healthcheck": "node scripts/healthcheck.js"
->>>>>>> 5ac4b1f5
   },
   "lint-staged": {
     "**/*.{js,mjs,cjs,html,css,md,yml,yaml,json}": [
