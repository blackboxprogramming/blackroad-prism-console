<<<<<<< HEAD
# BlackRoad Deployment

## Environment

1. Copy `srv/blackroad-api/.env.example` to `.env` and fill secrets.
2. `INTERNAL_TOKEN` is used for privileged API calls.
3. `GITHUB_WEBHOOK_SECRET` verifies GitHub webhooks.

## GitHub App

1. Visit GitHub → Settings → Developer settings → GitHub Apps → New GitHub App.
2. Use `srv/blackroad-api/github_app_manifest.json` as a template.
3. Set webhook URL to `https://blackroad.io/api/webhooks/github` and secret to `GITHUB_WEBHOOK_SECRET`.
4. Install the app on repositories under `blackboxprogramming`.

## Fallback Webhook

If not using a GitHub App, create a classic webhook pointing to `/api/webhooks/github` with the same secret.

## Branch Policy

- `main` → production
- `staging` → staging

## CI/CD workflows

Release automation now leans on reusable GitHub workflows so service-specific
pipelines stay small while still targeting the managed infrastructure footprint:

- `.github/workflows/reusable-aws-ecs-deploy.yml` registers a fresh task
  definition revision and forces an ECS deployment. Supply the ECS cluster,
  service, and image along with credentials (preferably an IAM role) to push new
  backend builds.
- `.github/workflows/reusable-fly-deploy.yml` handles Fly.io rollouts. Provide
  the Fly app name plus an image reference (or rely on `fly.toml`) and the
  workflow will stage secrets and kick off the deploy.

These workflows are referenced from the environment manifests in
`environments/` so bots and humans alike know which automation path owns each
target.

## Admin UI

Serve `var/www/blackroad/admin/index.html` and access it. Enter the internal token to use deployment actions.

## Backups

Nightly cron:
```
0 3 * * * /usr/local/bin/blackroad-backup-sqlite.sh
```
Backups stored under `/var/backups/blackroad/sqlite/`.

## Rollback

Use Admin UI or API `POST /api/rollback/:releaseId` with the internal token.

## Troubleshooting

- Ensure `/srv/blackroad-api` has required dependencies.
- Check `/var/log/blackroad-api/app.log` for server logs.
- Verify systemd unit `blackroad-api` is active.

## Monitoring and Observability

The Kubernetes manifest at `deploy/k8s/monitoring.yaml` provisions a full
monitoring stack in the `prism-monitoring` namespace.

- **Prometheus** scrapes `blackroad-api`, `lucidia-llm`, `lucidia-math`, and the
  NGINX ingress metrics endpoint with retention set to 15 days.
- **Grafana** persists dashboards and preloads panels for API latency, LLM
  response times, math contradictions, and system resource usage. Grafana is
  exposed at `/monitoring` via NGINX ingress and secured with basic auth.
- **Loki** and **Promtail** collect pod logs so dashboards can query centralized
  logs.
- **Alertmanager** notifies configured Slack or Discord webhooks when services
  go down, 5xx errors spike, database writes fail, or more than 10 contradictions
  occur within 10 minutes.

Apply the manifest with `kubectl apply -f deploy/k8s/monitoring.yaml` to enable
observability for the Prism stack.
=======
# BlackRoad deployment playbook

This guide explains how the Prism console promotes builds across preview, staging,
and production. It focuses on the automation already codified in the repository
so operators can follow the same source of truth that bots rely on.

## Environment manifests

Authoritative definitions for each footprint live in `environments/*.yml`:

- **Preview (`preview.yml`)** — ephemeral per-PR stacks on AWS ECS Fargate
  under `dev.blackroad.io`. Includes Terraform backend metadata, required
  secrets, and the GitHub workflow that provisions and tears down previews.
- **Staging (`staging.yml`)** — mirrors production infrastructure for QA. Tracks
  the GitHub Pages proof artifact job today and documents the planned ECS
  gateway wiring.
- **Production (`production.yml`)** — customer-facing domains, deploy workflows,
  Terraform backends, and approval requirements for blackroad.io.

Update these manifests whenever domains, Terraform roots, secrets, or approval
flows change. Release tooling, runbooks, and dashboards should link back to the
manifests so humans and automation stay aligned.

## Automation & workflows

GitHub Actions is the canonical deployment surface. Key workflows:

- `.github/workflows/preview.yml` — builds a PR-specific container image,
  applies the preview Terraform stack, creates load balancer rules, and comments
  with the preview URL.
- `.github/workflows/pages-stage.yml` — generates the staged proof artifact and
  uploads it for QA sign-off. Future ECS wiring for staging will reuse this
  manifest for additional services.
- `.github/workflows/blackroad-deploy.yml` — runs on pushes to `main` (or manual
  dispatch) to build the SPA, call the deploy webhook, verify health, and notify
  Slack when configured.

Secrets, variables, and health checks referenced by these workflows are
captured in the environment manifests above. When adding a new service, extend
both the manifest and the relevant workflow so deploy metadata stays in sync.

## Change management & approvals

Infrastructure-affecting intents (deploy, schema migrations, secret rotation)
require an approval token via `.github/workflows/change-approve.yml`. Each
manifest’s `change_management` section documents which runbooks and workflows
must be satisfied before promoting changes. Store the resulting token artifact
with the release so auditors can trace who approved the operation.

## GitHub App & webhook integration

The API accepts deploy commands from either the GitHub App or a bearer-secured
webhook:

1. Create or update the GitHub App using
   `srv/blackroad-api/github_app_manifest.json` as a template. Point the webhook
   to `https://blackroad.io/api/webhooks/github` using the shared secret in
   `srv/blackroad-api/.env.example`.
2. For the webhook path used by the modern workflow, supply `BR_DEPLOY_SECRET`
   and `BR_DEPLOY_URL` secrets so `blackroad-deploy.yml` can trigger
   `/api/deploy/hook`.
3. Keep `README-DEPLOY.md` updated with any additional secrets or verification
   logic so operators know which credentials are required.

## Rollback & manual operations

`README-OPS.md` contains the canonical rollback/forward matrix, health endpoints,
and scripts (e.g., `scripts/nginx-ensure-and-health.sh`) for manual recovery.
When automation fails or legacy hosts need attention:

- Dispatch `blackroad-deploy.yml` with `target=legacy-ssh` to use the SSH
  fallback path.
- Refer to environment manifests for Terraform backends and AWS resources before
  running manual CLI operations.
- Document the action in the incident log and append any new requirements to the
  corresponding manifest.

Following this playbook ensures GitHub workflows, manifests, and runbooks stay
coordinated as infrastructure evolves.
>>>>>>> f01dce32
<|MERGE_RESOLUTION|>--- conflicted
+++ resolved
@@ -1,4 +1,3 @@
-<<<<<<< HEAD
 # BlackRoad Deployment
 
 ## Environment
@@ -80,7 +79,6 @@
 
 Apply the manifest with `kubectl apply -f deploy/k8s/monitoring.yaml` to enable
 observability for the Prism stack.
-=======
 # BlackRoad deployment playbook
 
 This guide explains how the Prism console promotes builds across preview, staging,
@@ -159,5 +157,4 @@
   corresponding manifest.
 
 Following this playbook ensures GitHub workflows, manifests, and runbooks stay
-coordinated as infrastructure evolves.
->>>>>>> f01dce32
+coordinated as infrastructure evolves.