<<<<<<< HEAD
frontend:
  - changed-files:
      - any-glob-to-any-file:
          - 'sites/blackroad/**'
          - 'apps/quantum/**'
          - '**/*.tsx'
          - '**/*.ts'
          - '**/*.jsx'
          - '**/*.js'
          - '**/*.css'
          - '**/*.html'

backend:
  - changed-files:
      - any-glob-to-any-file:
          - 'api/**'
          - 'services/**'
          - '**/*.py'
          - '**/*.go'
          - 'main.py'

docs:
  - changed-files:
      - any-glob-to-any-file:
          - 'docs/**'
          - 'README.md'
          - 'CHANGELOG.md'
          - '**/*.md'

tests:
  - changed-files:
      - any-glob-to-any-file:
          - 'tests/**'
          - '**/*.test.*'
          - '**/*.spec.*'

prompts:
  - changed-files:
      - any-glob-to-any-file:
          - 'prompts/**'
          - 'prompts/llm/**'
          - 'codex/**'

templates:
  - changed-files:
      - any-glob-to-any-file:
          - 'templates/**'

devops:
  - changed-files:
      - any-glob-to-any-file:
          - '.github/**'
          - '.devcontainer/**'
          - '.husky/**'
          - 'config/**'
          - 'scripts/**'
          - 'tools/**'
          - 'bin/**'
          - 'Makefile'
          - '.nvmrc'
          - '.tool-versions'
          - '.yamllint.yaml'
          - '.markdownlint.yaml'
          - '.htmlhintrc'
          - '.prettierrc.*'
          - '.prettierignore'
          - '.editorconfig'
          - '.gitattributes'
          - '.gitignore'

security:
  - changed-files:
      - any-glob-to-any-file:
          - 'secrets/**'
          - '.mergify.yml'

site-assets:
  - changed-files:
      - any-glob-to-any-file:
          - 'sites/blackroad/public/**'
          - 'sites/blackroad/assets/**'
=======
'area:web':
  - 'sites/blackroad/**'
'area:ci':
  - '.github/**'
'area:math':
  - 'sites/blackroad/src/lib/**'
'docs':
  - '**/*.md'
'security':
  - '.github/workflows/**'
  - '**/wrangler.toml'
>>>>>>> 9ca14800
<|MERGE_RESOLUTION|>--- conflicted
+++ resolved
@@ -1,4 +1,3 @@
-<<<<<<< HEAD
 frontend:
   - changed-files:
       - any-glob-to-any-file:
@@ -80,7 +79,6 @@
       - any-glob-to-any-file:
           - 'sites/blackroad/public/**'
           - 'sites/blackroad/assets/**'
-=======
 'area:web':
   - 'sites/blackroad/**'
 'area:ci':
@@ -91,5 +89,4 @@
   - '**/*.md'
 'security':
   - '.github/workflows/**'
-  - '**/wrangler.toml'
->>>>>>> 9ca14800
+  - '**/wrangler.toml'