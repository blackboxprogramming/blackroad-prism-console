--- conflicted
+++ resolved
@@ -17,15 +17,12 @@
       - any-glob-to-any-file:
           - 'api/**'
           - 'services/**'
-<<<<<<< HEAD
           - '**/*.py'
           - '**/*.go'
           - 'main.py'
-=======
           - 'main.py'
           - '**/*.py'
           - '**/*.go'
->>>>>>> dca96441
 
 docs:
   - changed-files:
@@ -86,7 +83,6 @@
   - changed-files:
       - any-glob-to-any-file:
           - 'sites/blackroad/public/**'
-<<<<<<< HEAD
           - 'sites/blackroad/assets/**'
 'area:web':
   - 'sites/blackroad/**'
@@ -126,7 +122,4 @@
       - '**/*.py'
 javascript:
   - changed-files:
-      - '**/*.js'
-=======
-          - 'sites/blackroad/assets/**'
->>>>>>> dca96441
+      - '**/*.js'