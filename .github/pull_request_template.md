<<<<<<< HEAD
### Summary
Describe the change and why it exists.

### Tests
List how you tested this change (commands, screenshots, logs).

### Rollout / Risk
- Risks:
- Mitigations:
- Rollback plan:

> **Bypass (emergencies only):**
> Add one of these tokens to the PR description to skip the main-branch gate:
> `[ci override_main_branch_checks]` or `[ci override_main_branch_checks $WORKFLOW]`

## Summary
Describe changes.

### Tests
List how you tested this change (commands, screenshots, logs).

### Rollout / Risk
- Risks:
- Mitigations:
- Rollback plan:

> **Bypass (emergencies only):**
> Add one of these tokens to the PR description to skip the main-branch gate:
> `[ci override_main_branch_checks]` or `[ci override_main_branch_checks $WORKFLOW]`

## Summary
- What changed?
- Why?

## Checks
- [ ] Build passes locally
- [ ] Lint passes
- [ ] E2E basic (if site changed)

> Label `automerge` if safe to auto-merge after checks.
=======
## Summary
Describe changes.

## Testing
Steps run.

## Linked Issues
Closes #
>>>>>>> 228597c1
<|MERGE_RESOLUTION|>--- conflicted
+++ resolved
@@ -1,4 +1,3 @@
-<<<<<<< HEAD
 ### Summary
 Describe the change and why it exists.
 
@@ -39,7 +38,6 @@
 - [ ] E2E basic (if site changed)
 
 > Label `automerge` if safe to auto-merge after checks.
-=======
 ## Summary
 Describe changes.
 
@@ -47,5 +45,4 @@
 Steps run.
 
 ## Linked Issues
-Closes #
->>>>>>> 228597c1
+Closes #