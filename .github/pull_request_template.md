--- conflicted
+++ resolved
@@ -1,4 +1,3 @@
-<<<<<<< HEAD
 ### Summary
 Describe the change and why it exists.
 
@@ -28,7 +27,7 @@
 > **Bypass (emergencies only):**
 > Add one of these tokens to the PR description to skip the main-branch gate:
 > `[ci override_main_branch_checks]` or `[ci override_main_branch_checks $WORKFLOW]`
-=======
+
 ## Summary
 - What changed?
 - Why?
@@ -38,5 +37,4 @@
 - [ ] Lint passes
 - [ ] E2E basic (if site changed)
 
-> Label `automerge` if safe to auto-merge after checks.
->>>>>>> 9ca14800
+> Label `automerge` if safe to auto-merge after checks.