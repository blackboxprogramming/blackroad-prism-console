<<<<<<< HEAD
### Summary
Describe the change and why it exists.

### Tests
List how you tested this change (commands, screenshots, logs).

### Rollout / Risk
- Risks:
- Mitigations:
- Rollback plan:

> **Bypass (emergencies only):**
> Add one of these tokens to the PR description to skip the main-branch gate:
> `[ci override_main_branch_checks]` or `[ci override_main_branch_checks $WORKFLOW]`

## Summary
Describe changes.

### Tests
List how you tested this change (commands, screenshots, logs).

### Rollout / Risk
- Risks:
- Mitigations:
- Rollback plan:

> **Bypass (emergencies only):**
> Add one of these tokens to the PR description to skip the main-branch gate:
> `[ci override_main_branch_checks]` or `[ci override_main_branch_checks $WORKFLOW]`

## Summary
- What changed?
- Why?

## Checks
- [ ] Build passes locally
- [ ] Lint passes
- [ ] E2E basic (if site changed)

> Label `automerge` if safe to auto-merge after checks.
## Summary
Describe changes.

### Tests
List how you tested this change (commands, screenshots, logs).

### Rollout / Risk
- Risks:
- Mitigations:
- Rollback plan:

> **Bypass (emergencies only):**
> Add one of these tokens to the PR description to skip the main-branch gate:
> `[ci override_main_branch_checks]` or `[ci override_main_branch_checks $WORKFLOW]`

- 

### Checks
- [ ] Page loads locally
- [ ] No console errors
- [ ] S(ρ), Tr(ρ²) values sane on presets
## Summary

- What this PR does

## Checks

- [ ] Builds locally (`npm run build` in `sites/blackroad`)
- [ ] Lints/format runs (`npm run format`)

## Flags

- [ ] Security scans needed
-

### Checks
- [ ] Page loads locally without errors
- [ ] S(ρ), Tr(ρ²) sane on presets
- [ ] No console errors; controls responsive
=======
## What & Why
- [ ] Problem / user story:
- [ ] Proposed change:
- [ ] Acceptance criteria:

## Checklists
- [ ] Tests added/updated
- [ ] Docs updated
- [ ] Backwards compatible

## Notes for AI Review
- Key files:
- Risk areas:
- Constraints:
>>>>>>> 46e05533
<|MERGE_RESOLUTION|>--- conflicted
+++ resolved
@@ -1,4 +1,3 @@
-<<<<<<< HEAD
 ### Summary
 Describe the change and why it exists.
 
@@ -78,7 +77,6 @@
 - [ ] Page loads locally without errors
 - [ ] S(ρ), Tr(ρ²) sane on presets
 - [ ] No console errors; controls responsive
-=======
 ## What & Why
 - [ ] Problem / user story:
 - [ ] Proposed change:
@@ -92,5 +90,4 @@
 ## Notes for AI Review
 - Key files:
 - Risk areas:
-- Constraints:
->>>>>>> 46e05533
+- Constraints: