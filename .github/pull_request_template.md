<<<<<<< HEAD
### Summary
Describe the change and why it exists.

### Tests
List how you tested this change (commands, screenshots, logs).

### Rollout / Risk
- Risks:
- Mitigations:
- Rollback plan:

> **Bypass (emergencies only):**
> Add one of these tokens to the PR description to skip the main-branch gate:
> `[ci override_main_branch_checks]` or `[ci override_main_branch_checks $WORKFLOW]`

## Summary
Describe changes.

### Tests
List how you tested this change (commands, screenshots, logs).

### Rollout / Risk
- Risks:
- Mitigations:
- Rollback plan:

> **Bypass (emergencies only):**
> Add one of these tokens to the PR description to skip the main-branch gate:
> `[ci override_main_branch_checks]` or `[ci override_main_branch_checks $WORKFLOW]`

## Summary
- What changed?
- Why?

## Checks
- [ ] Build passes locally
- [ ] Lint passes
- [ ] E2E basic (if site changed)

> Label `automerge` if safe to auto-merge after checks.
## Summary
Describe changes.

### Tests
List how you tested this change (commands, screenshots, logs).

### Rollout / Risk
- Risks:
- Mitigations:
- Rollback plan:

> **Bypass (emergencies only):**
> Add one of these tokens to the PR description to skip the main-branch gate:
> `[ci override_main_branch_checks]` or `[ci override_main_branch_checks $WORKFLOW]`

- 

### Checks
- [ ] Page loads locally
- [ ] No console errors
- [ ] S(ρ), Tr(ρ²) values sane on presets
=======
## Summary

- What this PR does

## Checks

- [ ] Builds locally (`npm run build` in `sites/blackroad`)
- [ ] Lints/format runs (`npm run format`)

## Flags

- [ ] Security scans needed
>>>>>>> f415a474
<|MERGE_RESOLUTION|>--- conflicted
+++ resolved
@@ -1,4 +1,3 @@
-<<<<<<< HEAD
 ### Summary
 Describe the change and why it exists.
 
@@ -60,7 +59,6 @@
 - [ ] Page loads locally
 - [ ] No console errors
 - [ ] S(ρ), Tr(ρ²) values sane on presets
-=======
 ## Summary
 
 - What this PR does
@@ -72,5 +70,4 @@
 
 ## Flags
 
-- [ ] Security scans needed
->>>>>>> f415a474
+- [ ] Security scans needed