<<<<<<< HEAD
{
  "routes": [
    {
      "patterns": ["blackroad/**", "apps/blackroad/**"],
      "mention": "@blackboxprogramming/blackroad"
    },
    {
      "patterns": ["prism/**", "apps/prism/**"],
      "mention": "@blackboxprogramming/prism"
    },
    {
      "patterns": ["infra/**", ".github/workflows/**"],
      "mention": "@blackboxprogramming/platform"
    }
  ],
  "always": []
}
# Globs → who to @
routes:
  - patterns: ["frontend/**", "apps/web/**"]
    mention: "@your-org/frontend-team"
  - patterns: ["api/**", "services/**"]
    mention: "@your-org/api-team"
  - patterns: ["infra/**", ".github/workflows/**"]
    mention: "@your-org/platform-team"
  - patterns: ["db/migrations/**"]
    mention: "@your-org/data-team"
  - patterns: ["docs/**"]
    mention: "@your-handle"
  - patterns: ["docs/**"]
    mention: "@alexalouise"

# Optional: always add these mentions on every PR
routes:
  - patterns:
      - "blackroad/**"
      - "BlackRoad/**"
      - "apps/blackroad/**"
    mention: "@blackboxprogramming/blackroad"
  - patterns:
      - "prism/**"
      - "apps/prism/**"
    mention: "@blackboxprogramming/prism"
  - patterns:
      - "infra/**"
      - ".github/workflows/**"
    mention: "@blackboxprogramming/platform"
    mention: "@your-handle"   # swap with your GH username

# Always mention these on every PR (optional)
=======
# Replace YOUR_ORG with your org slug; replace team slugs/handles as needed.
routes:
  - patterns: ["blackroad/**", "apps/blackroad/**", "packages/blackroad/**"]
    mention: "@YOUR_ORG/blackroad-team"
  - patterns: ["prism/**", "apps/prism/**", "packages/prism/**"]
    mention: "@YOUR_ORG/prism-team"
  - patterns: ["infra/**", ".github/workflows/**"]
    mention: "@YOUR_ORG/platform-team"
  - patterns: ["db/migrations/**"]
    mention: "@YOUR_ORG/data-team"
  - patterns: ["docs/**"]
    mention: "@your-username"  # optional: swap with a maintainer
>>>>>>> 67e4de71
always: []<|MERGE_RESOLUTION|>--- conflicted
+++ resolved
@@ -1,4 +1,3 @@
-<<<<<<< HEAD
 {
   "routes": [
     {
@@ -49,7 +48,6 @@
     mention: "@your-handle"   # swap with your GH username
 
 # Always mention these on every PR (optional)
-=======
 # Replace YOUR_ORG with your org slug; replace team slugs/handles as needed.
 routes:
   - patterns: ["blackroad/**", "apps/blackroad/**", "packages/blackroad/**"]
@@ -62,5 +60,4 @@
     mention: "@YOUR_ORG/data-team"
   - patterns: ["docs/**"]
     mention: "@your-username"  # optional: swap with a maintainer
->>>>>>> 67e4de71
 always: []