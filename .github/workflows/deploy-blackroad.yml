name: Deploy blackroad.io (Pages, main)
on:
  push:
<<<<<<< HEAD
    branches: [ main ]
    paths: [ 'sites/blackroad/**' ]
  workflow_dispatch:
permissions: { contents: read, pages: write, id-token: write }
=======
    branches: [main]
    paths:
      - 'sites/blackroad/**'
  workflow_dispatch: {}
permissions:
  contents: read
  pages: write
  id-token: write
>>>>>>> f0dbbcc6
jobs:
  build:
    runs-on: ubuntu-latest
    steps:
      - uses: actions/checkout@v4
      - uses: actions/setup-node@v4
        with: { node-version: 20 }
      - run: |
          cd sites/blackroad
          npm ci --omit=optional || npm i --package-lock-only
          echo "prod" > public/_env
          npm run build
          cp dist/index.html dist/404.html
      - uses: actions/upload-pages-artifact@v3
        with: { path: sites/blackroad/dist }
  deploy:
    needs: build
    runs-on: ubuntu-latest
    environment: github-pages
    steps:
      - uses: actions/deploy-pages@v4<|MERGE_RESOLUTION|>--- conflicted
+++ resolved
@@ -1,12 +1,10 @@
 name: Deploy blackroad.io (Pages, main)
 on:
   push:
-<<<<<<< HEAD
     branches: [ main ]
     paths: [ 'sites/blackroad/**' ]
   workflow_dispatch:
 permissions: { contents: read, pages: write, id-token: write }
-=======
     branches: [main]
     paths:
       - 'sites/blackroad/**'
@@ -15,7 +13,6 @@
   contents: read
   pages: write
   id-token: write
->>>>>>> f0dbbcc6
 jobs:
   build:
     runs-on: ubuntu-latest
