--- conflicted
+++ resolved
@@ -1,16 +1,13 @@
 name: CodeQL
 on:
-<<<<<<< HEAD
   push: { branches: [ main ] }
   pull_request:
   schedule:
     - cron: '0 2 * * 1'
     - cron: '0 2 * * 1'  # Mondays 02:00 UTC
 
-=======
   push: { branches: [main] }
   pull_request: { branches: [main] }
->>>>>>> f0dbbcc6
 permissions:
   contents: read
   security-events: write
@@ -18,12 +15,9 @@
 jobs:
   analyze:
     runs-on: ubuntu-latest
-<<<<<<< HEAD
     strategy: { language: [ 'javascript', 'python' ] }
-=======
     strategy:
       matrix: { language: ['javascript'] }
->>>>>>> f0dbbcc6
     steps:
       - uses: actions/checkout@v4
       - uses: github/codeql-action/init@v3
@@ -41,16 +35,13 @@
         uses: github/codeql-action/init@df559355d593797519d70b90fc8edd5db049e7a2
         with:
           languages: ${{ matrix.language }}
-<<<<<<< HEAD
           # build-mode: autobuild | manual | none (default autodetect)
           # build-mode: autobuild
 
       - name: Perform CodeQL Analysis
         uses: github/codeql-action/analyze@df559355d593797519d70b90fc8edd5db049e7a2
-=======
           build-mode: none
           config-file: ./.github/codeql/config.yml
           queries: security-and-quality
       - uses: github/codeql-action/analyze@v3
-        with: { category: '/language:${{ matrix.language }}' }
->>>>>>> f0dbbcc6
+        with: { category: '/language:${{ matrix.language }}' }