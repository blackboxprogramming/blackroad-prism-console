name: Security • CodeQL
on:
  push:
    branches: [$default-branch]
  pull_request:
    branches: [$default-branch]
  schedule:
    - cron: '0 2 * * 1'
    - cron: '0 2 * * 1'  # Mondays 02:00 UTC

  push: { branches: [main] }
  pull_request: { branches: [main] }
    - cron: "0 9 * * 1"
name: CodeQL (flag-aware, advisory)
on:
  push:
    branches: [main]
  pull_request:
  schedule: [{ cron: '0 3 * * 1' }]
permissions:
  contents: read
  security-events: write
jobs:
  flags:
    uses: ./.github/workflows/flags.yml
  analyze:
    name: CodeQL
    runs-on: ubuntu-latest
<<<<<<< HEAD
    strategy: { language: [ 'javascript', 'python' ] }
    strategy:
      matrix: { language: ['javascript'] }
    needs: flags
    if: needs.flags.outputs.security_scans == 'true'
    runs-on: ubuntu-latest
    concurrency:
      group: codeql-${{ github.ref }}
      cancel-in-progress: true
    steps:
      - uses: actions/checkout@v5
      - uses: github/codeql-action/init@v3
        with:
          languages: javascript, python, go, java, ruby, csharp, cpp
          # packs: | 
          #   codeql/javascript-queries@latest
      - uses: github/codeql-action/autobuild@v3
      - uses: github/codeql-action/analyze@v3
    strategy:
      matrix:
        language: [ 'javascript', 'python' ]

    steps:
      - name: Checkout
        uses: actions/checkout@08c6903cd8c0fde910a37f88322edcfb5dd907a8

      - name: Initialize CodeQL
        uses: github/codeql-action/init@df559355d593797519d70b90fc8edd5db049e7a2
        with:
          languages: ${{ matrix.language }}
          # build-mode: autobuild | manual | none (default autodetect)
          # build-mode: autobuild

      - name: Perform CodeQL Analysis
        uses: github/codeql-action/analyze@df559355d593797519d70b90fc8edd5db049e7a2
          build-mode: none
          config-file: ./.github/codeql/config.yml
          queries: security-and-quality
      - uses: github/codeql-action/analyze@v3
        with: { category: '/language:${{ matrix.language }}' }
        with:
          category: "/language:multi"
# (CodeQL v3 is current.) 
# Ref: https://github.com/github/codeql-action (latest v3) and advanced setup docs. 
# (Edit the languages list to what you actually use.)
#
name: CodeQL
on:
  push: { branches: [ main ] }
  pull_request: { branches: [ main ] }
jobs:
  analyze:
    runs-on: ubuntu-latest
=======
    strategy: { language: [ 'javascript', 'python', 'cpp' ] }
>>>>>>> 56de6e34
    steps:
      - uses: actions/checkout@v5
      - uses: github/codeql-action/init@v3
        with: { languages: javascript }
      - uses: github/codeql-action/analyze@v3
        with: { languages: javascript }
      - uses: github/codeql-action/analyze@v3
        continue-on-error: true<|MERGE_RESOLUTION|>--- conflicted
+++ resolved
@@ -26,7 +26,6 @@
   analyze:
     name: CodeQL
     runs-on: ubuntu-latest
-<<<<<<< HEAD
     strategy: { language: [ 'javascript', 'python' ] }
     strategy:
       matrix: { language: ['javascript'] }
@@ -36,6 +35,7 @@
     concurrency:
       group: codeql-${{ github.ref }}
       cancel-in-progress: true
+    strategy: { language: [ 'javascript', 'python', 'cpp' ] }
     steps:
       - uses: actions/checkout@v5
       - uses: github/codeql-action/init@v3
@@ -80,9 +80,6 @@
 jobs:
   analyze:
     runs-on: ubuntu-latest
-=======
-    strategy: { language: [ 'javascript', 'python', 'cpp' ] }
->>>>>>> 56de6e34
     steps:
       - uses: actions/checkout@v5
       - uses: github/codeql-action/init@v3
