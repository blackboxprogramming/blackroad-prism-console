--- conflicted
+++ resolved
@@ -1,4 +1,3 @@
-<<<<<<< HEAD
 name: Security • CodeQL
 on:
   push:
@@ -12,14 +11,12 @@
   push: { branches: [main] }
   pull_request: { branches: [main] }
     - cron: "0 9 * * 1"
-=======
 name: CodeQL (flag-aware, advisory)
 on:
   push:
     branches: [main]
   pull_request:
   schedule: [{ cron: '0 3 * * 1' }]
->>>>>>> f415a474
 permissions:
   contents: read
   security-events: write
@@ -27,24 +24,20 @@
   flags:
     uses: ./.github/workflows/flags.yml
   analyze:
-<<<<<<< HEAD
     name: CodeQL
     runs-on: ubuntu-latest
     strategy: { language: [ 'javascript', 'python' ] }
     strategy:
       matrix: { language: ['javascript'] }
-=======
     needs: flags
     if: needs.flags.outputs.security_scans == 'true'
     runs-on: ubuntu-latest
     concurrency:
       group: codeql-${{ github.ref }}
       cancel-in-progress: true
->>>>>>> f415a474
     steps:
       - uses: actions/checkout@v5
       - uses: github/codeql-action/init@v3
-<<<<<<< HEAD
         with:
           languages: javascript, python, go, java, ruby, csharp, cpp
           # packs: | 
@@ -91,8 +84,6 @@
       - uses: github/codeql-action/init@v3
         with: { languages: javascript }
       - uses: github/codeql-action/analyze@v3
-=======
         with: { languages: javascript }
       - uses: github/codeql-action/analyze@v3
-        continue-on-error: true
->>>>>>> f415a474
+        continue-on-error: true