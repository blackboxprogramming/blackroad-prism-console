name: Release Please
on:
  workflow_dispatch:
  push:
<<<<<<< HEAD
    branches: [ main ]
=======
    branches: [main]
  workflow_dispatch:
>>>>>>> f0dbbcc6
permissions:
  contents: write
  pull-requests: write
jobs:
  release:
    runs-on: ubuntu-latest
    steps:
      - uses: google-github-actions/release-please-action@v4
        with:
<<<<<<< HEAD
          token: ${{ secrets.GITHUB_TOKEN }}
          config-file: .github/release-please-config.json
          manifest-file: .github/.release-please-manifest.json
=======
          release-type: simple
          bump-minor-pre-major: true
          changelog-types: '[{"type":"feat","section":"Features"},{"type":"fix","section":"Bug Fixes"},{"type":"chore","section":"Chores","hidden":false}]'
>>>>>>> f0dbbcc6
<|MERGE_RESOLUTION|>--- conflicted
+++ resolved
@@ -2,12 +2,9 @@
 on:
   workflow_dispatch:
   push:
-<<<<<<< HEAD
     branches: [ main ]
-=======
     branches: [main]
   workflow_dispatch:
->>>>>>> f0dbbcc6
 permissions:
   contents: write
   pull-requests: write
@@ -17,12 +14,9 @@
     steps:
       - uses: google-github-actions/release-please-action@v4
         with:
-<<<<<<< HEAD
           token: ${{ secrets.GITHUB_TOKEN }}
           config-file: .github/release-please-config.json
           manifest-file: .github/.release-please-manifest.json
-=======
           release-type: simple
           bump-minor-pre-major: true
-          changelog-types: '[{"type":"feat","section":"Features"},{"type":"fix","section":"Bug Fixes"},{"type":"chore","section":"Chores","hidden":false}]'
->>>>>>> f0dbbcc6
+          changelog-types: '[{"type":"feat","section":"Features"},{"type":"fix","section":"Bug Fixes"},{"type":"chore","section":"Chores","hidden":false}]'