name: Codex Bridge
on: { issue_comment: { types: [created] } }
permissions: { contents: write, pull-requests: write, issues: write }
jobs:
  apply:
<<<<<<< HEAD
    if: |
      startsWith(github.event.comment.body, '/codex ')
      || startsWith(github.event.comment.body, '@codex')
      || startsWith(github.event.comment.body, '@cadillac')
      || startsWith(github.event.comment.body, '@Cadillac')
      || startsWith(github.event.comment.body, '@lucidia')
      || startsWith(github.event.comment.body, '@Lucidia')
      || startsWith(github.event.comment.body, '@bbpteam')
      || startsWith(github.event.comment.body, '@BBPTeam')
      || startsWith(github.event.comment.body, '@blackboxprogramming')
      || startsWith(github.event.comment.body, '@Blackboxprogramming')
=======
    if: startsWith(github.event.comment.body, '/codex ') || startsWith(github.event.comment.body, '@codex ')
>>>>>>> 7eda9ab7
    runs-on: ubuntu-latest
    env:
      BOT_TOKEN: ${{ secrets.BOT_TOKEN }}
      BOT_USER: ${{ secrets.BOT_USER || 'blackroad-bot' }}
<<<<<<< HEAD
      CODEX_BODY: ${{ github.event.comment.body }}
      CODEX_PERMISSION: ${{ github.event.comment.author_association }}
=======
      CODEx_BODY: ${{ github.event.comment.body }}
      CODEx_PERMISSION: ${{ github.event.comment.author_association }}
>>>>>>> 7eda9ab7
    steps:
      - uses: actions/checkout@v4
        with: { persist-credentials: false, fetch-depth: 0 }
      - uses: actions/setup-node@v4
        with: { node-version: 20 }
      - run: node .github/tools/codex-apply.js
      - uses: actions/github-script@v7
        with:
          script: |
            await github.issues.createComment({owner: context.repo.owner, repo: context.repo.repo, issue_number: context.payload.issue.number, body: "🧩 Codex Bridge applied/updated (or skipped safely)."});<|MERGE_RESOLUTION|>--- conflicted
+++ resolved
@@ -3,7 +3,6 @@
 permissions: { contents: write, pull-requests: write, issues: write }
 jobs:
   apply:
-<<<<<<< HEAD
     if: |
       startsWith(github.event.comment.body, '/codex ')
       || startsWith(github.event.comment.body, '@codex')
@@ -15,20 +14,15 @@
       || startsWith(github.event.comment.body, '@BBPTeam')
       || startsWith(github.event.comment.body, '@blackboxprogramming')
       || startsWith(github.event.comment.body, '@Blackboxprogramming')
-=======
     if: startsWith(github.event.comment.body, '/codex ') || startsWith(github.event.comment.body, '@codex ')
->>>>>>> 7eda9ab7
     runs-on: ubuntu-latest
     env:
       BOT_TOKEN: ${{ secrets.BOT_TOKEN }}
       BOT_USER: ${{ secrets.BOT_USER || 'blackroad-bot' }}
-<<<<<<< HEAD
       CODEX_BODY: ${{ github.event.comment.body }}
       CODEX_PERMISSION: ${{ github.event.comment.author_association }}
-=======
       CODEx_BODY: ${{ github.event.comment.body }}
       CODEx_PERMISSION: ${{ github.event.comment.author_association }}
->>>>>>> 7eda9ab7
     steps:
       - uses: actions/checkout@v4
         with: { persist-credentials: false, fetch-depth: 0 }
