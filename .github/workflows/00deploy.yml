--- conflicted
+++ resolved
@@ -20,10 +20,8 @@
           username: root
           key: ${{ secrets.DROPLET_SSH_KEY }}
           script: |
-<<<<<<< HEAD
             # Navigate to project directory
             cd /root/blackroad-prism-console || exit 1
-=======
             # Navigate to project directory or clone if it doesn't exist
             if [ ! -d "/root/blackroad-prism-console" ]; then
               cd /root
@@ -31,13 +29,11 @@
             fi
 
             cd /root/blackroad-prism-console
->>>>>>> 3bb0af01
 
             # Pull latest changes
             git fetch origin main
             git reset --hard origin/main
 
-<<<<<<< HEAD
             # Ensure .env file exists (create from example if missing)
             if [ ! -f .env ]; then
               echo "Creating .env file from example..."
@@ -55,7 +51,6 @@
             # Show status
             echo "Deployment complete. Container status:"
             docker-compose -f docker-compose.prod.yml ps
-=======
             # Stop existing containers
             docker-compose -f docker-compose.prod.yml down || true
 
@@ -64,7 +59,6 @@
 
             # Start services with docker-compose
             docker-compose -f docker-compose.prod.yml up -d
->>>>>>> 3bb0af01
 
             # Clean up old images
             docker image prune -f