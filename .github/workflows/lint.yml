name: lint-suite

on:
<<<<<<< HEAD
  workflow_call:

permissions:
  contents: read
=======
  push:
    branches: [main]
  pull_request:
    branches: [main]
permissions: { contents: read }
>>>>>>> dd2876aa

jobs:
  eslint:
    runs-on: ubuntu-latest
    steps:
<<<<<<< HEAD
      - uses: actions/checkout@v4
      - uses: actions/setup-node@v4
=======
      - uses: actions/checkout@08eba0b27e820071cde6df949e0beb9ba4906955 # v4.3.0 https://github.com/actions/checkout/releases/tag/v4.3.0
      - uses: actions/setup-node@49933ea5288caeca8642d1e84afbd3f7d6820020 # v4.4.0 https://github.com/actions/setup-node/releases/tag/v4.4.0
>>>>>>> dd2876aa
        with:
          node-version: 20
      - name: Install dependencies
        run: |
          if [ -f package-lock.json ]; then
            npm ci
          else
            npm install
          fi
      - run: npm run lint

  go-vet:
    runs-on: ubuntu-latest
    continue-on-error: true
    steps:
      - uses: actions/checkout@v4
      - uses: actions/setup-go@v5
        with:
          go-version: '1.21'
      - name: Go vet
        run: go vet ./...

  python-static-analysis:
    runs-on: ubuntu-latest
    continue-on-error: true
    steps:
      - uses: actions/checkout@v4
      - uses: actions/setup-python@v5
        with:
          python-version: '3.11'
      - name: Install linters
        run: |
          python -m pip install --upgrade pip
          pip install ruff bandit
      - name: Ruff
        run: ruff check .
      - name: Bandit
        run: bandit -r .<|MERGE_RESOLUTION|>--- conflicted
+++ resolved
@@ -1,30 +1,24 @@
 name: lint-suite
 
 on:
-<<<<<<< HEAD
   workflow_call:
 
 permissions:
   contents: read
-=======
   push:
     branches: [main]
   pull_request:
     branches: [main]
 permissions: { contents: read }
->>>>>>> dd2876aa
 
 jobs:
   eslint:
     runs-on: ubuntu-latest
     steps:
-<<<<<<< HEAD
       - uses: actions/checkout@v4
       - uses: actions/setup-node@v4
-=======
       - uses: actions/checkout@08eba0b27e820071cde6df949e0beb9ba4906955 # v4.3.0 https://github.com/actions/checkout/releases/tag/v4.3.0
       - uses: actions/setup-node@49933ea5288caeca8642d1e84afbd3f7d6820020 # v4.4.0 https://github.com/actions/setup-node/releases/tag/v4.4.0
->>>>>>> dd2876aa
         with:
           node-version: 20
       - name: Install dependencies
