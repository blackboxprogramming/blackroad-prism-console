name: Mark stale issues and PRs
on:
  schedule: [{ cron: "0 3 * * *" }]

permissions:
  issues: write
  pull-requests: write

jobs:
  stale:
    runs-on: ubuntu-latest
    steps:
      - uses: actions/stale@v9
        with:
          days-before-stale: 30
          days-before-close: 7
          stale-issue-message: "This issue is stale due to inactivity. It will auto-close in 7 days."
          stale-pr-message: "This PR is stale due to inactivity. It will auto-close in 7 days."
          exempt-issue-labels: "security,blocked"
<<<<<<< HEAD
          exempt-pr-labels: "security,blocked"
=======
          exempt-pr-labels: "security,blocked"
>>>>>>> 62d0bf10
<|MERGE_RESOLUTION|>--- conflicted
+++ resolved
@@ -17,8 +17,4 @@
           stale-issue-message: "This issue is stale due to inactivity. It will auto-close in 7 days."
           stale-pr-message: "This PR is stale due to inactivity. It will auto-close in 7 days."
           exempt-issue-labels: "security,blocked"
-<<<<<<< HEAD
           exempt-pr-labels: "security,blocked"
-=======
-          exempt-pr-labels: "security,blocked"
->>>>>>> 62d0bf10
