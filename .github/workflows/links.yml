name: Broken Links
on:
  pull_request:
<<<<<<< HEAD
  schedule: [{ cron: '0 2 * * *' }]
permissions:
  contents: read
=======
  schedule:
    - cron: "0 2 * * *"

permissions:
  contents: read

>>>>>>> 242d1e78
jobs:
  lychee:
    runs-on: ubuntu-latest
    steps:
      - uses: actions/checkout@v4
<<<<<<< HEAD
      - id: chk
        run: |
          f="apps/quantum/ternary_consciousness_v3.html"
          [ -f "$f" ] && echo "ok=1" >> $GITHUB_OUTPUT || echo "ok=0" >> $GITHUB_OUTPUT
      - uses: lycheeverse/lychee-action@v2
        if: steps.chk.outputs.ok == '1'
=======
      - name: Check target exists
        id: tgt
        run: |
          FILE="apps/quantum/ternary_consciousness_v3.html"
          if [ -f "$FILE" ]; then echo "ok=1" >> "$GITHUB_OUTPUT"; else echo "ok=0" >> "$GITHUB_OUTPUT"; fi
      - uses: lycheeverse/lychee-action@v2
        if: steps.tgt.outputs.ok == '1'
>>>>>>> 242d1e78
        with:
          args: --verbose --no-progress --max-concurrency 8 --retry-wait-time 2 --timeout 20s "apps/quantum/ternary_consciousness_v3.html"
        env:
          GITHUB_TOKEN: ${{ secrets.GITHUB_TOKEN }}
<<<<<<< HEAD
      - run: echo "ℹ️ Link check skipped (no HTML file)." >> $GITHUB_STEP_SUMMARY
        if: steps.chk.outputs.ok != '1'
=======
      - name: Summary (skipped)
        if: steps.tgt.outputs.ok != '1'
        run: echo "ℹ️ No HTML file found at apps/quantum/ternary_consciousness_v3.html — skipping." >> $GITHUB_STEP_SUMMARY
>>>>>>> 242d1e78
<|MERGE_RESOLUTION|>--- conflicted
+++ resolved
@@ -1,31 +1,26 @@
 name: Broken Links
 on:
   pull_request:
-<<<<<<< HEAD
   schedule: [{ cron: '0 2 * * *' }]
 permissions:
   contents: read
-=======
   schedule:
     - cron: "0 2 * * *"
 
 permissions:
   contents: read
 
->>>>>>> 242d1e78
 jobs:
   lychee:
     runs-on: ubuntu-latest
     steps:
       - uses: actions/checkout@v4
-<<<<<<< HEAD
       - id: chk
         run: |
           f="apps/quantum/ternary_consciousness_v3.html"
           [ -f "$f" ] && echo "ok=1" >> $GITHUB_OUTPUT || echo "ok=0" >> $GITHUB_OUTPUT
       - uses: lycheeverse/lychee-action@v2
         if: steps.chk.outputs.ok == '1'
-=======
       - name: Check target exists
         id: tgt
         run: |
@@ -33,16 +28,12 @@
           if [ -f "$FILE" ]; then echo "ok=1" >> "$GITHUB_OUTPUT"; else echo "ok=0" >> "$GITHUB_OUTPUT"; fi
       - uses: lycheeverse/lychee-action@v2
         if: steps.tgt.outputs.ok == '1'
->>>>>>> 242d1e78
         with:
           args: --verbose --no-progress --max-concurrency 8 --retry-wait-time 2 --timeout 20s "apps/quantum/ternary_consciousness_v3.html"
         env:
           GITHUB_TOKEN: ${{ secrets.GITHUB_TOKEN }}
-<<<<<<< HEAD
       - run: echo "ℹ️ Link check skipped (no HTML file)." >> $GITHUB_STEP_SUMMARY
         if: steps.chk.outputs.ok != '1'
-=======
       - name: Summary (skipped)
         if: steps.tgt.outputs.ok != '1'
         run: echo "ℹ️ No HTML file found at apps/quantum/ternary_consciousness_v3.html — skipping." >> $GITHUB_STEP_SUMMARY
->>>>>>> 242d1e78
