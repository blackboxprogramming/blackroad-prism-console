name: Broken Links
on:
  pull_request: {}
  schedule:
    - cron: '0 2 * * *'
permissions:
  contents: read
on: { pull_request: {}, schedule: [ { cron: "0 2 * * *" } ] }
permissions: { contents: read }
on: { pull_request: {}, schedule: [{ cron: '0 2 * * *' }] }
permissions:
  contents: read
  pull-requests: read
jobs:
  lychee:
    runs-on: ubuntu-latest
    steps:
<<<<<<< HEAD
      - uses: actions/checkout@08eba0b27e820071cde6df949e0beb9ba4906955 # v4
      - id: chk
        run: f="apps/quantum/ternary_consciousness_v3.html"; [ -f "$f" ] && echo ok=1 >> $GITHUB_OUTPUT || echo ok=0 >> $GITHUB_OUTPUT
      - uses: lycheeverse/lychee-action@885c65f3dc543b57c898c8099f4e08c8afd178a2 # v2
        if: steps.chk.outputs.ok == '1'
        with:
          args: --verbose --no-progress --timeout 20s "apps/quantum/ternary_consciousness_v3.html"
        env:
          GITHUB_TOKEN: ${{ secrets.GITHUB_TOKEN }}
      - uses: lycheeverse/lychee-action@v2
      - uses: actions/checkout@08eba0b27e820071cde6df949e0beb9ba4906955 # v4.3.0
      - id: chk
        run: f="apps/quantum/ternary_consciousness_v3.html"; [ -f "$f" ] && echo ok=1 >> $GITHUB_OUTPUT || echo ok=0 >> $GITHUB_OUTPUT
      - uses: lycheeverse/lychee-action@885c65f3dc543b57c898c8099f4e08c8afd178a2 # v2.6.1
=======
      - uses: actions/checkout@08eba0b27e820071cde6df949e0beb9ba4906955 # v4.3.0 https://github.com/actions/checkout/releases/tag/v4.3.0
      - id: chk
        run: f="apps/quantum/ternary_consciousness_v3.html"; [ -f "$f" ] && echo ok=1 >> $GITHUB_OUTPUT || echo ok=0 >> $GITHUB_OUTPUT
      - uses: lycheeverse/lychee-action@885c65f3dc543b57c898c8099f4e08c8afd178a2 # v2.6.1 https://github.com/lycheeverse/lychee-action/releases/tag/v2.6.1
>>>>>>> dd2876aa
        if: steps.chk.outputs.ok == '1'
        with:
          args: --verbose --no-progress --timeout 20s "apps/quantum/ternary_consciousness_v3.html"
        env:
          GITHUB_TOKEN: ${{ secrets.GITHUB_TOKEN }}
      - if: steps.chk.outputs.ok != '1'
        run: echo "ℹ️ Link check skipped (no HTML)." >> $GITHUB_STEP_SUMMARY<|MERGE_RESOLUTION|>--- conflicted
+++ resolved
@@ -15,7 +15,6 @@
   lychee:
     runs-on: ubuntu-latest
     steps:
-<<<<<<< HEAD
       - uses: actions/checkout@08eba0b27e820071cde6df949e0beb9ba4906955 # v4
       - id: chk
         run: f="apps/quantum/ternary_consciousness_v3.html"; [ -f "$f" ] && echo ok=1 >> $GITHUB_OUTPUT || echo ok=0 >> $GITHUB_OUTPUT
@@ -30,12 +29,10 @@
       - id: chk
         run: f="apps/quantum/ternary_consciousness_v3.html"; [ -f "$f" ] && echo ok=1 >> $GITHUB_OUTPUT || echo ok=0 >> $GITHUB_OUTPUT
       - uses: lycheeverse/lychee-action@885c65f3dc543b57c898c8099f4e08c8afd178a2 # v2.6.1
-=======
       - uses: actions/checkout@08eba0b27e820071cde6df949e0beb9ba4906955 # v4.3.0 https://github.com/actions/checkout/releases/tag/v4.3.0
       - id: chk
         run: f="apps/quantum/ternary_consciousness_v3.html"; [ -f "$f" ] && echo ok=1 >> $GITHUB_OUTPUT || echo ok=0 >> $GITHUB_OUTPUT
       - uses: lycheeverse/lychee-action@885c65f3dc543b57c898c8099f4e08c8afd178a2 # v2.6.1 https://github.com/lycheeverse/lychee-action/releases/tag/v2.6.1
->>>>>>> dd2876aa
         if: steps.chk.outputs.ok == '1'
         with:
           args: --verbose --no-progress --timeout 20s "apps/quantum/ternary_consciousness_v3.html"
