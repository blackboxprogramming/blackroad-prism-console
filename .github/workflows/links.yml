name: Broken Links
<<<<<<< HEAD
on:
  pull_request: {}
  schedule:
    - cron: '0 2 * * *'
permissions:
  contents: read
=======
on: { pull_request: {}, schedule: [ { cron: "0 2 * * *" } ] }
permissions: { contents: read }
>>>>>>> 292c0dac
jobs:
  lychee:
    runs-on: ubuntu-latest
    steps:
      - uses: actions/checkout@08eba0b27e820071cde6df949e0beb9ba4906955 # v4
      - id: chk
        run: f="apps/quantum/ternary_consciousness_v3.html"; [ -f "$f" ] && echo ok=1 >> $GITHUB_OUTPUT || echo ok=0 >> $GITHUB_OUTPUT
<<<<<<< HEAD
      - uses: lycheeverse/lychee-action@885c65f3dc543b57c898c8099f4e08c8afd178a2 # v2
        if: steps.chk.outputs.ok == '1'
        with:
          args: --verbose --no-progress --timeout 20s "apps/quantum/ternary_consciousness_v3.html"
        env:
          GITHUB_TOKEN: ${{ secrets.GITHUB_TOKEN }}
=======
      - uses: lycheeverse/lychee-action@v2
        if: steps.chk.outputs.ok == '1'
        with: { args: --verbose --no-progress --timeout 20s "apps/quantum/ternary_consciousness_v3.html" }
        env: { GITHUB_TOKEN: ${{ secrets.GITHUB_TOKEN }} }
>>>>>>> 292c0dac
      - if: steps.chk.outputs.ok != '1'
        run: echo "ℹ️ Link check skipped (no HTML)." >> $GITHUB_STEP_SUMMARY<|MERGE_RESOLUTION|>--- conflicted
+++ resolved
@@ -1,15 +1,12 @@
 name: Broken Links
-<<<<<<< HEAD
 on:
   pull_request: {}
   schedule:
     - cron: '0 2 * * *'
 permissions:
   contents: read
-=======
 on: { pull_request: {}, schedule: [ { cron: "0 2 * * *" } ] }
 permissions: { contents: read }
->>>>>>> 292c0dac
 jobs:
   lychee:
     runs-on: ubuntu-latest
@@ -17,18 +14,15 @@
       - uses: actions/checkout@08eba0b27e820071cde6df949e0beb9ba4906955 # v4
       - id: chk
         run: f="apps/quantum/ternary_consciousness_v3.html"; [ -f "$f" ] && echo ok=1 >> $GITHUB_OUTPUT || echo ok=0 >> $GITHUB_OUTPUT
-<<<<<<< HEAD
       - uses: lycheeverse/lychee-action@885c65f3dc543b57c898c8099f4e08c8afd178a2 # v2
         if: steps.chk.outputs.ok == '1'
         with:
           args: --verbose --no-progress --timeout 20s "apps/quantum/ternary_consciousness_v3.html"
         env:
           GITHUB_TOKEN: ${{ secrets.GITHUB_TOKEN }}
-=======
       - uses: lycheeverse/lychee-action@v2
         if: steps.chk.outputs.ok == '1'
         with: { args: --verbose --no-progress --timeout 20s "apps/quantum/ternary_consciousness_v3.html" }
         env: { GITHUB_TOKEN: ${{ secrets.GITHUB_TOKEN }} }
->>>>>>> 292c0dac
       - if: steps.chk.outputs.ok != '1'
         run: echo "ℹ️ Link check skipped (no HTML)." >> $GITHUB_STEP_SUMMARY