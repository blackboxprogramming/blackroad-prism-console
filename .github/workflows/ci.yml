--- conflicted
+++ resolved
@@ -1,4 +1,3 @@
-<<<<<<< HEAD
 name: ci
 on: [push, pull_request]
 jobs:
@@ -54,10 +53,8 @@
 permissions:
   contents: read
 
-=======
 name: CI
 on: [pull_request]
->>>>>>> 55808731
 jobs:
   validate:
     runs-on: ubuntu-latest
