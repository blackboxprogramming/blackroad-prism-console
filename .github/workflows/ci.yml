--- conflicted
+++ resolved
@@ -1,4 +1,3 @@
-<<<<<<< HEAD
 name: ci
 on: [push, pull_request]
 jobs:
@@ -39,7 +38,6 @@
         with:
           name: api-dist
           path: apps/api/dist
-=======
 name: BlackRoad CI/CD
 
 on:
@@ -164,5 +162,4 @@
           DO_API_DEPLOY: "1"
         run: |
           chmod +x scripts/deploy.sh
-          ./scripts/deploy.sh release.tar.gz
->>>>>>> 292c0dac
+          ./scripts/deploy.sh release.tar.gz