<<<<<<< HEAD
name: ci
on:
  push:
    branches: [main]
  pull_request:
    types: [opened, synchronize, reopened, ready_for_review]

concurrency:
  group: ${{ github.workflow }}-${{ github.ref }}
  cancel-in-progress: true


on:
  push:
  pull_request:
    types: [opened, synchronize, reopened, ready_for_review]

permissions:
  contents: read
  checks: write

jobs:
  build:
    if: |
      (github.event_name != 'pull_request' || github.event.pull_request.draft == false) &&
      !contains(github.event.head_commit.message, '[skip ci]') &&
      !contains(format('{0}', github.event.pull_request.title), '[skip ci]')
    timeout-minutes: 20
concurrency:
  group: ${{ github.workflow }}-${{ github.ref }}
  cancel-in-progress: true

jobs:
  build:
    if: >-
      !(
        github.event_name == 'push' &&
        contains(github.event.head_commit.message, '[skip ci]')
      ) &&
      (github.event_name != 'pull_request' || github.event.pull_request.draft == false)
    timeout-minutes: 30
    runs-on: ubuntu-latest
    steps:
      - uses: actions/checkout@v4
      - uses: actions/setup-python@v5
        with:
          python-version: '3.11'
          cache: 'pip'
      - run: python -m pip install -U pip pytest jsonschema
      - name: Run pytest
        run: |
          mkdir -p artifacts/test-results
          pytest -q --junitxml=artifacts/test-results/junit-python.xml
        with: { python-version: '3.11' }
      - uses: actions/setup-node@v4
        with: { node-version: '20' }
      - name: Install JS smoke-test dependencies
        run: |
          npm ci --no-audit --no-fund --prefix services/api
          npm ci --no-audit --no-fund --prefix frontend
      - run: python -m pip install -U pip pytest jsonschema
      - run: pytest -q tests/test_prism_console_smoke.py tests/test_frontend_smoke.py tests/test_services_api_smoke.py
          cache-dependency-path: |
            requirements.txt
            requirements-dev.txt
      - name: Install test dependencies
        run: python -m pip install -U pip pytest jsonschema
      - name: Run pytest
        run: pytest -q --junitxml=junit-pytests.xml
      - name: Publish test results
        if: always()
        uses: EnricoMi/publish-unit-test-result-action@v2
        with:
          files: |
            **/junit-*.xml
      - name: Determinism smoke
        run: |
          python -m pip install .
          brc plm:items:load --dir fixtures/plm/items
          brc plm:bom:load --dir fixtures/plm/boms
          A1=$(sha256sum artifacts/plm/items.json | cut -d' ' -f1)
          A2=$(sha256sum artifacts/plm/items.json | cut -d' ' -f1)
          test "$A1" = "$A2"
      - name: Contract validation
        run: python scripts/validate_contracts.py
      - name: Artifacts hash
        run: bash scripts/hash_artifacts.sh || true
      - name: Publish test results
        if: always()
        uses: EnricoMi/publish-unit-test-result-action@v2
        with:
          files: |
            artifacts/test-results/junit-python.xml

  build-test:
    if: |
      (github.event_name != 'pull_request' || github.event.pull_request.draft == false) &&
      !contains(github.event.head_commit.message, '[skip ci]') &&
      !contains(format('{0}', github.event.pull_request.title), '[skip ci]')
    timeout-minutes: 20
    if: >-
      !(
        github.event_name == 'push' &&
        contains(github.event.head_commit.message, '[skip ci]')
      ) &&
      (github.event_name != 'pull_request' || github.event.pull_request.draft == false)
    timeout-minutes: 30
    runs-on: ubuntu-latest
    steps:
      - uses: actions/checkout@v4
      - uses: actions/setup-node@v4
        with:
          node-version: '20'
          cache: npm
          cache: 'npm'
          cache-dependency-path: |
            apps/api/package-lock.json
      - run: npm ci --prefix apps/api
      - run: npm run build --prefix apps/api
      - run: npm test --prefix apps/api --if-present
      - name: Publish test results
        if: always()
        uses: EnricoMi/publish-unit-test-result-action@v2
        with:
          files: |
            apps/api/**/junit-*.xml
      - name: Upload API dist
        uses: actions/upload-artifact@v4
        with:
          name: api-dist
          path: apps/api/dist
---
name: BlackRoad CI/CD

'on':
  push:
    branches:
      - main
  pull_request:
    branches: ['main']
  workflow_dispatch:

# Prevent overlapping prod deploys
concurrency:
  group: prod-deploy
  cancel-in-progress: false

permissions:
  contents: read

name: CI
on: [pull_request]
jobs:
  validate:
    name: Validate infrastructure & configs
on: [push, pull_request]
jobs:
  build:
    runs-on: ubuntu-latest
    steps:
      - name: Checkout
        uses: actions/checkout@08eba0b27e820071cde6df949e0beb9ba4906955 # v4.3.0

      - name: Setup Terraform
        uses: hashicorp/setup-terraform@v3
      - name: Use Node.js 20.x
        uses: actions/setup-node@49933ea5288caeca8642d1e84afbd3f7d6820020 # v4.4.0
        with:
          terraform_version: 1.6.6

      - name: Validate Terraform
        run: |
          cd infra
          terraform init -backend=false
          terraform validate

      - name: Lint Flow YAML
        run: |
          pipx install yamllint
          yamllint flows

      - name: Schemas & Tests
        run: |
          echo "stub: run schema/unit tests here"

  build_test:
    name: Build & Test
    runs-on: ubuntu-latest
    needs: validate
    if: github.event_name != 'pull_request' || github.base_ref == 'main'
    steps:
      - uses: actions/checkout@v4
      - uses: actions/setup-python@v5
        with:
          python-version: '3.11'
      - run: python -m pip install -U pip pytest jsonschema
      - run: python -m pip install -e .
      - name: Unit tests
        run: pytest -q
      - name: Demo run (deterministic)
        run: |
          cd infra && terraform init -backend=false && terraform validate
      - name: Lint Flow YAML
        run: |
          pipx install yamllint && yamllint flows
      - name: Schemas & Tests
          set -eu
          mkdir -p release/web release/api

          # --- Web assets ---
          if [ -d web ] && [ -f web/package.json ]; then
            if [ -d web/dist ]; then cp -r web/dist/* release/web/; fi
            if [ -d web/build ]; then cp -r web/build/* release/web/; fi
            # Fallback: copy public if no build output
            if [ ! -d release/web ] || [ -z "$(ls -A release/web 2>/dev/null || true)" ]; then
              if [ -d web/public ]; then cp -r web/public/* release/web/; fi
            fi
          else
            # Root web build fallback
            if [ -d dist ]; then cp -r dist/* release/web/; fi
            if [ -d build ]; then cp -r build/* release/web/; fi
          fi

          # --- API sources ---
          if [ -d api ] && [ -f api/package.json ]; then
            rsync -a --delete --exclude=node_modules --exclude='.git' --exclude='**/*.test.*' api/ release/api/
          fi

          tar -czf release.tar.gz -C release .

      - name: Upload artifact
        uses: actions/upload-artifact@ea165f8d65b6e75b540449e92b4886f43607fa02 # v4.6.2
        with:
          name: release-${{ github.sha }}
          path: release.tar.gz
          if-no-files-found: error

  deploy:
    name: Deploy to Production
    runs-on: ubuntu-latest
    needs: build_test
    if: github.ref == 'refs/heads/main'
    environment: production
    steps:
      - name: Checkout
        uses: actions/checkout@08eba0b27e820071cde6df949e0beb9ba4906955 # v4.3.0

      - name: Download artifact
        uses: actions/download-artifact@d3f86a106a0bac45b974a628896c90dbdf5c8093 # v4.3.0
        with:
          name: release-${{ github.sha }}
          path: .

      - name: Deploy (SSH + atomic symlinks + rollback)
        env:
          SERVER_HOST: ${{ secrets.SERVER_HOST }}
          SERVER_USER: ${{ secrets.SERVER_USER }}
          SSH_KEY: ${{ secrets.SSH_KEY }}
          SSH_PORT: ${{ secrets.SSH_PORT }}
          # Deploy + targets (match your known paths)
          DEPLOY_ROOT: /opt/blackroad/releases
          WEB_PATH: /var/www/blackroad
          API_PATH: /srv/blackroad-api
          # Health checks (external)
          HEALTH_URL: https://blackroad.io/health
          API_HEALTH_URL: https://blackroad.io/api/health
          RELEASE: ${{ github.sha }}
          KEEP_RELEASES: '3'
          DO_API_DEPLOY: '1'
        run: |
          echo "stub: run schema/unit tests here"
    - name: Contract validation
      run: python scripts/validate_contracts.py
    - name: Changelog guard
      run: |
        CHANGED=$(git diff --name-only HEAD~1 | grep -E '^(plm|mfg|cli|contracts)/' || true)
        if [ -n "$CHANGED" ] && ! git diff --name-only HEAD~1 | grep -q '^CHANGELOG.md$'; then
          echo 'Please update CHANGELOG.md'; exit 1; fi
          python -m cli.console plm:items:load --dir fixtures/plm/items
          python -m cli.console plm:bom:load --dir fixtures/plm/boms
          python -m cli.console mfg:wc:load --file fixtures/mfg/work_centers.csv
          python -m cli.console mfg:routing:load --dir fixtures/mfg/routings
          python -m cli.console mfg:routing:capcheck --item PROD-100 --rev B --qty 1000
          python -m cli.console mfg:wi:render --item PROD-100 --rev B
          python -m cli.console mfg:spc:analyze --op OP-200 --window 50
          python -m cli.console mfg:yield --period 2025-09
          python -m cli.console mfg:mrp --demand artifacts/sop/allocations.csv --inventory fixtures/mfg/inventory.csv --pos fixtures/mfg/open_pos.csv
          python -m cli.console mfg:coq --period 2025-Q3
=======
name: CI

on:
  push:
    branches:
      - main
      - release/*
  pull_request:

permissions:
  contents: read

jobs:
  lint:
    uses: ./.github/workflows/reusable-node20.yml
    with:
      run: npm run lint || pnpm lint || yarn lint

  typecheck:
    uses: ./.github/workflows/reusable-node20.yml
    with:
      run: npm run typecheck || pnpm typecheck || yarn typecheck

  test:
    uses: ./.github/workflows/reusable-node20.yml
    with:
      run: npm test -- --ci --reporters=default || pnpm test -- --ci --reporters=default || yarn test --ci --reporters=default
>>>>>>> 0d7e565b
<|MERGE_RESOLUTION|>--- conflicted
+++ resolved
@@ -1,4 +1,3 @@
-<<<<<<< HEAD
 name: ci
 on:
   push:
@@ -287,7 +286,6 @@
           python -m cli.console mfg:yield --period 2025-09
           python -m cli.console mfg:mrp --demand artifacts/sop/allocations.csv --inventory fixtures/mfg/inventory.csv --pos fixtures/mfg/open_pos.csv
           python -m cli.console mfg:coq --period 2025-Q3
-=======
 name: CI
 
 on:
@@ -314,5 +312,4 @@
   test:
     uses: ./.github/workflows/reusable-node20.yml
     with:
-      run: npm test -- --ci --reporters=default || pnpm test -- --ci --reporters=default || yarn test --ci --reporters=default
->>>>>>> 0d7e565b
+      run: npm test -- --ci --reporters=default || pnpm test -- --ci --reporters=default || yarn test --ci --reporters=default