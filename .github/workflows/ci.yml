--- conflicted
+++ resolved
@@ -1,4 +1,3 @@
-<<<<<<< HEAD
 name: ci
 on: [push, pull_request]
 jobs:
@@ -39,9 +38,7 @@
         with:
           name: api-dist
           path: apps/api/dist
-=======
 ---
->>>>>>> 68c93c4a
 name: BlackRoad CI/CD
 
 'on':
@@ -63,8 +60,6 @@
 on: [pull_request]
 jobs:
   validate:
-<<<<<<< HEAD
-=======
     name: Validate infrastructure & configs
     runs-on: ubuntu-latest
     steps:
@@ -93,7 +88,6 @@
 
   build_test:
     name: Build & Test
->>>>>>> 68c93c4a
     runs-on: ubuntu-latest
     needs: validate
     if: github.event_name != 'pull_request' || github.base_ref == 'main'
@@ -104,10 +98,8 @@
           cd infra && terraform init -backend=false && terraform validate
       - name: Lint Flow YAML
         run: |
-<<<<<<< HEAD
           pipx install yamllint && yamllint flows
       - name: Schemas & Tests
-=======
           set -eu
           mkdir -p release/web release/api
 
@@ -171,6 +163,5 @@
           RELEASE: ${{ github.sha }}
           KEEP_RELEASES: "3"
           DO_API_DEPLOY: "1"
->>>>>>> 68c93c4a
         run: |
           echo "stub: run schema/unit tests here"