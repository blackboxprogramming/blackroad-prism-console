--- conflicted
+++ resolved
@@ -1,8 +1,5 @@
-<<<<<<< HEAD
 name: prism-console-ci
-=======
 name: CI
->>>>>>> fa318dfd
 
 on:
   workflow_call:
@@ -38,7 +35,6 @@
       - name: Setup pnpm
         uses: pnpm/action-setup@v4
         with:
-<<<<<<< HEAD
           version: 8
 
       - name: Setup Node.js
@@ -130,7 +126,6 @@
           VERCEL_ORG_ID: ${{ inputs.vercel-org-id }}
           VERCEL_PROJECT_ID: ${{ inputs.vercel-project-id }}
         run: pnpm dlx vercel deploy --prebuilt
-=======
           node-version: 20
       - run: npm install
       - run: npm run format:check
@@ -140,5 +135,4 @@
         with:
           python-version: '3.11'
       - run: pip install fastapi pydantic pytest httpx
-      - run: pytest srv/lucidia-llm/test_app.py
->>>>>>> fa318dfd
+      - run: pytest srv/lucidia-llm/test_app.py