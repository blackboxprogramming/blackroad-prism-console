--- conflicted
+++ resolved
@@ -29,7 +29,6 @@
       contents: read
       checks: write
     steps:
-<<<<<<< HEAD
       - name: Checkout repository
         uses: actions/checkout@v4
 
@@ -40,7 +39,6 @@
 
       - name: Setup Node.js
         uses: actions/setup-node@v4
-=======
       - name: Checkout
         uses: actions/checkout@08eba0b27e820071cde6df949e0beb9ba4906955 # v4.3.0 https://github.com/actions/checkout/releases/tag/v4.3.0
 
@@ -106,7 +104,6 @@
 
       - name: Upload artifact
         uses: actions/upload-artifact@ea165f8d65b6e75b540449e92b4886f43607fa02 # v4.6.2 https://github.com/actions/upload-artifact/releases/tag/v4.6.2
->>>>>>> dd2876aa
         with:
           node-version: "20"
           cache: "pnpm"
@@ -151,19 +148,16 @@
     permissions:
       contents: read
     steps:
-<<<<<<< HEAD
       - name: Checkout repository
         uses: actions/checkout@v4
 
       - name: Setup pnpm
         uses: pnpm/action-setup@v4
-=======
       - name: Checkout
         uses: actions/checkout@08eba0b27e820071cde6df949e0beb9ba4906955 # v4.3.0 https://github.com/actions/checkout/releases/tag/v4.3.0
 
       - name: Download artifact
         uses: actions/download-artifact@d3f86a106a0bac45b974a628896c90dbdf5c8093 # v4.3.0 https://github.com/actions/download-artifact/releases/tag/v4.3.0
->>>>>>> dd2876aa
         with:
           version: 8
 
