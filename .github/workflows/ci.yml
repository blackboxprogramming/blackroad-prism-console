--- conflicted
+++ resolved
@@ -93,7 +93,6 @@
           VERCEL_PROJECT_ID: ${{ secrets.VERCEL_PROJECT_ID }}
         run: pnpm dlx vercel pull --yes --environment=preview
 
-<<<<<<< HEAD
       - name: Build preview
         working-directory: apps/prism-console-web
         env:
@@ -110,7 +109,6 @@
           VERCEL_ORG_ID: ${{ secrets.VERCEL_ORG_ID }}
           VERCEL_PROJECT_ID: ${{ secrets.VERCEL_PROJECT_ID }}
         run: pnpm dlx vercel deploy --prebuilt
-=======
   test:
     uses: ./.github/workflows/reusable-node20.yml
     with:
@@ -169,5 +167,4 @@
       - run: pnpm test
       - run: pnpm build
       - run: pnpm storybook:build
-      - run: pnpm e2e
->>>>>>> 4dbabe31
+      - run: pnpm e2e