--- conflicted
+++ resolved
@@ -35,7 +35,6 @@
           result-encoding: string
           pull_number: ${{ github.event.inputs.pull_number }}
           script: |
-<<<<<<< HEAD
             const {owner, repo} = context.repo
             let number = context.payload?.pull_request?.number
             const provided = core.getInput('pull_number') || ''
@@ -44,7 +43,6 @@
             }
             if (!number) {
               throw new Error('A pull request number is required.')
-=======
             const fs = require('fs');
 
             function loadConfig() {
@@ -188,7 +186,6 @@
               }
 
               return root;
->>>>>>> 56c1ee25
             }
             const {data: pr} = await github.rest.pulls.get({owner, repo, pull_number: number})
             core.setOutput('number', String(pr.number))
