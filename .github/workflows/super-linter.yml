--- conflicted
+++ resolved
@@ -1,33 +1,24 @@
 name: Super-Linter
-<<<<<<< HEAD
 on: { pull_request: {}, push: { branches: [main] } }
-=======
 on: { pull_request: {}, push: { branches: [ main ] } }
->>>>>>> 292c0dac
 permissions: { contents: read }
 jobs:
   lint:
     runs-on: ubuntu-latest
     steps:
-<<<<<<< HEAD
       - uses: actions/checkout@08eba0b27e820071cde6df949e0beb9ba4906955 # v4
         with: { fetch-depth: 0 }
       - uses: github/super-linter/slim@4e51915f4a812abf59fed160bb14595c0a38a9e7 # v6
-=======
       - uses: actions/checkout@v4
         with: { fetch-depth: 0 }
       - uses: github/super-linter/slim@v6
->>>>>>> 292c0dac
         env:
           GITHUB_TOKEN: ${{ secrets.GITHUB_TOKEN }}
           DEFAULT_BRANCH: main
           VALIDATE_ALL_CODEBASE: true
           LOG_LEVEL: warn
-<<<<<<< HEAD
           FILTER_REGEX_EXCLUDE: 'node_modules/|dist/|build/'
-=======
           FILTER_REGEX_EXCLUDE: "node_modules/|dist/|build/"
->>>>>>> 292c0dac
           VALIDATE_HTML: true
           VALIDATE_MARKDOWN: true
           VALIDATE_YAML: true
