name: Deploy Quantum App (safe)
on:
  push:
    branches: [main]
    paths:
      - 'apps/quantum/**'
      - '.github/workflows/deploy-quantum.yml'
  pull_request:
    branches: [main]
name: Deploy Quantum App
on:
  push:
    branches: [ main ]
    paths:
      - 'apps/quantum/**'
      - '.github/workflows/deploy-quantum.yml'

jobs:
  deploy:
    runs-on: ubuntu-latest
    steps:
<<<<<<< HEAD
      - uses: actions/checkout@v4

      - name: Upload app to server (staging dir)
      - name: Upload build to server (staging dir)
=======
      - uses: actions/checkout@v5
>>>>>>> 5b1f7ec4
      - name: Copy to server
        uses: burnett01/rsync-deployments@6.0
        with:
          switches: -avzr --delete
          path: apps/quantum/
          remote_path: /var/www/blackroad/apps/quantum/
          remote_host: ${{ secrets.SSH_HOST }}
          remote_user: ${{ secrets.SSH_USER }}
          remote_key: ${{ secrets.SSH_KEY }}

      - name: Safe activate + verify + write /api/health.json
      - name: Safe activate + verify (backup & rollback + write health.json)
        uses: appleboy/ssh-action@v1.2.0
        with:
          host: ${{ secrets.SSH_HOST }}
          username: ${{ secrets.SSH_USER }}
          key: ${{ secrets.SSH_KEY }}
          script: |
            set -euo pipefail
            SRC_DIR="/var/www/blackroad/apps/quantum"
            LIVE_DIR="/var/www/blackroad/apps/quantum_live"
            API_DIR="/var/www/blackroad/api"
            URL="https://${{ secrets.SITE_DOMAIN }}/apps/quantum/ternary_consciousness_v3.html"
            TS="$(date -u +%FT%TZ)"
            SHA="${{ github.sha }}"
            VER="v3.0.0"
            mkdir -p "$LIVE_DIR" "$API_DIR" "/var/www/blackroad/backups"
            TS_DIR="/var/www/blackroad/backups/quantum-$(date +%Y%m%d-%H%M%S)"
            rsync -a --delete "$LIVE_DIR/" "$TS_DIR/"
            mkdir -p "$LIVE_DIR" "$API_DIR"
            BACKUP_DIR="/var/www/blackroad/backups/quantum-$(date +%Y%m%d-%H%M%S)"
            mkdir -p "$BACKUP_DIR"
            rsync -a --delete "$LIVE_DIR/" "$BACKUP_DIR/"
            rsync -a --delete "$SRC_DIR/" "$LIVE_DIR/"
            nginx -t && systemctl reload nginx
            set +e
            curl -fsS "$URL" -o /tmp/q.html
            STATUS=$?
            TITLE_OK=$(grep -c "Ternary Quantum Consciousness Framework" /tmp/q.html || true)
            SIZE_OK=$( [ "$(wc -c </tmp/q.html)" -ge 10000 ] && echo 1 || echo 0 )
            set -e
            if [ "$STATUS" -ne 0 ] || [ "$TITLE_OK" -lt 1 ] || [ "$SIZE_OK" -ne 1 ]; then
              echo "Health check failed — rolling back"
              rsync -a --delete "$TS_DIR/" "$LIVE_DIR/"
              rsync -a --delete "$BACKUP_DIR/" "$LIVE_DIR/"
              nginx -t && systemctl reload nginx
              exit 1
            fi
            cat > "$API_DIR/health.json" <<JSON
            { "status":"ok", "app":"quantum-v3", "version":"$VER", "commit":"$SHA", "ts":"$TS" }
            JSON
            echo "Deployed OK; backup → $TS_DIR; health.json written."

      - name: Verify /api/health
        run: |
          curl -fsS "https://${{ secrets.SITE_DOMAIN }}/api/health/health.json" | tee /tmp/health.json
          node -e "const j=require('fs').readFileSync('/tmp/health.json','utf8'); const o=JSON.parse(j); if(o.status!=='ok'){process.exit(1)}; console.log('Health OK', o)"
            { "status": "ok", "app": "quantum-v3", "version": "$VER", "commit": "$SHA", "ts": "$TS" }
            JSON
            echo "Deployed OK; backup → $BACKUP_DIR; health.json updated."

      - name: Verify /api/health
        run: |
          curl -fsS "https://${{ secrets.SITE_DOMAIN }}/api/health.json" | tee /tmp/health.json
          node -e "const h=require('fs').readFileSync('/tmp/health.json','utf8'); const j=JSON.parse(h); if(j.status!=='ok') {console.error('Bad status', j); process.exit(1)}; console.log('Health OK:', j)"
        run: |
          curl -fsS "https://${{ secrets.SITE_DOMAIN }}/api/health/health.json" | tee /tmp/health.json
          node -e "const j=require('fs').readFileSync('/tmp/health.json','utf8'); const o=JSON.parse(j); if(o.status!=='ok'){process.exit(1)}; console.log('Health OK', o)"
      - name: Health check
        run: |
          set -e
          curl -fsS "https://${{ secrets.SITE_DOMAIN }}/apps/quantum/ternary_consciousness_v3.html" >/dev/null
<|MERGE_RESOLUTION|>--- conflicted
+++ resolved
@@ -19,14 +19,11 @@
   deploy:
     runs-on: ubuntu-latest
     steps:
-<<<<<<< HEAD
       - uses: actions/checkout@v4
 
       - name: Upload app to server (staging dir)
       - name: Upload build to server (staging dir)
-=======
       - uses: actions/checkout@v5
->>>>>>> 5b1f7ec4
       - name: Copy to server
         uses: burnett01/rsync-deployments@6.0
         with:
