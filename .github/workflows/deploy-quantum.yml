--- conflicted
+++ resolved
@@ -18,10 +18,7 @@
       - uses: actions/checkout@v4
 
       - name: Upload app to server (staging dir)
-<<<<<<< HEAD
       - name: Upload build to server (staging dir)
-=======
->>>>>>> 36b6378c
         uses: burnett01/rsync-deployments@6.0
         with:
           switches: -avzr --delete
@@ -32,10 +29,7 @@
           remote_key: ${{ secrets.SSH_KEY }}
 
       - name: Safe activate + verify + write /api/health.json
-<<<<<<< HEAD
       - name: Safe activate + verify (backup & rollback + write health.json)
-=======
->>>>>>> 36b6378c
         uses: appleboy/ssh-action@v1.2.0
         with:
           host: ${{ secrets.SSH_HOST }}
@@ -53,13 +47,10 @@
             mkdir -p "$LIVE_DIR" "$API_DIR" "/var/www/blackroad/backups"
             TS_DIR="/var/www/blackroad/backups/quantum-$(date +%Y%m%d-%H%M%S)"
             rsync -a --delete "$LIVE_DIR/" "$TS_DIR/"
-<<<<<<< HEAD
             mkdir -p "$LIVE_DIR" "$API_DIR"
             BACKUP_DIR="/var/www/blackroad/backups/quantum-$(date +%Y%m%d-%H%M%S)"
             mkdir -p "$BACKUP_DIR"
             rsync -a --delete "$LIVE_DIR/" "$BACKUP_DIR/"
-=======
->>>>>>> 36b6378c
             rsync -a --delete "$SRC_DIR/" "$LIVE_DIR/"
             nginx -t && systemctl reload nginx
             set +e
@@ -71,10 +62,7 @@
             if [ "$STATUS" -ne 0 ] || [ "$TITLE_OK" -lt 1 ] || [ "$SIZE_OK" -ne 1 ]; then
               echo "Health check failed — rolling back"
               rsync -a --delete "$TS_DIR/" "$LIVE_DIR/"
-<<<<<<< HEAD
               rsync -a --delete "$BACKUP_DIR/" "$LIVE_DIR/"
-=======
->>>>>>> 36b6378c
               nginx -t && systemctl reload nginx
               exit 1
             fi
@@ -84,7 +72,6 @@
             echo "Deployed OK; backup → $TS_DIR; health.json written."
 
       - name: Verify /api/health
-<<<<<<< HEAD
         run: |
           curl -fsS "https://${{ secrets.SITE_DOMAIN }}/api/health/health.json" | tee /tmp/health.json
           node -e "const j=require('fs').readFileSync('/tmp/health.json','utf8'); const o=JSON.parse(j); if(o.status!=='ok'){process.exit(1)}; console.log('Health OK', o)"
@@ -96,8 +83,6 @@
         run: |
           curl -fsS "https://${{ secrets.SITE_DOMAIN }}/api/health.json" | tee /tmp/health.json
           node -e "const h=require('fs').readFileSync('/tmp/health.json','utf8'); const j=JSON.parse(h); if(j.status!=='ok') {console.error('Bad status', j); process.exit(1)}; console.log('Health OK:', j)"
-=======
         run: |
           curl -fsS "https://${{ secrets.SITE_DOMAIN }}/api/health/health.json" | tee /tmp/health.json
-          node -e "const j=require('fs').readFileSync('/tmp/health.json','utf8'); const o=JSON.parse(j); if(o.status!=='ok'){process.exit(1)}; console.log('Health OK', o)"
->>>>>>> 36b6378c
+          node -e "const j=require('fs').readFileSync('/tmp/health.json','utf8'); const o=JSON.parse(j); if(o.status!=='ok'){process.exit(1)}; console.log('Health OK', o)"