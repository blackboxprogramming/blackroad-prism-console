name: Deploy Quantum App (safe)
<<<<<<< HEAD
on:
  push:
    branches: [main]
    paths:
      - 'apps/quantum/**'
      - '.github/workflows/deploy-quantum.yml'
  pull_request:
    branches: [main]
name: Deploy Quantum App
on:
  push:
    branches: [ main ]
    paths:
      - 'apps/quantum/**'
      - '.github/workflows/deploy-quantum.yml'
=======
on:
  push:
    branches: [ main ]
  workflow_dispatch:

permissions:
  contents: read
>>>>>>> 242d1e78

jobs:
  deploy:
    runs-on: ubuntu-latest
    steps:
<<<<<<< HEAD
      - uses: actions/checkout@v4

      - name: Upload app to server (staging dir)
      - name: Upload build to server (staging dir)
      - uses: actions/checkout@v5
      - name: Copy to server
=======
      - name: Preflight (secrets present?)
        id: preflight
        run: |
          missing=()
          for v in SSH_HOST SSH_USER SSH_KEY SITE_DOMAIN; do
            [ -n "${!v:-}" ] || missing+=("$v")
          done
          if [ ${#missing[@]} -gt 0 ]; then
            echo "Missing secrets: ${missing[*]}"
            echo "status=skip" >> "$GITHUB_OUTPUT"
          else
            echo "status=ok" >> "$GITHUB_OUTPUT"
          fi
        env:
          SSH_HOST: ${{ secrets.SSH_HOST }}
          SSH_USER: ${{ secrets.SSH_USER }}
          SSH_KEY:  ${{ secrets.SSH_KEY }}
          SITE_DOMAIN: ${{ secrets.SITE_DOMAIN }}

      - name: Checkout
        if: steps.preflight.outputs.status == 'ok'
        uses: actions/checkout@v4

      - name: Upload app to server (staging dir)
        if: steps.preflight.outputs.status == 'ok'
>>>>>>> 242d1e78
        uses: burnett01/rsync-deployments@6.0
        with:
          switches: -avzr --delete
          path: apps/quantum/
          remote_path: /var/www/blackroad/apps/quantum/
          remote_host: ${{ secrets.SSH_HOST }}
          remote_user: ${{ secrets.SSH_USER }}
          remote_key: ${{ secrets.SSH_KEY }}

      - name: Safe activate + verify + write /api/health.json
<<<<<<< HEAD
      - name: Safe activate + verify (backup & rollback + write health.json)
=======
        if: steps.preflight.outputs.status == 'ok'
>>>>>>> 242d1e78
        uses: appleboy/ssh-action@v1.2.0
        with:
          host: ${{ secrets.SSH_HOST }}
          username: ${{ secrets.SSH_USER }}
          key: ${{ secrets.SSH_KEY }}
          script: |
            set -euo pipefail
            SRC_DIR="/var/www/blackroad/apps/quantum"
            LIVE_DIR="/var/www/blackroad/apps/quantum_live"
            API_DIR="/var/www/blackroad/api"
            URL="https://${{ secrets.SITE_DOMAIN }}/apps/quantum/ternary_consciousness_v3.html"
            TS="$(date -u +%FT%TZ)"
            SHA="${{ github.sha }}"
            VER="v3.0.0"
            mkdir -p "$LIVE_DIR" "$API_DIR" "/var/www/blackroad/backups"
            TS_DIR="/var/www/blackroad/backups/quantum-$(date +%Y%m%d-%H%M%S)"
            rsync -a --delete "$LIVE_DIR/" "$TS_DIR/"
<<<<<<< HEAD
            mkdir -p "$LIVE_DIR" "$API_DIR"
            BACKUP_DIR="/var/www/blackroad/backups/quantum-$(date +%Y%m%d-%H%M%S)"
            mkdir -p "$BACKUP_DIR"
            rsync -a --delete "$LIVE_DIR/" "$BACKUP_DIR/"
=======
>>>>>>> 242d1e78
            rsync -a --delete "$SRC_DIR/" "$LIVE_DIR/"
            nginx -t && systemctl reload nginx
            set +e
            curl -fsS "$URL" -o /tmp/q.html
            STATUS=$?
            TITLE_OK=$(grep -c "Ternary Quantum Consciousness Framework" /tmp/q.html || true)
            SIZE_OK=$( [ "$(wc -c </tmp/q.html)" -ge 10000 ] && echo 1 || echo 0 )
            set -e
            if [ "$STATUS" -ne 0 ] || [ "$TITLE_OK" -lt 1 ] || [ "$SIZE_OK" -ne 1 ]; then
              echo "Health check failed — rolling back"
              rsync -a --delete "$TS_DIR/" "$LIVE_DIR/"
<<<<<<< HEAD
              rsync -a --delete "$BACKUP_DIR/" "$LIVE_DIR/"
=======
>>>>>>> 242d1e78
              nginx -t && systemctl reload nginx
              exit 1
            fi
            cat > "$API_DIR/health.json" <<JSON
            { "status":"ok", "app":"quantum-v3", "version":"$VER", "commit":"$SHA", "ts":"$TS" }
            JSON
            echo "Deployed OK; backup → $TS_DIR; health.json written."

<<<<<<< HEAD
      - name: Verify /api/health
        run: |
          curl -fsS "https://${{ secrets.SITE_DOMAIN }}/api/health/health.json" | tee /tmp/health.json
          node -e "const j=require('fs').readFileSync('/tmp/health.json','utf8'); const o=JSON.parse(j); if(o.status!=='ok'){process.exit(1)}; console.log('Health OK', o)"
            { "status": "ok", "app": "quantum-v3", "version": "$VER", "commit": "$SHA", "ts": "$TS" }
            JSON
            echo "Deployed OK; backup → $BACKUP_DIR; health.json updated."

      - name: Verify /api/health
        run: |
          curl -fsS "https://${{ secrets.SITE_DOMAIN }}/api/health.json" | tee /tmp/health.json
          node -e "const h=require('fs').readFileSync('/tmp/health.json','utf8'); const j=JSON.parse(h); if(j.status!=='ok') {console.error('Bad status', j); process.exit(1)}; console.log('Health OK:', j)"
        run: |
          curl -fsS "https://${{ secrets.SITE_DOMAIN }}/api/health/health.json" | tee /tmp/health.json
          node -e "const j=require('fs').readFileSync('/tmp/health.json','utf8'); const o=JSON.parse(j); if(o.status!=='ok'){process.exit(1)}; console.log('Health OK', o)"
      - name: Health check
        run: |
          set -e
          curl -fsS "https://${{ secrets.SITE_DOMAIN }}/apps/quantum/ternary_consciousness_v3.html" >/dev/null

      - name: Health check
=======
      - name: Summary (skipped)
        if: steps.preflight.outputs.status == 'skip'
>>>>>>> 242d1e78
        run: |
          echo "🚧 Deploy skipped — missing required secrets (SSH_HOST/SSH_USER/SSH_KEY/SITE_DOMAIN)." >> $GITHUB_STEP_SUMMARY
<|MERGE_RESOLUTION|>--- conflicted
+++ resolved
@@ -1,5 +1,4 @@
 name: Deploy Quantum App (safe)
-<<<<<<< HEAD
 on:
   push:
     branches: [main]
@@ -15,7 +14,6 @@
     paths:
       - 'apps/quantum/**'
       - '.github/workflows/deploy-quantum.yml'
-=======
 on:
   push:
     branches: [ main ]
@@ -23,20 +21,17 @@
 
 permissions:
   contents: read
->>>>>>> 242d1e78
 
 jobs:
   deploy:
     runs-on: ubuntu-latest
     steps:
-<<<<<<< HEAD
       - uses: actions/checkout@v4
 
       - name: Upload app to server (staging dir)
       - name: Upload build to server (staging dir)
       - uses: actions/checkout@v5
       - name: Copy to server
-=======
       - name: Preflight (secrets present?)
         id: preflight
         run: |
@@ -62,7 +57,6 @@
 
       - name: Upload app to server (staging dir)
         if: steps.preflight.outputs.status == 'ok'
->>>>>>> 242d1e78
         uses: burnett01/rsync-deployments@6.0
         with:
           switches: -avzr --delete
@@ -73,11 +67,8 @@
           remote_key: ${{ secrets.SSH_KEY }}
 
       - name: Safe activate + verify + write /api/health.json
-<<<<<<< HEAD
       - name: Safe activate + verify (backup & rollback + write health.json)
-=======
         if: steps.preflight.outputs.status == 'ok'
->>>>>>> 242d1e78
         uses: appleboy/ssh-action@v1.2.0
         with:
           host: ${{ secrets.SSH_HOST }}
@@ -95,13 +86,10 @@
             mkdir -p "$LIVE_DIR" "$API_DIR" "/var/www/blackroad/backups"
             TS_DIR="/var/www/blackroad/backups/quantum-$(date +%Y%m%d-%H%M%S)"
             rsync -a --delete "$LIVE_DIR/" "$TS_DIR/"
-<<<<<<< HEAD
             mkdir -p "$LIVE_DIR" "$API_DIR"
             BACKUP_DIR="/var/www/blackroad/backups/quantum-$(date +%Y%m%d-%H%M%S)"
             mkdir -p "$BACKUP_DIR"
             rsync -a --delete "$LIVE_DIR/" "$BACKUP_DIR/"
-=======
->>>>>>> 242d1e78
             rsync -a --delete "$SRC_DIR/" "$LIVE_DIR/"
             nginx -t && systemctl reload nginx
             set +e
@@ -113,10 +101,7 @@
             if [ "$STATUS" -ne 0 ] || [ "$TITLE_OK" -lt 1 ] || [ "$SIZE_OK" -ne 1 ]; then
               echo "Health check failed — rolling back"
               rsync -a --delete "$TS_DIR/" "$LIVE_DIR/"
-<<<<<<< HEAD
               rsync -a --delete "$BACKUP_DIR/" "$LIVE_DIR/"
-=======
->>>>>>> 242d1e78
               nginx -t && systemctl reload nginx
               exit 1
             fi
@@ -125,7 +110,6 @@
             JSON
             echo "Deployed OK; backup → $TS_DIR; health.json written."
 
-<<<<<<< HEAD
       - name: Verify /api/health
         run: |
           curl -fsS "https://${{ secrets.SITE_DOMAIN }}/api/health/health.json" | tee /tmp/health.json
@@ -147,9 +131,7 @@
           curl -fsS "https://${{ secrets.SITE_DOMAIN }}/apps/quantum/ternary_consciousness_v3.html" >/dev/null
 
       - name: Health check
-=======
       - name: Summary (skipped)
         if: steps.preflight.outputs.status == 'skip'
->>>>>>> 242d1e78
         run: |
           echo "🚧 Deploy skipped — missing required secrets (SSH_HOST/SSH_USER/SSH_KEY/SITE_DOMAIN)." >> $GITHUB_STEP_SUMMARY
