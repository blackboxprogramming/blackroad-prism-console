--- conflicted
+++ resolved
@@ -12,25 +12,19 @@
     runs-on: ubuntu-latest
     steps:
       - uses: actions/checkout@v4
-<<<<<<< HEAD
         with:
           persist-credentials: false
           ref: ${{ github.event_name == 'workflow_run' && github.event.workflow_run.head_branch || github.ref }}
-=======
         with: { persist-credentials: false, ref: ${{ github.event_name == 'workflow_run' && github.event.workflow_run.head_branch || github.ref }} }
->>>>>>> 292c0dac
       - run: |
           git config user.name  "${{ secrets.BOT_USER || 'blackroad-bot' }}"
           git config user.email "${{ secrets.BOT_USER || 'blackroad-bot' }}@users.noreply.github.com"
       - id: heal
         run: .github/tools/autoheal.sh
       - if: steps.heal.outputs.committed == '1'
-<<<<<<< HEAD
         env:
           BOT_TOKEN: ${{ secrets.BOT_TOKEN }}
-=======
         env: { BOT_TOKEN: ${{ secrets.BOT_TOKEN }} }
->>>>>>> 292c0dac
         run: |
           [ -z "$BOT_TOKEN" ] && { echo "::notice::No BOT_TOKEN"; exit 0; }
           git push "https://${BOT_TOKEN}@github.com/${{ github.repository }}.git" "HEAD:$(git rev-parse --abbrev-ref HEAD)"