name: Auto-Heal (create/fix & push)
on:
  pull_request:
  workflow_dispatch:
  workflow_run:
    workflows: ["Super-Linter","CodeQL","Tests","HTML Validate","Broken Links"]
    types: [completed]
permissions: { contents: write, pull-requests: write }

jobs:
  heal:
    if: github.event_name == 'pull_request' || (github.event_name == 'workflow_run' && github.event.workflow_run.conclusion == 'failure')
    runs-on: ubuntu-latest
    steps:
      - uses: actions/checkout@v4
        with:
          persist-credentials: false
          ref: ${{ github.event_name == 'workflow_run' && github.event.workflow_run.head_branch || github.ref }}
<<<<<<< HEAD
        with: { persist-credentials: false, ref: ${{ github.event_name == 'workflow_run' && github.event.workflow_run.head_branch || github.ref }} }
      - run: |
=======

      - name: Configure bot git author
        run: |
>>>>>>> ef15f796
          git config user.name  "${{ secrets.BOT_USER || 'blackroad-bot' }}"
          git config user.email "${{ secrets.BOT_USER || 'blackroad-bot' }}@users.noreply.github.com"

      - name: Run auto-heal script
        id: heal
        run: .github/tools/autoheal.sh
<<<<<<< HEAD
      - if: steps.heal.outputs.committed == '1'
        env:
          BOT_TOKEN: ${{ secrets.BOT_TOKEN }}
        env: { BOT_TOKEN: ${{ secrets.BOT_TOKEN }} }
=======

      - name: Push fixes (if any)
        if: steps.heal.outputs.committed == '1'
        env:
          BOT_TOKEN: ${{ secrets.BOT_TOKEN }}
>>>>>>> ef15f796
        run: |
          [ -z "$BOT_TOKEN" ] && { echo "::warning::No BOT_TOKEN secret; cannot push auto-heal changes."; exit 0; }
          git push "https://${BOT_TOKEN}@github.com/${{ github.repository }}.git" "HEAD:$(git rev-parse --abbrev-ref HEAD)"

      - name: Post auto-heal summary comment
        if: github.event_name == 'pull_request'
        uses: actions/github-script@v7
        with:
          script: |
            const committed = `${{ steps.heal.outputs.committed }}` === '1';
            const body = committed
              ? "🤖 Auto-Heal committed fixes (configs, formatting, linting)."
              : "✅ Auto-Heal found no changes to apply.";
            await github.issues.createComment({
              owner: context.repo.owner,
              repo: context.repo.repo,
              issue_number: context.payload.pull_request.number,
              body
            });<|MERGE_RESOLUTION|>--- conflicted
+++ resolved
@@ -16,32 +16,26 @@
         with:
           persist-credentials: false
           ref: ${{ github.event_name == 'workflow_run' && github.event.workflow_run.head_branch || github.ref }}
-<<<<<<< HEAD
         with: { persist-credentials: false, ref: ${{ github.event_name == 'workflow_run' && github.event.workflow_run.head_branch || github.ref }} }
       - run: |
-=======
 
       - name: Configure bot git author
         run: |
->>>>>>> ef15f796
           git config user.name  "${{ secrets.BOT_USER || 'blackroad-bot' }}"
           git config user.email "${{ secrets.BOT_USER || 'blackroad-bot' }}@users.noreply.github.com"
 
       - name: Run auto-heal script
         id: heal
         run: .github/tools/autoheal.sh
-<<<<<<< HEAD
       - if: steps.heal.outputs.committed == '1'
         env:
           BOT_TOKEN: ${{ secrets.BOT_TOKEN }}
         env: { BOT_TOKEN: ${{ secrets.BOT_TOKEN }} }
-=======
 
       - name: Push fixes (if any)
         if: steps.heal.outputs.committed == '1'
         env:
           BOT_TOKEN: ${{ secrets.BOT_TOKEN }}
->>>>>>> ef15f796
         run: |
           [ -z "$BOT_TOKEN" ] && { echo "::warning::No BOT_TOKEN secret; cannot push auto-heal changes."; exit 0; }
           git push "https://${BOT_TOKEN}@github.com/${{ github.repository }}.git" "HEAD:$(git rev-parse --abbrev-ref HEAD)"
