name: Deploy AI Console

on:
  push:
    branches: [main]
  pull_request:

jobs:
  build-test-deploy:
    runs-on: ubuntu-latest
    steps:
      - uses: actions/checkout@v4

      - name: Setup Node & Python
        uses: actions/setup-node@v3
        with:
          node-version: '20'
      - uses: actions/setup-python@v4
        with:
          python-version: '3.11'

      - name: Install deps
        run: |
          pip install -r requirements.txt
          npm install

      - name: Lint & Test
        env:
          PYTHONPATH: .
        run: |
          pytest tests/test_ai_console_auth.py
          npm run test -- --watch=false || true

      - name: Build Docker Images
        run: docker compose build

      - name: Push Images
        run: docker compose push

<<<<<<< HEAD
      - name: Rsync staged release
        run: |
          RELEASE="/srv/releases/api-$(date +%Y%m%d%H%M%S)"
          ssh root@${{ vars.DROPLET_HOST || '159.65.43.12' }} "mkdir -p ${RELEASE}"
          rsync -az --delete ./apps/api/dist/ root@${{ vars.DROPLET_HOST || '159.65.43.12' }}:${RELEASE}/
          ssh root@${{ vars.DROPLET_HOST || '159.65.43.12' }} "ln -sfn ${RELEASE} /srv/blackroad-api && systemctl restart blackroad-api || pm2 restart blackroad-api || true"

      - name: Notify Slack (Deploy Success)
        if: success()
        env:
          SLACK_WEBHOOK_URL: ${{ secrets.SLACK_WEBHOOK_URL }}
        run: |
          payload=$(jq -n \
            --arg actor "$GITHUB_ACTOR" \
            --arg repo "$GITHUB_REPOSITORY" \
            '{
              blocks: [
                {type: "header", text: {type: "plain_text", text: "🚀 Deploy Successful!"}},
                {type: "section", text: {type: "mrkdwn", text: "Main branch deployed to *codex-infinity*"}},
                {type: "context", elements: [{type: "mrkdwn", text: ("Triggered by " + $actor)}]},
                {type: "actions", elements: [
                  {type: "button", text: {type: "plain_text", text: "View Build"}, url: ("https://github.com/" + $repo + "/actions")},
                  {type: "button", text: {type: "plain_text", text: "View Grafana"}, url: "https://grafana.blackroadinc.us/d/system-metrics"}
                ]}
              ]
            }')
          curl -X POST -H 'Content-type: application/json' --data "$payload" "$SLACK_WEBHOOK_URL"

      - name: Notify Slack (Deploy Failed)
        if: failure()
        env:
          SLACK_WEBHOOK_URL: ${{ secrets.SLACK_WEBHOOK_URL }}
        run: |
          payload=$(jq -n \
            --arg repo "$GITHUB_REPOSITORY" \
            --arg job "$GITHUB_JOB" \
            '{
              blocks: [
                {type: "header", text: {type: "plain_text", text: "🔥 Deployment Failed!"}},
                {type: "section", text: {type: "mrkdwn", text: ("*Build error in " + $repo + "*")}},
                {type: "context", elements: [{type: "mrkdwn", text: ("Job: " + $job)}]},
                {type: "actions", elements: [
                  {type: "button", text: {type: "plain_text", text: "View Logs"}, url: ("https://github.com/" + $repo + "/actions")}
                ]}
              ]
            }')
          curl -X POST -H 'Content-type: application/json' --data "$payload" "$SLACK_WEBHOOK_URL"
=======
      - name: Redeploy Droplet
        run: ssh root@${DO_HOST} 'cd /root/codex-infinity && docker compose pull && docker compose up -d'
>>>>>>> 4d34abd5
<|MERGE_RESOLUTION|>--- conflicted
+++ resolved
@@ -37,7 +37,6 @@
       - name: Push Images
         run: docker compose push
 
-<<<<<<< HEAD
       - name: Rsync staged release
         run: |
           RELEASE="/srv/releases/api-$(date +%Y%m%d%H%M%S)"
@@ -85,7 +84,5 @@
               ]
             }')
           curl -X POST -H 'Content-type: application/json' --data "$payload" "$SLACK_WEBHOOK_URL"
-=======
       - name: Redeploy Droplet
-        run: ssh root@${DO_HOST} 'cd /root/codex-infinity && docker compose pull && docker compose up -d'
->>>>>>> 4d34abd5
+        run: ssh root@${DO_HOST} 'cd /root/codex-infinity && docker compose pull && docker compose up -d'