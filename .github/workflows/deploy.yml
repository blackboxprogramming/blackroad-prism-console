--- conflicted
+++ resolved
@@ -17,65 +17,9 @@
       - name: Deploy to Dokku
         uses: dokku/github-action@v1.8.0
         with:
-<<<<<<< HEAD
-          host: ${{ secrets.SSH_HOST }}
-          username: ${{ secrets.SSH_USER }}
-          key: ${{ secrets.SSH_KEY }}
-          script: |
-            set -euo pipefail
-            SRC_DIR="/var/www/blackroad/apps/quantum"
-            LIVE_DIR="/var/www/blackroad/apps/quantum_live"
-            API_DIR="/var/www/blackroad/api"
-            URL="https://${{ secrets.SITE_DOMAIN }}/apps/quantum/ternary_consciousness_v3.html"
-            TS="$(date -u +%FT%TZ)"
-            SHA="${{ github.sha }}"
-            VER="v3.0.0"
-            mkdir -p "$LIVE_DIR" "$API_DIR"
-            # backup live
-            TS_DIR="/var/www/blackroad/backups/quantum-$(date +%Y%m%d-%H%M%S)"
-            mkdir -p "$TS_DIR"
-            rsync -a --delete "$LIVE_DIR/" "$TS_DIR/"
-            # promote
-            rsync -a --delete "$SRC_DIR/" "$LIVE_DIR/"
-            nginx -t && systemctl reload nginx
-            # verify page
-            set +e
-            curl -fsS "$URL" -o /tmp/q.html
-            STATUS=$?
-            TITLE_OK=$(grep -c "Ternary Quantum Consciousness Framework" /tmp/q.html || true)
-            SIZE_OK=$( [ "$(wc -c </tmp/q.html)" -ge 10000 ] && echo 1 || echo 0 )
-            set -e
-            if [ "$STATUS" -ne 0 ] || [ "$TITLE_OK" -lt 1 ] || [ "$SIZE_OK" -ne 1 ]; then
-              echo "Health check failed — rolling back"
-              rsync -a --delete "$TS_DIR/" "$LIVE_DIR/"
-              nginx -t && systemctl reload nginx
-              exit 1
-            fi
-            # write /api/health.json
-            cat > "$API_DIR/health.json" <<JSON
-            { "status":"ok", "app":"quantum-v3", "version":"$VER", "commit":"$SHA", "ts":"$TS" }
-            JSON
-            echo "Deployed OK; backup → $TS_DIR; health.json updated."
-
-      - name: Update sidecar COMMIT_SHA and restart
-        uses: appleboy/ssh-action@v1.2.0
-        with:
-          host: ${{ secrets.SSH_HOST }}
-          username: ${{ secrets.SSH_USER }}
-          key: ${{ secrets.SSH_KEY }}
-          script: |
-            sudo systemctl set-environment COMMIT_SHA=${{ github.sha }}
-            sudo systemctl restart health-sidecar
-
-      - name: Verify /api/health
-        run: |
-          curl -fsS "https://${{ secrets.SITE_DOMAIN }}/api/health" | tee /tmp/health.json
-          node -e "const h=require('fs').readFileSync('/tmp/health.json','utf8'); const j=JSON.parse(h); if(j.status!=='ok') {console.error('Bad status', j); process.exit(1)}; console.log('Health OK:', j)"
-=======
           git_remote_url: "ssh://dokku@${{ secrets.DOKKU_HOST }}:22/blackroad"
           branch: "main"
           ssh_private_key: ${{ secrets.SSH_PRIVATE_KEY }}
           ssh_host_key: ${{ secrets.SSH_HOST_KEY }}
           # enable verbose client logs if needed:
           # git_push_flags: "-vvv"
->>>>>>> ef3ff10b
