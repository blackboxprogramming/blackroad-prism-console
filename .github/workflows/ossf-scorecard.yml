name: OSSF Scorecard
on:
<<<<<<< HEAD
  schedule: [ { cron: "0 7 * * 1" } ]
=======
  push: { branches: [main] }
  schedule: [{ cron: '0 8 * * 1' }]
>>>>>>> f0dbbcc6
  workflow_dispatch:
permissions:
  security-events: write
  id-token: write
  contents: read
jobs:
  analysis:
    runs-on: ubuntu-latest
    steps:
      - uses: actions/checkout@v4
      - uses: ossf/scorecard-action@v2.4.0
        with:
          results_file: results.sarif
          publish_results: true
      - uses: github/codeql-action/upload-sarif@v3
<<<<<<< HEAD
        with: { sarif_file: results.sarif }
=======
        with:
          sarif_file: results.sarif
>>>>>>> f0dbbcc6
<|MERGE_RESOLUTION|>--- conflicted
+++ resolved
@@ -1,11 +1,8 @@
 name: OSSF Scorecard
 on:
-<<<<<<< HEAD
   schedule: [ { cron: "0 7 * * 1" } ]
-=======
   push: { branches: [main] }
   schedule: [{ cron: '0 8 * * 1' }]
->>>>>>> f0dbbcc6
   workflow_dispatch:
 permissions:
   security-events: write
@@ -21,9 +18,6 @@
           results_file: results.sarif
           publish_results: true
       - uses: github/codeql-action/upload-sarif@v3
-<<<<<<< HEAD
         with: { sarif_file: results.sarif }
-=======
         with:
-          sarif_file: results.sarif
->>>>>>> f0dbbcc6
+          sarif_file: results.sarif