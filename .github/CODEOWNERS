--- conflicted
+++ resolved
@@ -1,17 +1,11 @@
-<<<<<<< HEAD
-=======
 # Path-based reviewers
->>>>>>> 62d0bf10
 /sites/blackroad/     @blackboxprogramming
 /api/                 @blackboxprogramming
 /services/            @blackboxprogramming
 /**/*.py              @blackboxprogramming
 /**/*.ts              @blackboxprogramming
-<<<<<<< HEAD
 
 * @blackroadprogramming/secops @blackroadprogramming/kernel
 *       @blackroad-owners
 /sites/blackroad/**  @blackroad-web
-.github/**           @blackroad-ci
-=======
->>>>>>> 62d0bf10
+.github/**           @blackroad-ci