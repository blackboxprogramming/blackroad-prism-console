--- conflicted
+++ resolved
@@ -1,4 +1,3 @@
-<<<<<<< HEAD
 # CODEOWNERS ensures reviews from the right people.
 # Adjust teams/users as needed for BlackRoad.
 *       @blackboxprogramming/maintainers
@@ -10,11 +9,9 @@
 prs.csv @blackboxprogramming/maintainers
 miners/** @blackboxprogramming/maintainers
 lightning/** @blackboxprogramming/maintainers
-=======
 # Default reviewers for all files
 * @blackboxprogramming/core
 
->>>>>>> 68c93c4a
 /infra/            @platform-team
 /flows/            @integration-team
 /monitors/         @sre-team
