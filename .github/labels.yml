<<<<<<< HEAD
- name: frontend
  color: "1d76db"
  description: "UI, React, TS/JS, styles"

- name: backend
  color: "0e8a16"
  description: "API, services, Python/Go"

- name: docs
  color: "5319e7"
  description: "Documentation and guides"

- name: tests
  color: "b60205"
  description: "Test code and fixtures"

- name: prompts
  color: "fbca04"
  description: "LLM prompts & Codex"

- name: templates
  color: "c2e0c6"
  description: "Scaffolds & templates"

- name: devops
  color: "0052cc"
  description: "CI/CD, config, tooling"

=======
- name: 'priority: high'
  color: d73a4a
  description: Must-do soon
- name: 'priority: medium'
  color: fbca04
  description: Should-do
- name: 'priority: low'
  color: c2e0c6
  description: Nice-to-have
- name: deps
  color: 0366d6
  description: Dependencies
>>>>>>> f415a474
- name: security
  color: "d93f0b"
  description: "Security, policies, secrets"

- name: site-assets
  color: "5319e7"
  description: "Static site assets"<|MERGE_RESOLUTION|>--- conflicted
+++ resolved
@@ -1,4 +1,3 @@
-<<<<<<< HEAD
 - name: frontend
   color: "1d76db"
   description: "UI, React, TS/JS, styles"
@@ -27,7 +26,6 @@
   color: "0052cc"
   description: "CI/CD, config, tooling"
 
-=======
 - name: 'priority: high'
   color: d73a4a
   description: Must-do soon
@@ -40,7 +38,6 @@
 - name: deps
   color: 0366d6
   description: Dependencies
->>>>>>> f415a474
 - name: security
   color: "d93f0b"
   description: "Security, policies, secrets"
