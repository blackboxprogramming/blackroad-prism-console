#!/usr/bin/env node
/**
 * Compare current artifacts/llm-eval/*.json to the main branch snapshot (if available).
 * Outputs a brief markdown summary to stdout.
 */
import { execSync as sh } from 'child_process';
import fs from 'fs';
import path from 'path';
const dir = 'artifacts/llm-eval';
if (!fs.existsSync(dir)) { console.log('No eval artifacts; skipping.'); process.exit(0); }
try {
  sh('git fetch origin main:refs/remotes/origin/main', { stdio: 'ignore' });
} catch {
<<<<<<< HEAD
  /* ignore fetch errors */
}
try { sh('git fetch origin main:refs/remotes/origin/main', {stdio:'ignore'}); } catch {}
=======
  /* ignore errors if the main branch isn't available */
}
>>>>>>> 9229ac32
const tmp='.llm-eval-main'; fs.rmSync(tmp,{recursive:true,force:true}); fs.mkdirSync(tmp,{recursive:true});
try { sh(`git show origin/main:${dir} 1>/dev/null 2>&1`); } catch { console.log('No prior artifacts on main; skipping diff.'); process.exit(0); }
let md = '### LLM Eval Diff (advisory)\n';
const nowFiles = fs.readdirSync(dir).filter(f=>f.endsWith('.json') && f!=='latency.json');
for(const f of nowFiles){
  let prev=''; try { prev = sh(`git show origin/main:${dir}/${f}`, {encoding:'utf8'}); } catch { continue; }
  const prevObj=JSON.parse(prev), nowObj=JSON.parse(fs.readFileSync(path.join(dir,f),'utf8'));
  const prevN=prevObj.results?.length||0, nowN=nowObj.results?.length||0;
  md += `- ${f}: cases ${prevN} → ${nowN}\n`;
}
console.log(md);<|MERGE_RESOLUTION|>--- conflicted
+++ resolved
@@ -11,14 +11,11 @@
 try {
   sh('git fetch origin main:refs/remotes/origin/main', { stdio: 'ignore' });
 } catch {
-<<<<<<< HEAD
   /* ignore fetch errors */
 }
 try { sh('git fetch origin main:refs/remotes/origin/main', {stdio:'ignore'}); } catch {}
-=======
   /* ignore errors if the main branch isn't available */
 }
->>>>>>> 9229ac32
 const tmp='.llm-eval-main'; fs.rmSync(tmp,{recursive:true,force:true}); fs.mkdirSync(tmp,{recursive:true});
 try { sh(`git show origin/main:${dir} 1>/dev/null 2>&1`); } catch { console.log('No prior artifacts on main; skipping diff.'); process.exit(0); }
 let md = '### LLM Eval Diff (advisory)\n';
