#!/usr/bin/env bash
set -euo pipefail

<<<<<<< HEAD
# Track if any files were modified
changed=false

# Convenient helper to add files and mark the repo as changed
add() {
  git add -- "$@"
  changed=true
}

if [ ! -f package.json ]; then
  npm init -y >/dev/null 2>&1 || true
  add package.json
fi

if node - <<'JS'; then
changed=false; add(){ git add "$@" && changed=true; }
if [ ! -f package.json ]; then npm init -y >/dev/null 2>&1 || true; add package.json; fi
node - <<'JS' && changed=true || true
const fs=require("fs"), p="package.json";
const j=JSON.parse(fs.readFileSync(p,"utf8")); j.scripts=j.scripts||{};
=======
# Track whether auto-heal modified files
changed=false
git_add() { git add "$@" && changed=true; }

# Step 1: Ensure package.json exists with basic npm scripts
if [ ! -f package.json ]; then
  npm init -y >/dev/null 2>&1 || true
  git_add package.json
fi

node - <<'JS'
const fs = require("fs");
const p = "package.json";
const j = JSON.parse(fs.readFileSync(p, "utf8"));
j.scripts = j.scripts || {};
>>>>>>> ef15f796
j.scripts.test   ||= "echo \"No tests specified\" && exit 0";
j.scripts.lint   ||= "eslint . --ext .js,.mjs,.cjs";
j.scripts.format ||= "prettier -w .";
fs.writeFileSync(p, JSON.stringify(j, null, 2));
JS
<<<<<<< HEAD
  changed=true
fi
add package.json || true

[ -f .prettierrc.json ] || {
  echo '{ "printWidth": 100, "singleQuote": true, "trailingComma": "es5" }' > .prettierrc.json
  add .prettierrc.json
=======
git_add package.json || true

# Step 2: Ensure baseline lint/format configs
[ -f .prettierrc.json ] || {
  echo '{ "printWidth": 100, "singleQuote": true, "trailingComma": "es5" }' > .prettierrc.json
  git_add .prettierrc.json
>>>>>>> ef15f796
}

[ -f eslint.config.js ] || {
  echo 'export default [];' > eslint.config.js
<<<<<<< HEAD
  add eslint.config.js
}

npm i -D prettier eslint eslint-config-prettier >/dev/null 2>&1 || true
npx --yes prettier -w . >/dev/null 2>&1 || true
npx --yes eslint . --ext .js,.mjs,.cjs --fix >/dev/null 2>&1 || true

git diff --quiet || {
  git add -A
  changed=true
}

if $changed; then
  git commit -m "chore(auto-heal): baseline + prettier/eslint --fix" || true
  echo "committed=1" >> "$GITHUB_OUTPUT"
else
  echo "committed=0" >> "$GITHUB_OUTPUT"
fi
add package.json || true
[ -f .prettierrc.json ] || { echo '{ "printWidth": 100, "singleQuote": true, "trailingComma": "es5" }' > .prettierrc.json; add .prettierrc.json; }
[ -f eslint.config.js ] || { echo 'export default [];' > eslint.config.js; add eslint.config.js; }
=======
  git_add eslint.config.js
}

# Step 3: Install tools and apply formatting/lint fixes (best effort)
>>>>>>> ef15f796
npm i -D prettier eslint eslint-config-prettier >/dev/null 2>&1 || true
npx --yes prettier -w .  >/dev/null 2>&1 || true
npx --yes eslint . --ext .js,.mjs,.cjs --fix >/dev/null 2>&1 || true

# Step 4: Stage any changes produced by formatters or linters
git diff --quiet || { git add -A && changed=true; }

# Step 5: Commit if any files changed
if $changed; then
  git commit -m "chore(auto-heal): baseline configs + prettier/eslint --fix" || true
  echo "committed=1" >> "$GITHUB_OUTPUT"
else
  echo "committed=0" >> "$GITHUB_OUTPUT"
fi
<|MERGE_RESOLUTION|>--- conflicted
+++ resolved
@@ -1,7 +1,6 @@
 #!/usr/bin/env bash
 set -euo pipefail
 
-<<<<<<< HEAD
 # Track if any files were modified
 changed=false
 
@@ -22,7 +21,6 @@
 node - <<'JS' && changed=true || true
 const fs=require("fs"), p="package.json";
 const j=JSON.parse(fs.readFileSync(p,"utf8")); j.scripts=j.scripts||{};
-=======
 # Track whether auto-heal modified files
 changed=false
 git_add() { git add "$@" && changed=true; }
@@ -38,13 +36,11 @@
 const p = "package.json";
 const j = JSON.parse(fs.readFileSync(p, "utf8"));
 j.scripts = j.scripts || {};
->>>>>>> ef15f796
 j.scripts.test   ||= "echo \"No tests specified\" && exit 0";
 j.scripts.lint   ||= "eslint . --ext .js,.mjs,.cjs";
 j.scripts.format ||= "prettier -w .";
 fs.writeFileSync(p, JSON.stringify(j, null, 2));
 JS
-<<<<<<< HEAD
   changed=true
 fi
 add package.json || true
@@ -52,19 +48,16 @@
 [ -f .prettierrc.json ] || {
   echo '{ "printWidth": 100, "singleQuote": true, "trailingComma": "es5" }' > .prettierrc.json
   add .prettierrc.json
-=======
 git_add package.json || true
 
 # Step 2: Ensure baseline lint/format configs
 [ -f .prettierrc.json ] || {
   echo '{ "printWidth": 100, "singleQuote": true, "trailingComma": "es5" }' > .prettierrc.json
   git_add .prettierrc.json
->>>>>>> ef15f796
 }
 
 [ -f eslint.config.js ] || {
   echo 'export default [];' > eslint.config.js
-<<<<<<< HEAD
   add eslint.config.js
 }
 
@@ -86,12 +79,10 @@
 add package.json || true
 [ -f .prettierrc.json ] || { echo '{ "printWidth": 100, "singleQuote": true, "trailingComma": "es5" }' > .prettierrc.json; add .prettierrc.json; }
 [ -f eslint.config.js ] || { echo 'export default [];' > eslint.config.js; add eslint.config.js; }
-=======
   git_add eslint.config.js
 }
 
 # Step 3: Install tools and apply formatting/lint fixes (best effort)
->>>>>>> ef15f796
 npm i -D prettier eslint eslint-config-prettier >/dev/null 2>&1 || true
 npx --yes prettier -w .  >/dev/null 2>&1 || true
 npx --yes eslint . --ext .js,.mjs,.cjs --fix >/dev/null 2>&1 || true
