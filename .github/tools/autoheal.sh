#!/usr/bin/env bash
set -euo pipefail
<<<<<<< HEAD

# Track if any files were modified
changed=false

# Convenient helper to add files and mark the repo as changed
add() {
  git add -- "$@"
  changed=true
}

if [ ! -f package.json ]; then
  npm init -y >/dev/null 2>&1 || true
  add package.json
fi

if node - <<'JS'; then
=======
changed=false; add(){ git add "$@" && changed=true; }
if [ ! -f package.json ]; then npm init -y >/dev/null 2>&1 || true; add package.json; fi
node - <<'JS' && changed=true || true
>>>>>>> 292c0dac
const fs=require("fs"), p="package.json";
const j=JSON.parse(fs.readFileSync(p,"utf8")); j.scripts=j.scripts||{};
j.scripts.test   ||= "echo \"No tests specified\" && exit 0";
j.scripts.lint   ||= "eslint . --ext .js,.mjs,.cjs";
j.scripts.format ||= "prettier -w .";
fs.writeFileSync(p, JSON.stringify(j,null,2));
JS
<<<<<<< HEAD
  changed=true
fi
add package.json || true

[ -f .prettierrc.json ] || {
  echo '{ "printWidth": 100, "singleQuote": true, "trailingComma": "es5" }' > .prettierrc.json
  add .prettierrc.json
}

[ -f eslint.config.js ] || {
  echo 'export default [];' > eslint.config.js
  add eslint.config.js
}

npm i -D prettier eslint eslint-config-prettier >/dev/null 2>&1 || true
npx --yes prettier -w . >/dev/null 2>&1 || true
npx --yes eslint . --ext .js,.mjs,.cjs --fix >/dev/null 2>&1 || true

git diff --quiet || {
  git add -A
  changed=true
}

if $changed; then
  git commit -m "chore(auto-heal): baseline + prettier/eslint --fix" || true
  echo "committed=1" >> "$GITHUB_OUTPUT"
else
  echo "committed=0" >> "$GITHUB_OUTPUT"
fi
=======
add package.json || true
[ -f .prettierrc.json ] || { echo '{ "printWidth": 100, "singleQuote": true, "trailingComma": "es5" }' > .prettierrc.json; add .prettierrc.json; }
[ -f eslint.config.js ] || { echo 'export default [];' > eslint.config.js; add eslint.config.js; }
npm i -D prettier eslint eslint-config-prettier >/dev/null 2>&1 || true
npx --yes prettier -w .  >/dev/null 2>&1 || true
npx --yes eslint . --ext .js,.mjs,.cjs --fix >/dev/null 2>&1 || true
git diff --quiet || { git add -A && changed=true; }
if $changed; then git commit -m "chore(auto-heal): baseline + prettier/eslint --fix" || true; echo "committed=1" >> "$GITHUB_OUTPUT"; else echo "committed=0" >> "$GITHUB_OUTPUT"; fi
>>>>>>> 292c0dac
<|MERGE_RESOLUTION|>--- conflicted
+++ resolved
@@ -1,6 +1,5 @@
 #!/usr/bin/env bash
 set -euo pipefail
-<<<<<<< HEAD
 
 # Track if any files were modified
 changed=false
@@ -17,11 +16,9 @@
 fi
 
 if node - <<'JS'; then
-=======
 changed=false; add(){ git add "$@" && changed=true; }
 if [ ! -f package.json ]; then npm init -y >/dev/null 2>&1 || true; add package.json; fi
 node - <<'JS' && changed=true || true
->>>>>>> 292c0dac
 const fs=require("fs"), p="package.json";
 const j=JSON.parse(fs.readFileSync(p,"utf8")); j.scripts=j.scripts||{};
 j.scripts.test   ||= "echo \"No tests specified\" && exit 0";
@@ -29,7 +26,6 @@
 j.scripts.format ||= "prettier -w .";
 fs.writeFileSync(p, JSON.stringify(j,null,2));
 JS
-<<<<<<< HEAD
   changed=true
 fi
 add package.json || true
@@ -59,7 +55,6 @@
 else
   echo "committed=0" >> "$GITHUB_OUTPUT"
 fi
-=======
 add package.json || true
 [ -f .prettierrc.json ] || { echo '{ "printWidth": 100, "singleQuote": true, "trailingComma": "es5" }' > .prettierrc.json; add .prettierrc.json; }
 [ -f eslint.config.js ] || { echo 'export default [];' > eslint.config.js; add eslint.config.js; }
@@ -67,5 +62,4 @@
 npx --yes prettier -w .  >/dev/null 2>&1 || true
 npx --yes eslint . --ext .js,.mjs,.cjs --fix >/dev/null 2>&1 || true
 git diff --quiet || { git add -A && changed=true; }
-if $changed; then git commit -m "chore(auto-heal): baseline + prettier/eslint --fix" || true; echo "committed=1" >> "$GITHUB_OUTPUT"; else echo "committed=0" >> "$GITHUB_OUTPUT"; fi
->>>>>>> 292c0dac
+if $changed; then git commit -m "chore(auto-heal): baseline + prettier/eslint --fix" || true; echo "committed=1" >> "$GITHUB_OUTPUT"; else echo "committed=0" >> "$GITHUB_OUTPUT"; fi