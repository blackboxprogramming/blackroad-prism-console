#!/usr/bin/env node
/**
 * Append a deploy record to sites/blackroad/public/deploys.json (keeps last 25).
 * usage: node deploy-history.js <channel> <sha> [ref]
 */
const fs = require('fs');
const path = require('path');
const channel = process.argv[2] || 'canary';
const sha = process.argv[3] || process.env.GITHUB_SHA || '';
const ref = process.argv[4] || '';
const file = path.join(process.cwd(), 'sites', 'blackroad', 'public', 'deploys.json');
let j = { history: [] };
if (fs.existsSync(file)) {
  j = JSON.parse(fs.readFileSync(file, 'utf8'));
<<<<<<< HEAD
} catch {
  /* ignore errors when file is missing or invalid JSON */
}
} catch {}
=======
}
>>>>>>> 3a434307
if (!Array.isArray(j.history)) j.history = [];
j.history.unshift({ ts: new Date().toISOString(), channel, sha, ref });
j.history = j.history.slice(0, 25);
// also compute per-channel heads
j.channels = j.history.reduce((acc, d) => {
  acc[d.channel] = acc[d.channel] || [];
  acc[d.channel].push(d);
  return acc;
}, {});
fs.mkdirSync(path.dirname(file), { recursive: true });
fs.writeFileSync(file, JSON.stringify(j, null, 2));
console.log('Recorded deploy:', channel, sha.slice(0, 7));<|MERGE_RESOLUTION|>--- conflicted
+++ resolved
@@ -12,14 +12,11 @@
 let j = { history: [] };
 if (fs.existsSync(file)) {
   j = JSON.parse(fs.readFileSync(file, 'utf8'));
-<<<<<<< HEAD
 } catch {
   /* ignore errors when file is missing or invalid JSON */
 }
 } catch {}
-=======
 }
->>>>>>> 3a434307
 if (!Array.isArray(j.history)) j.history = [];
 j.history.unshift({ ts: new Date().toISOString(), channel, sha, ref });
 j.history = j.history.slice(0, 25);
