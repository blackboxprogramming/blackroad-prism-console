--- conflicted
+++ resolved
@@ -4,15 +4,12 @@
 
 ## Summary
 
-<<<<<<< HEAD
 Provide a short (1-2 line) summary of the change.
-=======
 ## Checks
 - [ ] CI green
 - [ ] API /api/health returns 200
 - [ ] Updated docs/tests as needed
 - [ ] Does this change alter power distribution?
->>>>>>> c0cd8c20
 
 ## Changes
 
