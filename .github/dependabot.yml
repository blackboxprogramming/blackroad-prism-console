version: 2
updates:
  - package-ecosystem: npm
    directory: "/apps/api"
    schedule: { interval: weekly }
  - package-ecosystem: github-actions
    directory: "/"
<<<<<<< HEAD
    schedule: { interval: weekly }
=======
    schedule:
      interval: "daily"
  - package-ecosystem: "npm"
    directory: "/prism/server"
    schedule:
      interval: "daily"
  - package-ecosystem: "npm"
    directory: "/prism/apps/web"
    schedule:
      interval: "daily"
  - package-ecosystem: "pip"
    directory: "/"
    schedule:
      interval: "daily"
  - package-ecosystem: "docker"
    directory: "/"
    schedule:
      interval: "daily"
>>>>>>> 79a0aafd
<|MERGE_RESOLUTION|>--- conflicted
+++ resolved
@@ -5,9 +5,7 @@
     schedule: { interval: weekly }
   - package-ecosystem: github-actions
     directory: "/"
-<<<<<<< HEAD
     schedule: { interval: weekly }
-=======
     schedule:
       interval: "daily"
   - package-ecosystem: "npm"
@@ -25,5 +23,4 @@
   - package-ecosystem: "docker"
     directory: "/"
     schedule:
-      interval: "daily"
->>>>>>> 79a0aafd
+      interval: "daily"