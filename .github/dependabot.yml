--- conflicted
+++ resolved
@@ -1,5 +1,4 @@
 version: 2
-<<<<<<< HEAD
 updates:
   # JavaScript/Node.js dependencies
   - package-ecosystem: 'npm'
@@ -250,6 +249,4 @@
   - package-ecosystem: "npm"
     directory: "/"
     schedule: { interval: "weekly" }
-=======
-updates: []
->>>>>>> 6ebc37c0
+updates: []