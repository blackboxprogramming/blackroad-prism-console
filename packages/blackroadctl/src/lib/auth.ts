--- conflicted
+++ resolved
@@ -8,19 +8,16 @@
   | 'economy:simulate'
   | 'economy:evidence'
   | 'economy:graph'
-<<<<<<< HEAD
   | 'obs:tail'
   | 'obs:correlate'
   | 'chat:post'
   | 'chat:tail';
   | 'media:caption:create'
   | 'media:caption:status';
-=======
   | 'graph:spectral'
   | 'graph:layout'
   | 'graph:phase'
   | 'graph:bridge';
->>>>>>> 537d6a2b
 
 type RoleMatrix = Record<CliConfig['role'], CommandCapability[]>;
 
@@ -33,7 +30,6 @@
     'economy:simulate',
     'economy:evidence',
     'economy:graph',
-<<<<<<< HEAD
     'obs:tail',
     'obs:correlate',
     'chat:post',
@@ -57,7 +53,6 @@
   operator: ['ops:status', 'ops:incidents', 'media:caption:create', 'media:caption:status'],
   viewer: ['ops:status', 'media:caption:status']
   viewer: ['ops:status', 'economy:evidence', 'economy:graph', 'obs:tail', 'chat:tail']
-=======
     'graph:spectral',
     'graph:layout',
     'graph:phase',
@@ -75,7 +70,6 @@
     'graph:bridge'
   ],
   viewer: ['ops:status', 'economy:evidence', 'economy:graph']
->>>>>>> 537d6a2b
 };
 
 export function assertCapability(config: CliConfig, capability: CommandCapability) {
