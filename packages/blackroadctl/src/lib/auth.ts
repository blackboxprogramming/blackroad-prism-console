import { CliConfig } from './config';

type CommandCapability =
  | 'deploy:create'
  | 'deploy:promote'
  | 'ops:status'
  | 'ops:incidents'
  | 'economy:simulate'
  | 'economy:evidence'
  | 'economy:graph'
  | 'obs:tail'
  | 'obs:correlate'
  | 'chat:post'
  | 'chat:tail';
  | 'media:caption:create'
  | 'media:caption:status';

type RoleMatrix = Record<CliConfig['role'], CommandCapability[]>;

const roleCapabilities: RoleMatrix = {
  deployer: [
    'deploy:create',
    'deploy:promote',
    'ops:status',
    'ops:incidents',
    'economy:simulate',
    'economy:evidence',
    'economy:graph',
    'obs:tail',
    'obs:correlate',
    'chat:post',
    'chat:tail'
  ],
  operator: [
    'ops:status',
    'ops:incidents',
    'economy:simulate',
    'economy:evidence',
    'economy:graph',
    'obs:tail',
    'obs:correlate',
    'chat:post',
    'chat:tail'
  ],
<<<<<<< HEAD
  viewer: ['ops:status', 'economy:evidence', 'economy:graph', 'chat:tail']
    'media:caption:create',
    'media:caption:status'
  ],
  operator: ['ops:status', 'ops:incidents', 'media:caption:create', 'media:caption:status'],
  viewer: ['ops:status', 'media:caption:status']
=======
  viewer: ['ops:status', 'economy:evidence', 'economy:graph', 'obs:tail', 'chat:tail']
>>>>>>> 4f645c34
};

export function assertCapability(config: CliConfig, capability: CommandCapability) {
  const allowed = roleCapabilities[config.role];
  if (!allowed.includes(capability)) {
    throw new Error(`Role '${config.role}' is not permitted to run ${capability}`);
  }
}

export function authHeaders(config: CliConfig): Record<string, string> {
  const headers: Record<string, string> = {};
  if (config.token) {
    headers.Authorization = `Bearer ${config.token}`;
  }
  if (config.devToken) {
    headers['X-Dev-Token'] = config.devToken;
  }
  return headers;
}<|MERGE_RESOLUTION|>--- conflicted
+++ resolved
@@ -42,16 +42,13 @@
     'chat:post',
     'chat:tail'
   ],
-<<<<<<< HEAD
   viewer: ['ops:status', 'economy:evidence', 'economy:graph', 'chat:tail']
     'media:caption:create',
     'media:caption:status'
   ],
   operator: ['ops:status', 'ops:incidents', 'media:caption:create', 'media:caption:status'],
   viewer: ['ops:status', 'media:caption:status']
-=======
   viewer: ['ops:status', 'economy:evidence', 'economy:graph', 'obs:tail', 'chat:tail']
->>>>>>> 4f645c34
 };
 
 export function assertCapability(config: CliConfig, capability: CommandCapability) {
