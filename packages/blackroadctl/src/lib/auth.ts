--- conflicted
+++ resolved
@@ -7,15 +7,12 @@
   | 'ops:incidents'
   | 'economy:simulate'
   | 'economy:evidence'
-<<<<<<< HEAD
   | 'economy:graph';
   | 'obs:tail'
   | 'obs:correlate';
-=======
   | 'economy:graph'
   | 'chat:post'
   | 'chat:tail';
->>>>>>> c27d877a
 
 type RoleMatrix = Record<CliConfig['role'], CommandCapability[]>;
 
@@ -31,13 +28,11 @@
     'chat:post',
     'chat:tail'
   ],
-<<<<<<< HEAD
   operator: ['ops:status', 'ops:incidents', 'economy:simulate', 'economy:evidence', 'economy:graph'],
   viewer: ['ops:status', 'economy:evidence', 'economy:graph']
   deployer: ['deploy:create', 'deploy:promote', 'ops:status', 'ops:incidents', 'obs:tail', 'obs:correlate'],
   operator: ['ops:status', 'ops:incidents', 'obs:tail', 'obs:correlate'],
   viewer: ['ops:status', 'obs:tail']
-=======
   operator: [
     'ops:status',
     'ops:incidents',
@@ -48,7 +43,6 @@
     'chat:tail'
   ],
   viewer: ['ops:status', 'economy:evidence', 'economy:graph', 'chat:tail']
->>>>>>> c27d877a
 };
 
 export function assertCapability(config: CliConfig, capability: CommandCapability) {
