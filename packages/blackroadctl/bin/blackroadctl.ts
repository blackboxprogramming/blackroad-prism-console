#!/usr/bin/env node
import path from 'node:path';
import { Command } from 'commander';
import { runDeployCreate } from '../src/commands/deploy/create';
import { runDeployPromote } from '../src/commands/deploy/promote';
import { runOpsStatus } from '../src/commands/ops/status';
import { runOpsIncidents } from '../src/commands/ops/incidents';
import { runObsTail } from '../src/commands/obs/tail';
import { runObsCorrelate } from '../src/commands/obs/correlate';
import { runCaptionCreate } from '../src/commands/media/caption-create';
import { runCaptionStatus } from '../src/commands/media/caption-status';
import { configureTelemetry } from '../src/lib/telemetry';
import { runEconomySimulate } from '../src/commands/economy/simulate';
import { runEconomyEvidence } from '../src/commands/economy/evidence';
import { runEconomyGraph } from '../src/commands/economy/graph';
import { runSinkhornCli } from '../src/commands/ot/sb-run';
import { runSinkhornFrames } from '../src/commands/ot/sb-frames';
import { runChatPost } from '../src/commands/chat/post';
import { runChatTail } from '../src/commands/chat/tail';
<<<<<<< HEAD
import { runGraphEmbed } from '../src/commands/graph/embed';
import { runGraphLayout } from '../src/commands/graph/layout';
import { runGraphPhase } from '../src/commands/graph/phase';
import { runGraphBridge } from '../src/commands/graph/bridge';
import { runOtSolve } from '../src/commands/ot/solve';
import { runOtInterpolate } from '../src/commands/ot/interpolate';
=======
import { runHjbSolve } from '../src/commands/control/hjb-solve';
import { runHjbRollout } from '../src/commands/control/hjb-rollout';
>>>>>>> 4f645c34

const program = new Command();
program
  .name('blackroadctl')
  .description('Unified control plane CLI for deploys, releases, and operations')
  .version('0.1.0');

const deploy = new Command('deploy').description('Deploy workflows');

deploy
  .command('create')
  .description('Create a release for a service in an environment')
  .requiredOption('--service <id>', 'Service identifier')
  .requiredOption('--env <id>', 'Environment identifier')
  .requiredOption('--sha <gitsha>', 'Git SHA to deploy')
  .option('--dry-run', 'Plan only; do not apply changes')
  .action(async (options) => {
    const telemetry = configureTelemetry('deploy.create');
    await runDeployCreate({
      serviceId: options.service,
      envId: options.env,
      sha: options.sha,
      dryRun: Boolean(options.dryRun),
      telemetry
    });
  });

deploy
  .command('promote')
  .description('Promote an existing release to another environment')
  .requiredOption('--release <id>', 'Release identifier')
  .requiredOption('--to <env>', 'Target environment identifier')
  .action(async (options) => {
    const telemetry = configureTelemetry('deploy.promote');
    await runDeployPromote({
      releaseId: options.release,
      toEnvId: options.to,
      telemetry
    });
  });

program.addCommand(deploy);

const ops = new Command('ops').description('Operations workflows');

ops
  .command('status')
  .description('Show service status and recent releases')
  .requiredOption('--service <id>', 'Service identifier')
  .action(async (options) => {
    const telemetry = configureTelemetry('ops.status');
    await runOpsStatus({ serviceId: options.service, telemetry });
  });

ops
  .command('incidents')
  .description('List recent incidents for a service')
  .requiredOption('--service <id>', 'Service identifier')
  .option('--limit <n>', 'Number of incidents to show', (value) => parseInt(value, 10))
  .action(async (options) => {
    const telemetry = configureTelemetry('ops.incidents');
    await runOpsIncidents({ serviceId: options.service, limit: options.limit, telemetry });
  });

program.addCommand(ops);

const economy = new Command('economy').description('Tokenomics simulation workflows');

economy
  .command('simulate')
  .description('Run a tokenomics simulation and collect artifacts')
  .requiredOption('--scenario <file>', 'Scenario JSON file')
  .option('--seed <n>', 'Deterministic seed', (value) => parseInt(value, 10))
  .option('--out <dir>', 'Directory to copy artifacts into')
  .action(async (options) => {
    const telemetry = configureTelemetry('economy.simulate');
    await runEconomySimulate({
      scenarioPath: options.scenario,
      seed: options.seed,
      out: options.out,
      telemetry
    });
  });

economy
  .command('evidence')
  .description('Inspect evidence for a simulation run')
  .requiredOption('--id <simulationId>', 'Simulation identifier')
  .option('--open', 'Print evidence markdown to stdout')
  .action(async (options) => {
    const telemetry = configureTelemetry('economy.evidence');
    await runEconomyEvidence({ id: options.id, open: Boolean(options.open), telemetry });
  });

economy
  .command('graph')
  .description('Render a sparkline for a simulation metric')
  .requiredOption('--id <simulationId>', 'Simulation identifier')
  .option('--metric <metric>', 'Metric to chart', 'circulating')
  .action(async (options) => {
    const telemetry = configureTelemetry('economy.graph');
    const metric = options.metric as 'circulating' | 'totalSupply' | 'inflation';
    await runEconomyGraph({ id: options.id, metric, telemetry });
  });

program.addCommand(economy);

const graph = new Command('graph').description('Graph Labs workflows');

graph
  .command('embed')
  .description('Run spectral embedding on an edge list file')
  .requiredOption('--edge-list <file>', 'Edge list file (source target per line)')
  .option('--k <n>', 'Embedding dimension', (value) => parseInt(value, 10), 8)
  .option('--seed <n>', 'Deterministic seed', (value) => parseInt(value, 10), 7)
  .option('--out <dir>', 'Output directory', path.resolve(process.cwd(), 'artifacts/graph/embed'))
  .action(async (options) => {
    const telemetry = configureTelemetry('graph.embed');
    await runGraphEmbed({
      edgeList: options.edgeList,
      k: options.k,
      seed: options.seed,
      outDir: options.out,
      telemetry
    });
  });

graph
  .command('layout')
  .description('Run PowerLloyd layout on an embedding CSV')
  .requiredOption('--embedding <file>', 'Spectral embedding CSV path')
  .option('--sites <n>', 'Initial sites', (value) => parseInt(value, 10), 12)
  .option('--seed <n>', 'Deterministic seed', (value) => parseInt(value, 10), 11)
  .option('--out <dir>', 'Output directory', path.resolve(process.cwd(), 'artifacts/graph/layout'))
  .action(async (options) => {
    const telemetry = configureTelemetry('graph.layout');
    await runGraphLayout({
      seed: options.seed,
      outDir: options.out,
      initSites: options.sites,
      embeddingPath: options.embedding,
      telemetry
    });
  });

graph
  .command('phase')
  .description('Run Cahn–Hilliard phase evolution on an initial field JSON')
  .requiredOption('--init <file>', 'Initial phase field JSON')
  .option('--steps <n>', 'Number of steps', (value) => parseInt(value, 10), 120)
  .option('--out <dir>', 'Output directory', path.resolve(process.cwd(), 'artifacts/graph/phase'))
  .action(async (options) => {
    const telemetry = configureTelemetry('graph.phase');
    await runGraphPhase({
      seed: 7,
      outDir: options.out,
      initPath: options.init,
      steps: options.steps,
      telemetry
    });
  });

graph
  .command('bridge')
  .description('Bridge spectral embedding and layout outputs into downstream assets')
  .requiredOption('--embedding <file>', 'Spectral embedding CSV')
  .requiredOption('--layout <file>', 'Layout JSON with assignments')
  .option('--out <dir>', 'Output directory', path.resolve(process.cwd(), 'artifacts/graph/bridge'))
  .action(async (options) => {
    const telemetry = configureTelemetry('graph.bridge');
    await runGraphBridge({
      spectralEmbedding: options.embedding,
      layoutAssignments: options.layout,
      outDir: options.out,
      telemetry
    });
  });

program.addCommand(graph);

const ot = new Command('ot').description('Optimal transport workflows');

ot
  .command('sb-run')
  .description('Run a Sinkhorn Schrödinger Bridge solve and export artifacts')
  .requiredOption('--mu <file>', 'Source distribution JSON file')
  .requiredOption('--nu <file>', 'Target distribution JSON file')
  .requiredOption('--eps <value>', 'Entropic epsilon', parseFloat)
  .option('--iters <n>', 'Maximum iterations', (value) => parseInt(value, 10), 500)
  .option('--tol <value>', 'Tolerance for marginal error', parseFloat, 1e-3)
  .option('--cost <type>', 'Cost metric (l2|cosine|tv_l1)', 'l2')
  .option('--out <dir>', 'Artifact output directory', path.resolve(process.cwd(), 'artifacts/sb/cli'))
  .action(async (options) => {
    const telemetry = configureTelemetry('ot.sb-run');
    await runSinkhornCli({
      muPath: options.mu,
      nuPath: options.nu,
      epsilon: options.eps,
      iters: options.iters,
      tol: options.tol,
      cost: options.cost,
      outDir: options.out,
const media = new Command('media').description('Media workflows');

media
  .command('caption-create')
  .description('Create a caption job for an asset')
  .requiredOption('--asset <id>', 'Asset identifier')
  .requiredOption('--file <path_or_url>', 'Path or URL to media source')
  .option('--backend <name>', 'Transcription backend', 'local')
  .option('--lang <code>', 'Language code', 'en')
  .action(async (options) => {
    const telemetry = configureTelemetry('media.caption-create');
    await runCaptionCreate({
      assetId: options.asset,
      source: options.file,
      backend: options.backend,
      lang: options.lang,
      telemetry
    });
  });

ot
  .command('sb-frames')
  .description('Generate additional interpolation frames for an SB run directory')
  .requiredOption('--job <dir>', 'Job directory created by sb-run')
  .requiredOption('--t <list>', 'Comma separated interpolation times (0-1)')
  .action(async (options) => {
    const telemetry = configureTelemetry('ot.sb-frames');
    const times = (options.t as string).split(',').map((value) => parseFloat(value.trim()));
    await runSinkhornFrames({ jobPath: options.job, times, telemetry });
  });

program.addCommand(ot);

const control = new Command('control').description('Control lab workflows');

control
  .command('hjb-solve')
  .description('Solve a PDE or MDP configuration and export artifacts')
  .requiredOption('--config <file>', 'Configuration JSON file')
  .action(async (options) => {
    const telemetry = configureTelemetry('control.hjb-solve');
    await runHjbSolve({ configPath: options.config, telemetry });
  });

control
  .command('hjb-rollout')
  .description('Simulate a rollout using an HJB configuration')
  .requiredOption('--config <file>', 'Configuration JSON file')
  .option('--start <values>', 'Comma separated start state')
  .option('--steps <n>', 'Number of steps', (value) => parseInt(value, 10))
  .option('--dt <value>', 'Time step', parseFloat)
  .option('--out <dir>', 'Output directory for rollout artifact')
  .action(async (options) => {
    const telemetry = configureTelemetry('control.hjb-rollout');
    await runHjbRollout({
      configPath: options.config,
      start: options.start,
      steps: options.steps,
      dt: options.dt,
      out: options.out,
      telemetry
    });
  });

program.addCommand(control);
const obs = new Command('obs').description('Observability mesh commands');

obs
  .command('tail')
  .description('Stream mesh events via SSE')
  .option('--filter <json>', 'JSON encoded EventFilter payload')
  .option('--limit <n>', 'Maximum events to print', (value) => parseInt(value, 10))
  .action(async (options) => {
    const telemetry = configureTelemetry('obs.tail');
    await runObsTail({ filter: options.filter, limit: options.limit, telemetry });
  });

obs
  .command('correlate')
  .description('Query correlated timelines for a key')
  .requiredOption('--key <value>', 'Correlation key value')
  .requiredOption('--keyType <type>', 'Correlation key type (traceId|releaseId|assetId|simId)')
  .action(async (options) => {
    const telemetry = configureTelemetry('obs.correlate');
    await runObsCorrelate({ key: options.key, keyType: options.keyType, telemetry });
  });

program.addCommand(obs);
const chat = new Command('chat').description('Collaborate with job threads');

chat
  .command('post')
  .description('Post a message into a job thread')
  .requiredOption('--job <id>', 'Job identifier')
  .requiredOption('--text <message>', 'Message to post')
  .option('--attachment <kind:url>', 'Attachment to include', (value, previous) => {
    if (previous) {
      return [...previous, value];
    }
    return [value];
  })
  .action(async (options) => {
    const telemetry = configureTelemetry('chat.post');
    await runChatPost({
      jobId: options.job,
      text: options.text,
      attachments: options.attachment,
      telemetry,
    });
  });

chat
  .command('tail')
  .description('Stream chat events for a job')
  .option('--job <id>', 'Job identifier (defaults to all jobs)')
  .action(async (options) => {
    const telemetry = configureTelemetry('chat.tail');
    await runChatTail({ jobId: options.job, telemetry });
  });

program.addCommand(chat);
media
  .command('caption-status')
  .description('Fetch the status of a caption job')
  .requiredOption('--job <id>', 'Caption job identifier')
  .option('--watch', 'Poll until the job completes')
  .option('--interval <ms>', 'Polling interval in milliseconds', (value) => parseInt(value, 10))
  .action(async (options) => {
    const telemetry = configureTelemetry('media.caption-status');
    await runCaptionStatus({
      jobId: options.job,
      watch: Boolean(options.watch),
      intervalMs: options.interval,
      telemetry
    });
  });

program.addCommand(media);
const ot = new Command('ot').description('Optimal transport solvers');

ot
  .command('solve')
  .description('Run an OT solver and write artifacts to disk')
  .requiredOption('--kind <kind>', 'Solver kind (semidiscrete|dynamic)')
  .requiredOption('--source <file>', 'Source density JSON')
  .option('--target <file>', 'Target density or sites JSON')
  .option('--steps <n>', 'Time steps for dynamic solver', (value) => parseInt(value, 10))
  .option('--out <dir>', 'Artifact output directory')
  .action(async (options) => {
    const kind = options.kind as 'semidiscrete' | 'dynamic';
    if (kind !== 'semidiscrete' && kind !== 'dynamic') {
      throw new Error('kind must be semidiscrete or dynamic');
    }
    await runOtSolve({
      kind,
      source: options.source,
      target: options.target,
      steps: options.steps,
      out: options.out,
    });
  });

ot
  .command('interpolate')
  .description('Sample a displacement frame from a dynamic job output')
  .requiredOption('--job <file>', 'Path to job.json produced by ot solve')
  .requiredOption('--t <value>', 'Time in [0,1]', (value) => parseFloat(value))
  .option('--out <dir>', 'Output directory (defaults to job directory)')
  .action(async (options) => {
    await runOtInterpolate({
      job: options.job,
      t: options.t,
      out: options.out,
    });
  });

program.addCommand(ot);

program.parseAsync(process.argv).catch((error) => {
  console.error(error);
  process.exit(1);
});<|MERGE_RESOLUTION|>--- conflicted
+++ resolved
@@ -17,17 +17,14 @@
 import { runSinkhornFrames } from '../src/commands/ot/sb-frames';
 import { runChatPost } from '../src/commands/chat/post';
 import { runChatTail } from '../src/commands/chat/tail';
-<<<<<<< HEAD
 import { runGraphEmbed } from '../src/commands/graph/embed';
 import { runGraphLayout } from '../src/commands/graph/layout';
 import { runGraphPhase } from '../src/commands/graph/phase';
 import { runGraphBridge } from '../src/commands/graph/bridge';
 import { runOtSolve } from '../src/commands/ot/solve';
 import { runOtInterpolate } from '../src/commands/ot/interpolate';
-=======
 import { runHjbSolve } from '../src/commands/control/hjb-solve';
 import { runHjbRollout } from '../src/commands/control/hjb-rollout';
->>>>>>> 4f645c34
 
 const program = new Command();
 program
