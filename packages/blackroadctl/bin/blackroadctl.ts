#!/usr/bin/env node
import path from 'node:path';
import { Command } from 'commander';
import { runDeployCreate } from '../src/commands/deploy/create';
import { runDeployPromote } from '../src/commands/deploy/promote';
import { runOpsStatus } from '../src/commands/ops/status';
import { runOpsIncidents } from '../src/commands/ops/incidents';
import { runObsTail } from '../src/commands/obs/tail';
import { runObsCorrelate } from '../src/commands/obs/correlate';
import { configureTelemetry } from '../src/lib/telemetry';
import { runEconomySimulate } from '../src/commands/economy/simulate';
import { runEconomyEvidence } from '../src/commands/economy/evidence';
import { runEconomyGraph } from '../src/commands/economy/graph';
import { runSinkhornCli } from '../src/commands/ot/sb-run';
import { runSinkhornFrames } from '../src/commands/ot/sb-frames';

const program = new Command();
program
  .name('blackroadctl')
  .description('Unified control plane CLI for deploys, releases, and operations')
  .version('0.1.0');

const deploy = new Command('deploy').description('Deploy workflows');

deploy
  .command('create')
  .description('Create a release for a service in an environment')
  .requiredOption('--service <id>', 'Service identifier')
  .requiredOption('--env <id>', 'Environment identifier')
  .requiredOption('--sha <gitsha>', 'Git SHA to deploy')
  .option('--dry-run', 'Plan only; do not apply changes')
  .action(async (options) => {
    const telemetry = configureTelemetry('deploy.create');
    await runDeployCreate({
      serviceId: options.service,
      envId: options.env,
      sha: options.sha,
      dryRun: Boolean(options.dryRun),
      telemetry
    });
  });

deploy
  .command('promote')
  .description('Promote an existing release to another environment')
  .requiredOption('--release <id>', 'Release identifier')
  .requiredOption('--to <env>', 'Target environment identifier')
  .action(async (options) => {
    const telemetry = configureTelemetry('deploy.promote');
    await runDeployPromote({
      releaseId: options.release,
      toEnvId: options.to,
      telemetry
    });
  });

program.addCommand(deploy);

const ops = new Command('ops').description('Operations workflows');

ops
  .command('status')
  .description('Show service status and recent releases')
  .requiredOption('--service <id>', 'Service identifier')
  .action(async (options) => {
    const telemetry = configureTelemetry('ops.status');
    await runOpsStatus({ serviceId: options.service, telemetry });
  });

ops
  .command('incidents')
  .description('List recent incidents for a service')
  .requiredOption('--service <id>', 'Service identifier')
  .option('--limit <n>', 'Number of incidents to show', (value) => parseInt(value, 10))
  .action(async (options) => {
    const telemetry = configureTelemetry('ops.incidents');
    await runOpsIncidents({ serviceId: options.service, limit: options.limit, telemetry });
  });

program.addCommand(ops);

<<<<<<< HEAD
const economy = new Command('economy').description('Tokenomics simulation workflows');

economy
  .command('simulate')
  .description('Run a tokenomics simulation and collect artifacts')
  .requiredOption('--scenario <file>', 'Scenario JSON file')
  .option('--seed <n>', 'Deterministic seed', (value) => parseInt(value, 10))
  .option('--out <dir>', 'Directory to copy artifacts into')
  .action(async (options) => {
    const telemetry = configureTelemetry('economy.simulate');
    await runEconomySimulate({
      scenarioPath: options.scenario,
      seed: options.seed,
      out: options.out,
      telemetry
    });
  });

economy
  .command('evidence')
  .description('Inspect evidence for a simulation run')
  .requiredOption('--id <simulationId>', 'Simulation identifier')
  .option('--open', 'Print evidence markdown to stdout')
  .action(async (options) => {
    const telemetry = configureTelemetry('economy.evidence');
    await runEconomyEvidence({ id: options.id, open: Boolean(options.open), telemetry });
  });

economy
  .command('graph')
  .description('Render a sparkline for a simulation metric')
  .requiredOption('--id <simulationId>', 'Simulation identifier')
  .option('--metric <metric>', 'Metric to chart', 'circulating')
  .action(async (options) => {
    const telemetry = configureTelemetry('economy.graph');
    const metric = options.metric as 'circulating' | 'totalSupply' | 'inflation';
    await runEconomyGraph({ id: options.id, metric, telemetry });
  });

program.addCommand(economy);

const ot = new Command('ot').description('Optimal transport workflows');

ot
  .command('sb-run')
  .description('Run a Sinkhorn Schrödinger Bridge solve and export artifacts')
  .requiredOption('--mu <file>', 'Source distribution JSON file')
  .requiredOption('--nu <file>', 'Target distribution JSON file')
  .requiredOption('--eps <value>', 'Entropic epsilon', parseFloat)
  .option('--iters <n>', 'Maximum iterations', (value) => parseInt(value, 10), 500)
  .option('--tol <value>', 'Tolerance for marginal error', parseFloat, 1e-3)
  .option('--cost <type>', 'Cost metric (l2|cosine|tv_l1)', 'l2')
  .option('--out <dir>', 'Artifact output directory', path.resolve(process.cwd(), 'artifacts/sb/cli'))
  .action(async (options) => {
    const telemetry = configureTelemetry('ot.sb-run');
    await runSinkhornCli({
      muPath: options.mu,
      nuPath: options.nu,
      epsilon: options.eps,
      iters: options.iters,
      tol: options.tol,
      cost: options.cost,
      outDir: options.out,
      telemetry
    });
  });

ot
  .command('sb-frames')
  .description('Generate additional interpolation frames for an SB run directory')
  .requiredOption('--job <dir>', 'Job directory created by sb-run')
  .requiredOption('--t <list>', 'Comma separated interpolation times (0-1)')
  .action(async (options) => {
    const telemetry = configureTelemetry('ot.sb-frames');
    const times = (options.t as string).split(',').map((value) => parseFloat(value.trim()));
    await runSinkhornFrames({ jobPath: options.job, times, telemetry });
  });

program.addCommand(ot);
=======
const obs = new Command('obs').description('Observability mesh commands');

obs
  .command('tail')
  .description('Stream mesh events via SSE')
  .option('--filter <json>', 'JSON encoded EventFilter payload')
  .option('--limit <n>', 'Maximum events to print', (value) => parseInt(value, 10))
  .action(async (options) => {
    const telemetry = configureTelemetry('obs.tail');
    await runObsTail({ filter: options.filter, limit: options.limit, telemetry });
  });

obs
  .command('correlate')
  .description('Query correlated timelines for a key')
  .requiredOption('--key <value>', 'Correlation key value')
  .requiredOption('--keyType <type>', 'Correlation key type (traceId|releaseId|assetId|simId)')
  .action(async (options) => {
    const telemetry = configureTelemetry('obs.correlate');
    await runObsCorrelate({ key: options.key, keyType: options.keyType, telemetry });
  });

program.addCommand(obs);
>>>>>>> 6cce96cf

program.parseAsync(process.argv).catch((error) => {
  console.error(error.message);
  process.exitCode = 1;
});<|MERGE_RESOLUTION|>--- conflicted
+++ resolved
@@ -79,7 +79,6 @@
 
 program.addCommand(ops);
 
-<<<<<<< HEAD
 const economy = new Command('economy').description('Tokenomics simulation workflows');
 
 economy
@@ -159,7 +158,6 @@
   });
 
 program.addCommand(ot);
-=======
 const obs = new Command('obs').description('Observability mesh commands');
 
 obs
@@ -183,7 +181,6 @@
   });
 
 program.addCommand(obs);
->>>>>>> 6cce96cf
 
 program.parseAsync(process.argv).catch((error) => {
   console.error(error.message);
