#!/usr/bin/env node
import path from 'node:path';
import { Command } from 'commander';
import { runDeployCreate } from '../src/commands/deploy/create';
import { runDeployPromote } from '../src/commands/deploy/promote';
import { runOpsStatus } from '../src/commands/ops/status';
import { runOpsIncidents } from '../src/commands/ops/incidents';
<<<<<<< HEAD
import { runObsTail } from '../src/commands/obs/tail';
import { runObsCorrelate } from '../src/commands/obs/correlate';
=======
import { runCaptionCreate } from '../src/commands/media/caption-create';
import { runCaptionStatus } from '../src/commands/media/caption-status';
>>>>>>> 1b25ddd7
import { configureTelemetry } from '../src/lib/telemetry';
import { runEconomySimulate } from '../src/commands/economy/simulate';
import { runEconomyEvidence } from '../src/commands/economy/evidence';
import { runEconomyGraph } from '../src/commands/economy/graph';
import { runSinkhornCli } from '../src/commands/ot/sb-run';
import { runSinkhornFrames } from '../src/commands/ot/sb-frames';
import { runChatPost } from '../src/commands/chat/post';
import { runChatTail } from '../src/commands/chat/tail';

const program = new Command();
program
  .name('blackroadctl')
  .description('Unified control plane CLI for deploys, releases, and operations')
  .version('0.1.0');

const deploy = new Command('deploy').description('Deploy workflows');

deploy
  .command('create')
  .description('Create a release for a service in an environment')
  .requiredOption('--service <id>', 'Service identifier')
  .requiredOption('--env <id>', 'Environment identifier')
  .requiredOption('--sha <gitsha>', 'Git SHA to deploy')
  .option('--dry-run', 'Plan only; do not apply changes')
  .action(async (options) => {
    const telemetry = configureTelemetry('deploy.create');
    await runDeployCreate({
      serviceId: options.service,
      envId: options.env,
      sha: options.sha,
      dryRun: Boolean(options.dryRun),
      telemetry
    });
  });

deploy
  .command('promote')
  .description('Promote an existing release to another environment')
  .requiredOption('--release <id>', 'Release identifier')
  .requiredOption('--to <env>', 'Target environment identifier')
  .action(async (options) => {
    const telemetry = configureTelemetry('deploy.promote');
    await runDeployPromote({
      releaseId: options.release,
      toEnvId: options.to,
      telemetry
    });
  });

program.addCommand(deploy);

const ops = new Command('ops').description('Operations workflows');

ops
  .command('status')
  .description('Show service status and recent releases')
  .requiredOption('--service <id>', 'Service identifier')
  .action(async (options) => {
    const telemetry = configureTelemetry('ops.status');
    await runOpsStatus({ serviceId: options.service, telemetry });
  });

ops
  .command('incidents')
  .description('List recent incidents for a service')
  .requiredOption('--service <id>', 'Service identifier')
  .option('--limit <n>', 'Number of incidents to show', (value) => parseInt(value, 10))
  .action(async (options) => {
    const telemetry = configureTelemetry('ops.incidents');
    await runOpsIncidents({ serviceId: options.service, limit: options.limit, telemetry });
  });

program.addCommand(ops);

<<<<<<< HEAD
const economy = new Command('economy').description('Tokenomics simulation workflows');

economy
  .command('simulate')
  .description('Run a tokenomics simulation and collect artifacts')
  .requiredOption('--scenario <file>', 'Scenario JSON file')
  .option('--seed <n>', 'Deterministic seed', (value) => parseInt(value, 10))
  .option('--out <dir>', 'Directory to copy artifacts into')
  .action(async (options) => {
    const telemetry = configureTelemetry('economy.simulate');
    await runEconomySimulate({
      scenarioPath: options.scenario,
      seed: options.seed,
      out: options.out,
      telemetry
    });
  });

economy
  .command('evidence')
  .description('Inspect evidence for a simulation run')
  .requiredOption('--id <simulationId>', 'Simulation identifier')
  .option('--open', 'Print evidence markdown to stdout')
  .action(async (options) => {
    const telemetry = configureTelemetry('economy.evidence');
    await runEconomyEvidence({ id: options.id, open: Boolean(options.open), telemetry });
  });

economy
  .command('graph')
  .description('Render a sparkline for a simulation metric')
  .requiredOption('--id <simulationId>', 'Simulation identifier')
  .option('--metric <metric>', 'Metric to chart', 'circulating')
  .action(async (options) => {
    const telemetry = configureTelemetry('economy.graph');
    const metric = options.metric as 'circulating' | 'totalSupply' | 'inflation';
    await runEconomyGraph({ id: options.id, metric, telemetry });
  });

program.addCommand(economy);

const ot = new Command('ot').description('Optimal transport workflows');

ot
  .command('sb-run')
  .description('Run a Sinkhorn Schrödinger Bridge solve and export artifacts')
  .requiredOption('--mu <file>', 'Source distribution JSON file')
  .requiredOption('--nu <file>', 'Target distribution JSON file')
  .requiredOption('--eps <value>', 'Entropic epsilon', parseFloat)
  .option('--iters <n>', 'Maximum iterations', (value) => parseInt(value, 10), 500)
  .option('--tol <value>', 'Tolerance for marginal error', parseFloat, 1e-3)
  .option('--cost <type>', 'Cost metric (l2|cosine|tv_l1)', 'l2')
  .option('--out <dir>', 'Artifact output directory', path.resolve(process.cwd(), 'artifacts/sb/cli'))
  .action(async (options) => {
    const telemetry = configureTelemetry('ot.sb-run');
    await runSinkhornCli({
      muPath: options.mu,
      nuPath: options.nu,
      epsilon: options.eps,
      iters: options.iters,
      tol: options.tol,
      cost: options.cost,
      outDir: options.out,
=======
const media = new Command('media').description('Media workflows');

media
  .command('caption-create')
  .description('Create a caption job for an asset')
  .requiredOption('--asset <id>', 'Asset identifier')
  .requiredOption('--file <path_or_url>', 'Path or URL to media source')
  .option('--backend <name>', 'Transcription backend', 'local')
  .option('--lang <code>', 'Language code', 'en')
  .action(async (options) => {
    const telemetry = configureTelemetry('media.caption-create');
    await runCaptionCreate({
      assetId: options.asset,
      source: options.file,
      backend: options.backend,
      lang: options.lang,
>>>>>>> 1b25ddd7
      telemetry
    });
  });

<<<<<<< HEAD
ot
  .command('sb-frames')
  .description('Generate additional interpolation frames for an SB run directory')
  .requiredOption('--job <dir>', 'Job directory created by sb-run')
  .requiredOption('--t <list>', 'Comma separated interpolation times (0-1)')
  .action(async (options) => {
    const telemetry = configureTelemetry('ot.sb-frames');
    const times = (options.t as string).split(',').map((value) => parseFloat(value.trim()));
    await runSinkhornFrames({ jobPath: options.job, times, telemetry });
  });

program.addCommand(ot);
const obs = new Command('obs').description('Observability mesh commands');

obs
  .command('tail')
  .description('Stream mesh events via SSE')
  .option('--filter <json>', 'JSON encoded EventFilter payload')
  .option('--limit <n>', 'Maximum events to print', (value) => parseInt(value, 10))
  .action(async (options) => {
    const telemetry = configureTelemetry('obs.tail');
    await runObsTail({ filter: options.filter, limit: options.limit, telemetry });
  });

obs
  .command('correlate')
  .description('Query correlated timelines for a key')
  .requiredOption('--key <value>', 'Correlation key value')
  .requiredOption('--keyType <type>', 'Correlation key type (traceId|releaseId|assetId|simId)')
  .action(async (options) => {
    const telemetry = configureTelemetry('obs.correlate');
    await runObsCorrelate({ key: options.key, keyType: options.keyType, telemetry });
  });

program.addCommand(obs);
const chat = new Command('chat').description('Collaborate with job threads');

chat
  .command('post')
  .description('Post a message into a job thread')
  .requiredOption('--job <id>', 'Job identifier')
  .requiredOption('--text <message>', 'Message to post')
  .option('--attachment <kind:url>', 'Attachment to include', (value, previous) => {
    if (previous) {
      return [...previous, value];
    }
    return [value];
  })
  .action(async (options) => {
    const telemetry = configureTelemetry('chat.post');
    await runChatPost({
      jobId: options.job,
      text: options.text,
      attachments: options.attachment,
      telemetry,
    });
  });

chat
  .command('tail')
  .description('Stream chat events for a job')
  .option('--job <id>', 'Job identifier (defaults to all jobs)')
  .action(async (options) => {
    const telemetry = configureTelemetry('chat.tail');
    await runChatTail({ jobId: options.job, telemetry });
  });

program.addCommand(chat);
=======
media
  .command('caption-status')
  .description('Fetch the status of a caption job')
  .requiredOption('--job <id>', 'Caption job identifier')
  .option('--watch', 'Poll until the job completes')
  .option('--interval <ms>', 'Polling interval in milliseconds', (value) => parseInt(value, 10))
  .action(async (options) => {
    const telemetry = configureTelemetry('media.caption-status');
    await runCaptionStatus({
      jobId: options.job,
      watch: Boolean(options.watch),
      intervalMs: options.interval,
      telemetry
    });
  });

program.addCommand(media);
>>>>>>> 1b25ddd7

program.parseAsync(process.argv).catch((error) => {
  console.error(error.message);
  process.exitCode = 1;
});<|MERGE_RESOLUTION|>--- conflicted
+++ resolved
@@ -5,13 +5,10 @@
 import { runDeployPromote } from '../src/commands/deploy/promote';
 import { runOpsStatus } from '../src/commands/ops/status';
 import { runOpsIncidents } from '../src/commands/ops/incidents';
-<<<<<<< HEAD
 import { runObsTail } from '../src/commands/obs/tail';
 import { runObsCorrelate } from '../src/commands/obs/correlate';
-=======
 import { runCaptionCreate } from '../src/commands/media/caption-create';
 import { runCaptionStatus } from '../src/commands/media/caption-status';
->>>>>>> 1b25ddd7
 import { configureTelemetry } from '../src/lib/telemetry';
 import { runEconomySimulate } from '../src/commands/economy/simulate';
 import { runEconomyEvidence } from '../src/commands/economy/evidence';
@@ -86,7 +83,6 @@
 
 program.addCommand(ops);
 
-<<<<<<< HEAD
 const economy = new Command('economy').description('Tokenomics simulation workflows');
 
 economy
@@ -150,7 +146,6 @@
       tol: options.tol,
       cost: options.cost,
       outDir: options.out,
-=======
 const media = new Command('media').description('Media workflows');
 
 media
@@ -167,12 +162,10 @@
       source: options.file,
       backend: options.backend,
       lang: options.lang,
->>>>>>> 1b25ddd7
-      telemetry
-    });
-  });
-
-<<<<<<< HEAD
+      telemetry
+    });
+  });
+
 ot
   .command('sb-frames')
   .description('Generate additional interpolation frames for an SB run directory')
@@ -241,7 +234,6 @@
   });
 
 program.addCommand(chat);
-=======
 media
   .command('caption-status')
   .description('Fetch the status of a caption job')
@@ -259,7 +251,6 @@
   });
 
 program.addCommand(media);
->>>>>>> 1b25ddd7
 
 program.parseAsync(process.argv).catch((error) => {
   console.error(error.message);
