const fs = require('fs');
const path = require('path');
const { context, trace } = require('@opentelemetry/api');
<<<<<<< HEAD

=======
>>>>>>> 95c13e67
const { getConfig } = require('./config');
const { recordAuditMetric } = require('./observability');

function ensureDir(filePath) {
  const dir = path.dirname(filePath);
  if (!fs.existsSync(dir)) {
    fs.mkdirSync(dir, { recursive: true });
  }
}

<<<<<<< HEAD
function currentTraceFields() {
  const span = trace.getSpan(context.active());
  if (!span) {
    return {};
  }
  const spanContext = span.spanContext();
  if (!spanContext || !spanContext.traceId || spanContext.traceId === '00000000000000000000000000000000') {
    return {};
  }
  return {
    trace_id: spanContext.traceId,
    span_id: spanContext.spanId,
  };
=======
function resolveTraceId(explicitTraceId) {
  if (explicitTraceId) {
    return explicitTraceId;
  }
  const span = trace.getSpan(context.active());
  const spanContext = span?.spanContext();
  return spanContext?.traceId;
>>>>>>> 95c13e67
}

function writeAudit(event) {
  const config = getConfig();
  const traceId = resolveTraceId(event.trace_id);
  const payload = {
    timestamp: new Date().toISOString(),
    ...event,
    ...currentTraceFields(),
  };
  if (traceId) {
    payload.trace_id = traceId;
  } else if ('trace_id' in payload && payload.trace_id == null) {
    delete payload.trace_id;
  }
  const serialized = JSON.stringify(payload);
  const logPath = path.resolve(config.auditLogPath);
  ensureDir(logPath);
  recordAuditMetric(payload);
  fs.appendFile(logPath, `${serialized}\n`, (error) => {
    if (error) {
      console.error('Failed to write audit log entry', error);
    }
  });
}

module.exports = {
  writeAudit
};<|MERGE_RESOLUTION|>--- conflicted
+++ resolved
@@ -1,10 +1,7 @@
 const fs = require('fs');
 const path = require('path');
 const { context, trace } = require('@opentelemetry/api');
-<<<<<<< HEAD
 
-=======
->>>>>>> 95c13e67
 const { getConfig } = require('./config');
 const { recordAuditMetric } = require('./observability');
 
@@ -15,7 +12,6 @@
   }
 }
 
-<<<<<<< HEAD
 function currentTraceFields() {
   const span = trace.getSpan(context.active());
   if (!span) {
@@ -29,7 +25,6 @@
     trace_id: spanContext.traceId,
     span_id: spanContext.spanId,
   };
-=======
 function resolveTraceId(explicitTraceId) {
   if (explicitTraceId) {
     return explicitTraceId;
@@ -37,7 +32,6 @@
   const span = trace.getSpan(context.active());
   const spanContext = span?.spanContext();
   return spanContext?.traceId;
->>>>>>> 95c13e67
 }
 
 function writeAudit(event) {
