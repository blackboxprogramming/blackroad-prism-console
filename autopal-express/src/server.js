const express = require('express');
const helmet = require('helmet');
const morgan = require('morgan');
<<<<<<< HEAD
const { context } = require('@opentelemetry/api');
=======
const { context, trace } = require('@opentelemetry/api');
>>>>>>> 95c13e67
const { getConfig, refreshConfig } = require('./config');
const { writeAudit } = require('./logger');
const { globalSwitchGuard } = require('./middleware/globalSwitch');
const { rateLimitGuard } = require('./middleware/rateLimit');
const healthRoutes = require('./routes/health');
const secretsRoutes = require('./routes/secrets');
const { reset: resetTokenValidator } = require('./services/tokenValidator');
<<<<<<< HEAD
const { initializeObservability, currentTraceIds } = require('./observability');
=======
const { snapshot: metricsSnapshot } = require('./metrics');
>>>>>>> 95c13e67

const app = express();

initializeObservability();

app.use(express.json({ limit: '1mb' }));
app.use(helmet());
app.use(morgan('combined'));

function getActiveTraceId() {
  const span = trace.getSpan(context.active());
  const spanContext = span?.spanContext();
  return spanContext?.traceId;
}

app.use((req, res, next) => {
  const start = process.hrtime.bigint();
<<<<<<< HEAD
  const activeContext = context.active();
  const ids = currentTraceIds(activeContext);
  if (ids.traceId) {
    res.setHeader('X-Trace-Id', ids.traceId);
  }
  if (ids.spanId) {
    res.setHeader('X-Span-Id', ids.spanId);
  }

  res.on('finish', () => {
    const end = process.hrtime.bigint();
    const event = {
=======
  const traceId = getActiveTraceId();
  if (traceId) {
    req.traceId = traceId;
    res.locals.traceId = traceId;
    res.setHeader('X-Trace-Id', traceId);
  }
  res.on('finish', () => {
    const end = process.hrtime.bigint();
    const resolvedTraceId = res.locals.traceId || traceId || getActiveTraceId();
    writeAudit({
>>>>>>> 95c13e67
      action: 'request_complete',
      path: req.originalUrl,
      method: req.method,
      status: res.statusCode,
      duration_ms: Number(end - start) / 1_000_000,
<<<<<<< HEAD
      subject: req.identity?.subject
    };
    context.with(activeContext, () => writeAudit(event));
=======
      subject: req.identity?.subject,
      trace_id: resolvedTraceId
    });
>>>>>>> 95c13e67
  });
  next();
});

app.use('/health', healthRoutes);

app.get('/metrics', (_req, res) => {
  res.json({ counters: metricsSnapshot() });
});

app.use(globalSwitchGuard);
app.use(rateLimitGuard);

app.use('/secrets', secretsRoutes);

app.post('/admin/reload', (req, res) => {
  try {
    const config = refreshConfig();
    resetTokenValidator();
    writeAudit({ action: 'config_reloaded', trace_id: req.traceId });
    res.status(200).json({ message: 'Configuration reloaded', config });
  } catch (error) {
    res.status(500).json({ message: 'Failed to reload configuration', detail: error.message });
  }
});

app.use((error, req, res, _next) => {
  writeAudit({ action: 'error', message: error.message, stack: error.stack, trace_id: req.traceId });
  res.status(500).json({ message: 'Internal server error' });
});

const config = getConfig();

app.listen(config.port, () => {
  console.log(`Autopal Express service listening on port ${config.port}`);
});

process.on('SIGHUP', () => {
  const newConfig = refreshConfig();
  resetTokenValidator();
  writeAudit({ action: 'config_reloaded_signal', config: newConfig });
});

module.exports = app;<|MERGE_RESOLUTION|>--- conflicted
+++ resolved
@@ -1,11 +1,8 @@
 const express = require('express');
 const helmet = require('helmet');
 const morgan = require('morgan');
-<<<<<<< HEAD
 const { context } = require('@opentelemetry/api');
-=======
 const { context, trace } = require('@opentelemetry/api');
->>>>>>> 95c13e67
 const { getConfig, refreshConfig } = require('./config');
 const { writeAudit } = require('./logger');
 const { globalSwitchGuard } = require('./middleware/globalSwitch');
@@ -13,11 +10,8 @@
 const healthRoutes = require('./routes/health');
 const secretsRoutes = require('./routes/secrets');
 const { reset: resetTokenValidator } = require('./services/tokenValidator');
-<<<<<<< HEAD
 const { initializeObservability, currentTraceIds } = require('./observability');
-=======
 const { snapshot: metricsSnapshot } = require('./metrics');
->>>>>>> 95c13e67
 
 const app = express();
 
@@ -35,7 +29,6 @@
 
 app.use((req, res, next) => {
   const start = process.hrtime.bigint();
-<<<<<<< HEAD
   const activeContext = context.active();
   const ids = currentTraceIds(activeContext);
   if (ids.traceId) {
@@ -48,7 +41,6 @@
   res.on('finish', () => {
     const end = process.hrtime.bigint();
     const event = {
-=======
   const traceId = getActiveTraceId();
   if (traceId) {
     req.traceId = traceId;
@@ -59,21 +51,17 @@
     const end = process.hrtime.bigint();
     const resolvedTraceId = res.locals.traceId || traceId || getActiveTraceId();
     writeAudit({
->>>>>>> 95c13e67
       action: 'request_complete',
       path: req.originalUrl,
       method: req.method,
       status: res.statusCode,
       duration_ms: Number(end - start) / 1_000_000,
-<<<<<<< HEAD
       subject: req.identity?.subject
     };
     context.with(activeContext, () => writeAudit(event));
-=======
       subject: req.identity?.subject,
       trace_id: resolvedTraceId
     });
->>>>>>> 95c13e67
   });
   next();
 });
