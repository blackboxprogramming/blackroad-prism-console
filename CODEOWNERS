# Top-level CODEOWNERS ensures consistent review coverage for new scaffolds.
<<<<<<< HEAD
*       @blackboxprogramming/maintainers
.github/workflows/**  @BlackRoadTeam @Cadillac
=======
*       @blackboxprogramming/maintainers @blackboxprogramming/agents
>>>>>>> 7840d48b

# Delegate ownership for newly scaffolded surfaces.
/apps/blackroad-mobile/   @blackboxprogramming/mobile
/apps/prism-console-web/  @blackboxprogramming/frontend
/services/api-gateway/    @blackboxprogramming/platform<|MERGE_RESOLUTION|>--- conflicted
+++ resolved
@@ -1,10 +1,7 @@
 # Top-level CODEOWNERS ensures consistent review coverage for new scaffolds.
-<<<<<<< HEAD
 *       @blackboxprogramming/maintainers
 .github/workflows/**  @BlackRoadTeam @Cadillac
-=======
 *       @blackboxprogramming/maintainers @blackboxprogramming/agents
->>>>>>> 7840d48b
 
 # Delegate ownership for newly scaffolded surfaces.
 /apps/blackroad-mobile/   @blackboxprogramming/mobile
