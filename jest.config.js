--- conflicted
+++ resolved
@@ -1,7 +1,4 @@
-<<<<<<< HEAD
-=======
 // FILE: jest.config.js
->>>>>>> fa318dfd
 module.exports = {
   testEnvironment: 'node',
   verbose: true,
