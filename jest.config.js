--- conflicted
+++ resolved
@@ -1,15 +1,12 @@
 module.exports = {
   testEnvironment: 'node',
   verbose: true,
-<<<<<<< HEAD
   roots: [
     '<rootDir>/tests',
     '<rootDir>/packages/graph-engines/tests',
     '<rootDir>/packages/graph-gateway/tests'
   ],
-=======
   roots: ['<rootDir>/tests', '<rootDir>/packages/ot-engine/tests'],
->>>>>>> 98503f46
   testMatch: [
     '**/?(*.)+(spec|test).[jt]s?(x)',
     '**/?(*.)+(spec|test).mjs'
