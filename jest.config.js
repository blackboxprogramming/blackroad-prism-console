module.exports = {
  testEnvironment: 'node',
  verbose: true,
<<<<<<< HEAD
  roots: [
    '<rootDir>/tests',
    '<rootDir>/packages/graph-engines/tests',
    '<rootDir>/packages/graph-gateway/tests',
    '<rootDir>/packages/diffusion-engine/tests',
    '<rootDir>/packages/diffusion-gateway/tests'
    '<rootDir>/packages/ricci-engine/tests'
  ],
  roots: ['<rootDir>/tests', '<rootDir>/packages/ot-engine/tests'],
  testMatch: [
    '**/?(*.)+(spec|test).[jt]s?(x)',
    '**/?(*.)+(spec|test).mjs'
  ],
  transform: {
    '^.+\\.tsx?$': '<rootDir>/jest.transformer.cjs'
  },
  moduleNameMapper: {
    '^@blackroad/diffusion-engine$': '<rootDir>/packages/diffusion-engine/src/index.ts',
    '^@blackroad/diffusion-engine/(.*)$': '<rootDir>/packages/diffusion-engine/src/$1',
    '^@blackroad/diffusion-gateway$': '<rootDir>/packages/diffusion-gateway/src/index.ts',
    '^@blackroad/diffusion-gateway/(.*)$': '<rootDir>/packages/diffusion-gateway/src/$1'
  },
  extensionsToTreatAsEsm: ['.ts']
=======
  roots: ["<rootDir>/tests"],
  testMatch: ["<rootDir>/tests/test_integration.js"],
  setupFiles: ["<rootDir>/tests/jest.setup.js"],
>>>>>>> 174e738d
};<|MERGE_RESOLUTION|>--- conflicted
+++ resolved
@@ -1,7 +1,6 @@
 module.exports = {
   testEnvironment: 'node',
   verbose: true,
-<<<<<<< HEAD
   roots: [
     '<rootDir>/tests',
     '<rootDir>/packages/graph-engines/tests',
@@ -25,9 +24,7 @@
     '^@blackroad/diffusion-gateway/(.*)$': '<rootDir>/packages/diffusion-gateway/src/$1'
   },
   extensionsToTreatAsEsm: ['.ts']
-=======
   roots: ["<rootDir>/tests"],
   testMatch: ["<rootDir>/tests/test_integration.js"],
   setupFiles: ["<rootDir>/tests/jest.setup.js"],
->>>>>>> 174e738d
 };