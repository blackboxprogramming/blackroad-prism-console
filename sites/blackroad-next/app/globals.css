<<<<<<< HEAD
:root {
  color-scheme: dark;
  font-family: 'Inter', system-ui, -apple-system, BlinkMacSystemFont, 'Segoe UI', sans-serif;
  background-color: #0b0d0f;
  color: #e6e8ea;
}

*,
*::before,
*::after {
  box-sizing: border-box;
}

html,
body {
  min-height: 100%;
}

body {
  margin: 0;
  background: #0b0d0f;
  color: #e6e8ea;
  display: grid;
  place-items: center;
  padding: 24px 16px;
}

a {
  color: inherit;
}

.hub-page {
  width: 100%;
  display: flex;
  justify-content: center;
}

.hub-card {
  background: #121417;
  padding: 32px;
  border-radius: 16px;
  box-shadow: 0 10px 30px rgba(0, 0, 0, 0.5);
  max-width: 460px;
  width: min(92%, 460px);
}

.hub-card h1 {
  font-size: 1.5rem;
  margin: 0 0 8px;
}

.hub-lead {
  margin: 0 0 24px;
  opacity: 0.8;
}

.hub-btn {
  display: block;
  text-align: center;
  padding: 12px 16px;
  border-radius: 10px;
  text-decoration: none;
  margin: 8px 0;
  border: 1px solid #2a2f36;
  transition: transform 0.15s ease, border-color 0.15s ease, background-color 0.15s ease, color 0.15s ease;
  font-weight: 500;
}

.hub-btn:hover,
.hub-btn:focus-visible {
  transform: translateY(-1px);
  border-color: #3a4049;
}

.hub-btn.primary {
  background: #e6e8ea;
  color: #0b0d0f;
  font-weight: 600;
}

.hub-row {
  display: flex;
  flex-wrap: wrap;
  gap: 8px;
}

.hub-row .hub-btn {
  flex: 1 1 160px;
}

.hub-muted {
  opacity: 0.7;
  font-size: 0.875rem;
  margin-top: 16px;
}

.hub-muted a {
  color: inherit;
  text-decoration: underline;
}

@media (max-width: 480px) {
  body {
    padding: 16px;
  }

  .hub-card {
    padding: 28px 24px;
  }
}
=======
@tailwind base;
@tailwind components;
@tailwind utilities;

:root { color-scheme: dark; }
body { @apply bg-ink-900 text-zinc-200 antialiased; }

.container-x { @apply max-w-6xl mx-auto px-4; }
.card       { @apply rounded-2xl bg-ink-800/60 ring-1 ring-white/10 p-5; }

.btn-primary {
  @apply inline-flex items-center gap-2 rounded-2xl px-4 py-2 font-medium
  bg-gradient-to-r from-pink-500 via-fuchsia-500 to-orange-400 text-white shadow-soft;
}
.btn-ghost { @apply rounded-xl px-4 py-2 bg-ink-800/60 hover:bg-ink-800; }

.h1 { @apply text-4xl sm:text-6xl font-semibold tracking-tight; }
.h2 { @apply text-2xl sm:text-3xl font-semibold; }
>>>>>>> 147c21b1
<|MERGE_RESOLUTION|>--- conflicted
+++ resolved
@@ -1,4 +1,3 @@
-<<<<<<< HEAD
 :root {
   color-scheme: dark;
   font-family: 'Inter', system-ui, -apple-system, BlinkMacSystemFont, 'Segoe UI', sans-serif;
@@ -109,7 +108,6 @@
     padding: 28px 24px;
   }
 }
-=======
 @tailwind base;
 @tailwind components;
 @tailwind utilities;
@@ -127,5 +125,4 @@
 .btn-ghost { @apply rounded-xl px-4 py-2 bg-ink-800/60 hover:bg-ink-800; }
 
 .h1 { @apply text-4xl sm:text-6xl font-semibold tracking-tight; }
-.h2 { @apply text-2xl sm:text-3xl font-semibold; }
->>>>>>> 147c21b1
+.h2 { @apply text-2xl sm:text-3xl font-semibold; }