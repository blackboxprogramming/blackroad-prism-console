{
  "name": "blackroad-next",
  "private": true,
  "version": "0.1.0",
  "scripts": {
    "dev": "next dev",
<<<<<<< HEAD
    "build": "node scripts/sync-docs.mjs && node scripts/build-docs-index.mjs && next build",
    "build": "next build",
=======
    "build": "node scripts/sync-docs.mjs && node scripts/sync-portal.mjs && node scripts/build-docs-index.mjs && next build",
>>>>>>> 596ac077
    "start": "next start",
    "lint": "next lint"
  },
  "dependencies": {
    "gray-matter": "^4.0.3",
    "marked": "^12.0.2",
    "next": "14.2.3",
    "react": "18.2.0",
    "react-dom": "18.2.0"
  },
  "devDependencies": {
    "@types/react": "18.2.14",
    "@types/node": "20.11.30",
    "eslint": "8.57.0",
    "eslint-config-next": "14.2.3",
    "typescript": "5.4.5"
  }
}<|MERGE_RESOLUTION|>--- conflicted
+++ resolved
@@ -4,12 +4,9 @@
   "version": "0.1.0",
   "scripts": {
     "dev": "next dev",
-<<<<<<< HEAD
     "build": "node scripts/sync-docs.mjs && node scripts/build-docs-index.mjs && next build",
     "build": "next build",
-=======
     "build": "node scripts/sync-docs.mjs && node scripts/sync-portal.mjs && node scripts/build-docs-index.mjs && next build",
->>>>>>> 596ac077
     "start": "next start",
     "lint": "next lint"
   },
