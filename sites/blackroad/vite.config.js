--- conflicted
+++ resolved
@@ -1,15 +1,12 @@
 import { defineConfig } from 'vite';
-<<<<<<< HEAD
 
 export default defineConfig({
   esbuild: { jsxFactory: 'React.createElement', jsxFragment: 'React.Fragment' },
   build: { outDir: 'dist' },
-=======
 export default defineConfig({
   esbuild: {
     jsx: 'automatic',
     jsxImportSource: 'react',
   },
->>>>>>> f415a474
   base: '/',
 });