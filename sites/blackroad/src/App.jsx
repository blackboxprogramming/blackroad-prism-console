<<<<<<< HEAD
import { useEffect, useState } from "react";
import { NavLink, Route, Routes } from "react-router-dom";

// Core application pages
import Agents from "./pages/Agents.jsx";
import Backroad from "./pages/Backroad.jsx";
import Canvas from "./pages/Canvas.jsx";
import Chat from "./pages/Chat.jsx";
import CodexPromptPage from "./pages/CodexPrompt.jsx";
import CreatorLightpath from "./pages/CreatorLightpath.jsx";
import Desktop from "./pages/Desktop.jsx";
import Editor from "./pages/Editor.jsx";
import BootSequence from "./pages/BootSequence.jsx";
import InfinityMath from "./pages/InfinityMath.jsx";
import Lucidia from "./pages/Lucidia.jsx";
import Monitoring from "./pages/Monitoring.jsx";
import NotFound from "./pages/NotFound.jsx";
import QuantumConsciousness from "./pages/QuantumConsciousness.jsx";
import RoadView from "./pages/RoadView.jsx";
import StatusPage from "./pages/StatusPage.jsx";
import Subscribe from "./pages/Subscribe.jsx";
import Terminal from "./pages/Terminal.jsx";

// Laboratory experiences
import AStarLab from "./pages/AStarLab.jsx";
import AutoDiffLab from "./pages/AutoDiffLab.jsx";
import BeliefPropagationLab from "./pages/BeliefPropagationLab.jsx";
import BeltramiTorusLab from "./pages/BeltramiTorusLab.jsx";
import BezierBSplineLab from "./pages/BezierBSplineLab.jsx";
import BezierShadedSurfaceLab from "./pages/BezierShadedSurfaceLab.jsx";
import BezierSurfaceLab from "./pages/BezierSurfaceLab.jsx";
import BifurcationLab from "./pages/BifurcationLab.jsx";
import BlueNoiseTSPLab from "./pages/BlueNoiseTSPLab.jsx";
import BrushfirePathLab from "./pages/BrushfirePathLab.jsx";
import CahnHilliardLab from "./pages/CahnHilliardLab.jsx";
import CatMapLab from "./pages/CatMapLab.jsx";
import CircleInversionLab from "./pages/CircleInversionLab.jsx";
import ClusteringCompareLab from "./pages/ClusteringCompareLab.jsx";
import ComplexBarycentricLab from "./pages/ComplexBarycentricLab.jsx";
import ComplexPotentialsLab from "./pages/ComplexPotentialsLab.jsx";
import ConformalGridLab from "./pages/ConformalGridLab.jsx";
import ContinuedFractionsLab from "./pages/ContinuedFractionsLab.jsx";
import DLALab from "./pages/DLALab.jsx";
import DiffusionMapsLab from "./pages/DiffusionMapsLab.jsx";
import DrumWaveLab from "./pages/DrumWaveLab.jsx";
import EigenmapsLab from "./pages/EigenmapsLab.jsx";
import EikonalLab from "./pages/EikonalLab.jsx";
import EikonalPathLab from "./pages/EikonalPathLab.jsx";
import EllipsoidGeodesicLab from "./pages/EllipsoidGeodesicLab.jsx";
import FastMarchTreeLab from "./pages/FastMarchTreeLab.jsx";
import FourierLab from "./pages/FourierLab.jsx";
import FourierPainterLab from "./pages/FourierPainterLab.jsx";
import GrayScottGalleryLab from "./pages/GrayScottGalleryLab.jsx";
import HilbertMortonLab from "./pages/HilbertMortonLab.jsx";
import HungarianLab from "./pages/HungarianLab.jsx";
import Ising2DLab from "./pages/Ising2DLab.jsx";
import IsingMaxCutLab from "./pages/IsingMaxCutLab.jsx";
import Kalman2DTrackerLab from "./pages/Kalman2DTrackerLab.jsx";
import KernelPCALab from "./pages/KernelPCALab.jsx";
import LaplaceConductorsLab from "./pages/LaplaceConductorsLab.jsx";
import LSystemLab from "./pages/LSystemLab.jsx";
import MarchingSquaresLab from "./pages/MarchingSquaresLab.jsx";
import MaxFlowLab from "./pages/MaxFlowLab.jsx";
import MinimalSurfaceLab from "./pages/MinimalSurfaceLab.jsx";
import NBodyLab from "./pages/NBodyLab.jsx";
import OTLab from "./pages/OTLab.jsx";
import OptimalTransportLab from "./pages/OptimalTransportLab.jsx";
import OULab from "./pages/OULab.jsx";
import PCALab from "./pages/PCALab.jsx";
import PDELiveLab from "./pages/PDELiveLab.jsx";
import PendulumLab from "./pages/PendulumLab.jsx";
import PenroseToyLab from "./pages/PenroseToyLab.jsx";
import PerlinTerrainLab from "./pages/PerlinTerrainLab.jsx";
import PoissonBlendLab from "./pages/PoissonBlendLab.jsx";
import PoissonBoltzmannLab from "./pages/PoissonBoltzmannLab.jsx";
import PoissonDiskLab from "./pages/PoissonDiskLab.jsx";
import PoincarePendulumLab from "./pages/PoincarePendulumLab.jsx";
import PowerDiagramLab from "./pages/PowerDiagramLab.jsx";
import PowerJuliaLab from "./pages/PowerJuliaLab.jsx";
import PowerLloydLab from "./pages/PowerLloydLab.jsx";
import PrimeGapsLab from "./pages/PrimeGapsLab.jsx";
import QuasiConformalEggLab from "./pages/QuasiConformalEggLab.jsx";
import QuatJuliaLab from "./pages/QuatJuliaLab.jsx";
import QuaternionRotLab from "./pages/QuaternionRotLab.jsx";
import RansacPlane3DLab from "./pages/RansacPlane3DLab.jsx";
import RidgeRegressionLab from "./pages/RidgeRegressionLab.jsx";
import RiemannMappingToy from "./pages/RiemannMappingToy.jsx";
import RRTSmoothLab from "./pages/RRTSmoothLab.jsx";
import RRTStarLab from "./pages/RRTStarLab.jsx";
import RSAToyLab from "./pages/RSAToyLab.jsx";
import SIRLab from "./pages/SIRLab.jsx";
import SpectralClusteringLab from "./pages/SpectralClusteringLab.jsx";
import SpectralGraphLab from "./pages/SpectralGraphLab.jsx";
import SpectralPoissonLab from "./pages/SpectralPoissonLab.jsx";
import StableFluidsLab from "./pages/StableFluidsLab.jsx";
import TSPLab from "./pages/TSPLab.jsx";
import VoronoiLloydLab from "./pages/VoronoiLloydLab.jsx";
import VorticityStreamLab from "./pages/VorticityStreamLab.jsx";
import WaveletLab from "./pages/WaveletLab.jsx";

const NAV_LINKS = [
  { to: "/chat", label: "Chat" },
  { to: "/canvas", label: "Canvas" },
  { to: "/editor", label: "Editor" },
  { to: "/terminal", label: "Terminal" },
  { to: "/boot", label: "Boot Sequence" },
  { to: "/roadview", label: "RoadView" },
  { to: "/backroad", label: "Backroad" },
  { to: "/agents", label: "Agents" },
  { to: "/subscribe", label: "Subscribe" },
  { to: "/creator-lightpath", label: "Creator lightpath" },
  { to: "/lucidia", label: "Lucidia" },
  { to: "/math", label: "Infinity Math", accent: true },
  { to: "/monitoring", label: "Monitoring" },
  { to: "/quantum-consciousness", label: "Quantum Consciousness" }
];

const PRIMARY_ROUTE_COMPONENTS = {
  agents: Agents,
  backroad: Backroad,
  canvas: Canvas,
  chat: Chat,
  "creator-lightpath": CreatorLightpath,
  editor: Editor,
  boot: BootSequence,
  lucidia: Lucidia,
  math: InfinityMath,
  monitoring: Monitoring,
  roadview: RoadView,
  status: StatusPage,
  subscribe: Subscribe,
  terminal: Terminal
};

const LAB_ROUTE_COMPONENTS = {
  astar: AStarLab,
  autodiff: AutoDiffLab,
  belief: BeliefPropagationLab,
  beltrami: BeltramiTorusLab,
  "bezier-lit": BezierShadedSurfaceLab,
  bezier3d: BezierSurfaceLab,
  bifurcate: BifurcationLab,
  blend: PoissonBlendLab,
  "blue-tsp": BlueNoiseTSPLab,
  brushfire: BrushfirePathLab,
  cahn: CahnHilliardLab,
  catmap: CatMapLab,
  curves: BezierBSplineLab,
  diffmaps: DiffusionMapsLab,
  dla: DLALab,
  drum: DrumWaveLab,
  eigenmaps: EigenmapsLab,
  eikonal: EikonalLab,
  "fmm-tree": FastMarchTreeLab,
  fourier: FourierLab,
  geo: EikonalPathLab,
  "gs-gallery": GrayScottGalleryLab,
  hilbert: HilbertMortonLab,
  hungarian: HungarianLab,
  implicit: MarchingSquaresLab,
  invert: CircleInversionLab,
  ising: Ising2DLab,
  "kf-2d": Kalman2DTrackerLab,
  kpca: KernelPCALab,
  laplace: LaplaceConductorsLab,
  lsys: LSystemLab,
  minimal: MinimalSurfaceLab,
  nbody: NBodyLab,
  ot: OTLab,
  "ot-1d": OptimalTransportLab,
  ou: OULab,
  pb: PoissonBoltzmannLab,
  pca: PCALab,
  pde: PDELiveLab,
  penrose: PenroseToyLab,
  pendulum: PendulumLab,
  poisson: SpectralPoissonLab,
  poisson2: PoissonDiskLab,
  poincare: PoincarePendulumLab,
  power: PowerDiagramLab,
  "power-lloyd": PowerLloydLab,
  potentials: ComplexPotentialsLab,
  primes: PrimeGapsLab,
  pzoo: PowerJuliaLab,
  qjulia: QuatJuliaLab,
  quat: QuaternionRotLab,
  "qc-egg": QuasiConformalEggLab,
  ridge: RidgeRegressionLab,
  riemann: RiemannMappingToy,
  rrtstar: RRTStarLab,
  "rrt-smooth": RRTSmoothLab,
  rsa: RSAToyLab,
  sir: SIRLab,
  spec: SpectralClusteringLab,
  spectral: SpectralGraphLab,
  terrain: PerlinTerrainLab,
  tsp: TSPLab,
  vor: VoronoiLloydLab,
  vorticity: VorticityStreamLab,
  wavelet: WaveletLab
};

const FEATURE_ROUTES = [
  { path: "chat", label: "Chat", component: Chat },
  { path: "canvas", label: "Canvas", component: Canvas },
  { path: "editor", label: "Editor", component: Editor },
  { path: "terminal", label: "Terminal", component: Terminal },
  { path: "boot", label: "Boot Sequence", component: BootSequence },
  { path: "roadview", label: "RoadView", component: RoadView },
  { path: "backroad", label: "Backroad", component: Backroad },
  { path: "agents", label: "Agents", component: Agents },
  { path: "subscribe", label: "Subscribe", component: Subscribe },
  { path: "creator-lightpath", label: "Creator lightpath", component: CreatorLightpath },
  { path: "lucidia", label: "Lucidia", component: Lucidia },
  { path: "math", label: "Infinity Math", component: InfinityMath, accent: true },
  { path: "status", label: "Status", component: StatusPage }
];

const LAB_ROUTES = [
  { path: "ot", label: "Optimal Transport Lab", component: OptimalTransportLab },
  { path: "bifurcate", label: "Bifurcation Lab", component: BifurcationLab },
  { path: "cfrac", label: "Continued Fractions Lab", component: ContinuedFractionsLab },
  { path: "qjulia", label: "Quaternion Julia Lab", component: QuatJuliaLab },
  { path: "fluids", label: "Stable Fluids Lab", component: StableFluidsLab },
  { path: "autodiff", label: "AutoDiff Lab", component: AutoDiffLab },
  { path: "conformal", label: "Conformal Grid Lab", component: ConformalGridLab },
  { path: "eikonal", label: "Eikonal Lab", component: EikonalLab },
  { path: "poisson2", label: "Poisson Disk Lab", component: PoissonDiskLab },
  { path: "lsys", label: "L-System Lab", component: LSystemLab },
  { path: "minimal", label: "Minimal Surface Lab", component: MinimalSurfaceLab },
  { path: "eigenmaps", label: "Eigenmaps Lab", component: EigenmapsLab },
  { path: "blend", label: "Poisson Blend Lab", component: PoissonBlendLab },
  { path: "nbody", label: "N-Body Lab", component: NBodyLab },
  { path: "wavelet", label: "Wavelet Lab", component: WaveletLab },
  { path: "pb", label: "Poisson-Boltzmann Lab", component: PoissonBoltzmannLab },
  { path: "ridge", label: "Ridge Regression Lab", component: RidgeRegressionLab },
  { path: "kpca", label: "Kernel PCA Lab", component: KernelPCALab },
  { path: "brushfire", label: "Brushfire Path Lab", component: BrushfirePathLab },
  { path: "blue-tsp", label: "Blue Noise TSP Lab", component: BlueNoiseTSPLab },
  { path: "bezier-lit", label: "Bezier Shaded Surface Lab", component: BezierShadedSurfaceLab },
  { path: "kf-2d", label: "Kalman 2D Tracker Lab", component: Kalman2DTrackerLab },
  { path: "vorticity", label: "Vorticity Stream Lab", component: VorticityStreamLab },
  { path: "ising", label: "Ising 2D Lab", component: Ising2DLab },
  { path: "pca", label: "PCA Lab", component: PCALab },
  { path: "rsa", label: "RSA Toy Lab", component: RSAToyLab },
  { path: "maxflow", label: "Max Flow Lab", component: MaxFlowLab },
  { path: "bezier3d", label: "Bezier Surface Lab", component: BezierSurfaceLab },
  { path: "cluster2", label: "Clustering Compare Lab", component: ClusteringCompareLab },
  { path: "implicit", label: "Marching Squares Lab", component: MarchingSquaresLab },
  { path: "rrtstar", label: "RRT* Lab", component: RRTStarLab },
  { path: "epicycles", label: "Fourier Painter Lab", component: FourierPainterLab },
  { path: "hilbert", label: "Hilbert Morton Lab", component: HilbertMortonLab },
  { path: "maxcut", label: "Ising Max-Cut Lab", component: IsingMaxCutLab },
  { path: "drum", label: "Drum Wave Lab", component: DrumWaveLab },
  { path: "pendulum", label: "Pendulum Lab", component: PendulumLab },
  { path: "pzoo", label: "Power Julia Lab", component: PowerJuliaLab },
  { path: "penrose", label: "Penrose Toy Lab", component: PenroseToyLab },
  { path: "dla", label: "Diffusion Limited Aggregation", component: DLALab },
  { path: "sir", label: "SIR Lab", component: SIRLab },
  { path: "curves", label: "Bezier & B-Spline Lab", component: BezierBSplineLab },
  { path: "spec", label: "Spectral Clustering Lab", component: SpectralClusteringLab },
  { path: "beltrami", label: "Beltrami Torus Lab", component: BeltramiTorusLab },
  { path: "poisson", label: "Spectral Poisson Lab", component: SpectralPoissonLab },
  { path: "ellipsoid", label: "Ellipsoid Geodesic Lab", component: EllipsoidGeodesicLab },
  { path: "qc-egg", label: "Quasi-Conformal Egg Lab", component: QuasiConformalEggLab },
  { path: "fmm-tree", label: "Fast March Tree Lab", component: FastMarchTreeLab },
  { path: "hungarian", label: "Hungarian Lab", component: HungarianLab },
  { path: "quat", label: "Quaternion Rotation Lab", component: QuaternionRotLab },
  { path: "bary", label: "Complex Barycentric Lab", component: ComplexBarycentricLab },
  { path: "astar", label: "A* Lab", component: AStarLab },
  { path: "tsp", label: "TSP Lab", component: TSPLab },
  { path: "gs-gallery", label: "Gray-Scott Gallery", component: GrayScottGalleryLab },
  { path: "plane3d", label: "RANSAC Plane 3D Lab", component: RansacPlane3DLab }
];

const QUICK_LINKS = [
  ...FEATURE_ROUTES,
  { path: "quantum-consciousness", label: "Quantum Consciousness", component: QuantumConsciousness }
];

const navLinkClassName = ({ isActive }) =>
  [
    "nav-link",
    "rounded-lg px-3 py-2 text-sm transition",
    isActive ? "bg-white/10 text-white" : "text-slate-200/80 hover:text-white"
  ].join(" ");

function useApiHealth() {
  const [state, setState] = useState({ ok: null, info: "" });

  useEffect(() => {
    let cancelled = false;

    const probe = async (path) => {
      try {
        const fetchFn = typeof globalThis.fetch === "function" ? globalThis.fetch : null;
        if (!fetchFn) {
          return { ok: false, info: "" };
        }

        const primary = await fetchFn(path, { cache: "no-store" });
        const primaryText = await primary.text();
        let ok = primary.ok;
        let info = "";

        try {
          const json = JSON.parse(primaryText);
          info = `${json.status || "ok"}${json.time ? ` • ${json.time}` : ""}`;
        } catch {
          info = "";
        }

        if (!ok) {
          const fallback = await fetch(path, { cache: "no-store" });
          const fallbackText = await fallback.text();
          ok = fallback.ok;
          try {
            const json = JSON.parse(fallbackText);
            info = `${json.status || "ok"}${json.time ? ` • ${json.time}` : ""}`;
          } catch {
            info = "";
          }
        }

        return { ok, info };
      } catch {
        return { ok: false, info: "" };
      }
    };

    (async () => {
      let result = await probe("/api/health");
      if (!result.ok) {
        result = await probe("/api/health.json");
      }
      if (!cancelled) {
        setState(result);
      }
    })();

    return () => {
      cancelled = true;
    };
  }, []);

=======
import { NavLink, Routes, Route } from 'react-router-dom';
import { useEffect, useState } from 'react';
import Chat from './pages/Chat.jsx';
import Canvas from './pages/Canvas.jsx';
import Editor from './pages/Editor.jsx';
import Terminal from './pages/Terminal.jsx';
import RoadView from './pages/RoadView.jsx';
import Backroad from './pages/Backroad.jsx';
import Subscribe from './pages/Subscribe.jsx';
import Lucidia from './pages/Lucidia.jsx';
import InfinityMath from './pages/InfinityMath.jsx';
import Agents from './pages/Agents.jsx';
import Desktop from './pages/Desktop.jsx';
import QuantumConsciousness from './pages/QuantumConsciousness.jsx';
import OptimalTransportLab from './pages/OptimalTransportLab.jsx';
import BifurcationLab from './pages/BifurcationLab.jsx';
import ContinuedFractionsLab from './pages/ContinuedFractionsLab.jsx';
import MandelbrotLab from './pages/MandelbrotLab.jsx';
import JuliaFamilyLab from './pages/JuliaFamilyLab.jsx';
import LorenzLab from './pages/LorenzLab.jsx';
import GrayScottLab from './pages/GrayScottLab.jsx';

function useApiHealth() {
  const [state, setState] = useState({ ok: null, info: '' });
  useEffect(() => {
    let dead = false;
    (async () => {
      const probe = async (path) => {
        try {
          const r = await fetch(path, { cache: 'no-store' });
          const t = await r.text();
          let info = '';
          try {
            const j = JSON.parse(t);
            info = `${j.status || 'ok'} • ${j.time || ''}`;
          } catch {}
          return { ok: r.ok, info };
        } catch {
          return { ok: false, info: '' };
        }
      };
      let res = await probe('/api/health');
      if (!res.ok) res = await probe('/api/health.json');
      if (!dead) setState(res);
    })();
    return () => {
      dead = true;
    };
  }, []);
>>>>>>> dc82939f
  return state;
}

function StatusPill() {
  const { ok, info } = useApiHealth();
<<<<<<< HEAD
  const tone = ok == null ? "opacity-60" : ok ? "text-green-400" : "text-red-400";
  const label = ok == null ? "Checking API…" : ok ? "API healthy" : "API error";

  return (
    <span className={`text-xs uppercase tracking-wide ${tone}`}>
      {info ? `${label} — ${info}` : label}
=======
  const tone =
    ok == null ? 'opacity-60' : ok ? 'text-green-400' : 'text-red-400';
  const label = ok == null ? 'Checking API…' : ok ? 'API healthy' : 'API error';
  return (
    <span className={`text-sm ${tone}`}>
      {label}
      {info ? ` — ${info}` : ''}
>>>>>>> dc82939f
    </span>
  );
}

<<<<<<< HEAD
function CardLink({ path, label, accent }) {
  return (
    <NavLink
      to={`/${path}`}
      className="card-link block rounded-lg border border-white/10 bg-white/5 p-4 text-sm font-medium text-slate-100 transition hover:border-white/30 hover:bg-white/10"
    >
      {accent ? (
        <span
          className="mr-2 inline-block font-semibold"
          style={{
            background: "linear-gradient(90deg,#FF4FD8,#0096FF,#FDBA2D)",
            WebkitBackgroundClip: "text",
            WebkitTextFillColor: "transparent"
          }}
        >
          ∞
        </span>
      ) : null}
      {label}
    </NavLink>
=======
export default function App() {
  return (
    <Routes>
      <Route path="/" element={<Desktop />} />
      <Route path="/quantum-consciousness" element={<QuantumConsciousness />} />
      <Route path="/*" element={<LegacyApp />} />
    </Routes>
>>>>>>> dc82939f
  );
}

function LegacyApp() {
  return (
<<<<<<< HEAD
    <div className="min-h-screen grid gap-4 p-4 md:grid-cols-[240px_1fr]">
      <aside className="sidebar rounded-xl bg-slate-900/60 p-4">
        <div className="brand-logo text-2xl font-semibold text-white">BlackRoad.io</div>
        <nav className="mt-6 flex flex-col gap-2">
          {NAV_LINKS.map(({ to, label, accent }) => (
            <NavLink key={to} className={navLinkClassName} to={to} end={to === "/chat"}>
              {accent ? (
                <span
                  className="mr-1 font-semibold"
                  style={{
                    background: "linear-gradient(90deg,#FF4FD8,#0096FF,#FDBA2D)",
                    WebkitBackgroundClip: "text",
                    WebkitTextFillColor: "transparent"
                  }}
                >
                  ∞
                </span>
              ) : null}
              {label}
            </NavLink>
          ))}
        </nav>
        <div className="mt-8">
=======
    <div className="min-h-screen grid md:grid-cols-[240px_1fr] gap-4 p-4">
      <aside className="sidebar p-3">
        <div className="brand-logo text-2xl mb-4">BlackRoad.io</div>
        <nav className="flex flex-col gap-2">
          <NavLink className="nav-link" to="/chat">
            Chat
          </NavLink>
          <NavLink className="nav-link" to="/canvas">
            Canvas
          </NavLink>
          <NavLink className="nav-link" to="/editor">
            Editor
          </NavLink>
          <NavLink className="nav-link" to="/terminal">
            Terminal
          </NavLink>
          <NavLink className="nav-link" to="/roadview">
            RoadView
          </NavLink>
          <NavLink className="nav-link" to="/backroad">
            Backroad
          </NavLink>
          <NavLink className="nav-link" to="/agents">
            Agents
          </NavLink>
          <NavLink className="nav-link" to="/subscribe">
            Subscribe
          </NavLink>
          <NavLink className="nav-link" to="/lucidia">
            Lucidia
          </NavLink>
          <NavLink className="nav-link" to="/math">
            <span
              style={{
                background: 'linear-gradient(90deg,#FF4FD8,#0096FF,#FDBA2D)',
                WebkitBackgroundClip: 'text',
                WebkitTextFillColor: 'transparent',
              }}
            >
              ∞
            </span>{' '}
            Infinity Math
          </NavLink>
        </nav>
        <div className="mt-6 text-xs text-neutral-400">
>>>>>>> dc82939f
          <StatusPill />
        </div>
      </aside>

      <main className="space-y-4">
<<<<<<< HEAD
        <header className="panel flex items-center justify-between rounded-xl bg-slate-900/60 p-4">
          <h1 className="brand-gradient text-xl font-semibold">Creator Ops Portal</h1>
          <a className="btn-primary text-sm" href="/api/health" rel="noreferrer" target="_blank">
            View API JSON
=======
        <header className="panel p-4 flex items-center justify-between">
          <h1 className="brand-gradient text-xl font-semibold">
            Co-coding Portal
          </h1>
          <a
            className="btn-primary"
            href="/api/health"
            target="_blank"
            rel="noreferrer"
          >
            API Health
>>>>>>> dc82939f
          </a>
        </header>

        <section className="panel rounded-xl bg-slate-900/60 p-4">
          <h2 className="mb-3 text-lg font-semibold text-white">Quick links</h2>
          <div className="grid gap-3 sm:grid-cols-2 lg:grid-cols-3">
            {QUICK_LINKS.map(({ path, label, accent }) => (
              <CardLink key={path} path={path} label={label} accent={accent} />
            ))}
          </div>
        </section>

        <section className="panel rounded-xl bg-slate-900/60 p-4">
          <h2 className="mb-3 text-lg font-semibold text-white">Labs</h2>
          <div className="grid gap-3 sm:grid-cols-2 lg:grid-cols-3">
            {LAB_ROUTES.map(({ path, label }) => (
              <CardLink key={path} path={path} label={label} />
            ))}
          </div>
        </section>

        <section className="panel rounded-xl bg-slate-900/60 p-4">
          <Routes>
<<<<<<< HEAD
            <Route index element={<Chat />} />
            {Object.entries(PRIMARY_ROUTE_COMPONENTS).map(([path, Component]) => (
              <Route key={path} path={path} element={<Component />} />
            ))}
            {Object.entries(LAB_ROUTE_COMPONENTS).map(([path, Component]) => (
              <Route key={path} path={path} element={<Component />} />
            ))}
            <Route path="codex/:slug" element={<CodexPromptPage />} />
            <Route path="*" element={<NotFound />} />
=======
            <Route path="/" element={<Chat />} />
            <Route path="/chat" element={<Chat />} />
            <Route path="/canvas" element={<Canvas />} />
            <Route path="/editor" element={<Editor />} />
            <Route path="/terminal" element={<Terminal />} />
            <Route path="/roadview" element={<RoadView />} />
            <Route path="/backroad" element={<Backroad />} />
            <Route path="/agents" element={<Agents />} />
            <Route path="/subscribe" element={<Subscribe />} />
            <Route path="/lucidia" element={<Lucidia />} />
            <Route path="/math" element={<InfinityMath />} />
            <Route path="/ot" element={<OptimalTransportLab />} />
            <Route path="/bifurcate" element={<BifurcationLab />} />
            <Route path="/cfrac" element={<ContinuedFractionsLab />} />
            <Route path="/mandelbrot" element={<MandelbrotLab />} />
            <Route path="/julia" element={<JuliaFamilyLab />} />
            <Route path="/lorenz" element={<LorenzLab />} />
            <Route path="/rd" element={<GrayScottLab />} />
            <Route path="chat" element={<Chat />} />
            <Route path="canvas" element={<Canvas />} />
            <Route path="editor" element={<Editor />} />
            <Route path="terminal" element={<Terminal />} />
            <Route path="roadview" element={<RoadView />} />
            <Route path="backroad" element={<Backroad />} />
            <Route path="subscribe" element={<Subscribe />} />
            <Route path="lucidia" element={<Lucidia />} />
            <Route path="math" element={<InfinityMath />} />
            <Route path="ot" element={<OptimalTransportLab />} />
            <Route path="bifurcate" element={<BifurcationLab />} />
            <Route path="cfrac" element={<ContinuedFractionsLab />} />
            <Route path="mandelbrot" element={<MandelbrotLab />} />
            <Route path="julia" element={<JuliaFamilyLab />} />
            <Route path="lorenz" element={<LorenzLab />} />
            <Route path="rd" element={<GrayScottLab />} />
            <Route path="*" element={<div>Not found</div>} />
>>>>>>> dc82939f
          </Routes>
        </section>
      </main>
    </div>
  );
}

export default function App() {
  return (
    <Routes>
      <Route path="/" element={<Desktop />} />
      <Route path="/quantum-consciousness" element={<QuantumConsciousness />} />
      <Route path="/*" element={<LegacyApp />} />
    </Routes>
  );
}<|MERGE_RESOLUTION|>--- conflicted
+++ resolved
@@ -1,4 +1,3 @@
-<<<<<<< HEAD
 import { useEffect, useState } from "react";
 import { NavLink, Route, Routes } from "react-router-dom";
 
@@ -344,7 +343,6 @@
     };
   }, []);
 
-=======
 import { NavLink, Routes, Route } from 'react-router-dom';
 import { useEffect, useState } from 'react';
 import Chat from './pages/Chat.jsx';
@@ -394,20 +392,17 @@
       dead = true;
     };
   }, []);
->>>>>>> dc82939f
   return state;
 }
 
 function StatusPill() {
   const { ok, info } = useApiHealth();
-<<<<<<< HEAD
   const tone = ok == null ? "opacity-60" : ok ? "text-green-400" : "text-red-400";
   const label = ok == null ? "Checking API…" : ok ? "API healthy" : "API error";
 
   return (
     <span className={`text-xs uppercase tracking-wide ${tone}`}>
       {info ? `${label} — ${info}` : label}
-=======
   const tone =
     ok == null ? 'opacity-60' : ok ? 'text-green-400' : 'text-red-400';
   const label = ok == null ? 'Checking API…' : ok ? 'API healthy' : 'API error';
@@ -415,12 +410,10 @@
     <span className={`text-sm ${tone}`}>
       {label}
       {info ? ` — ${info}` : ''}
->>>>>>> dc82939f
     </span>
   );
 }
 
-<<<<<<< HEAD
 function CardLink({ path, label, accent }) {
   return (
     <NavLink
@@ -441,7 +434,6 @@
       ) : null}
       {label}
     </NavLink>
-=======
 export default function App() {
   return (
     <Routes>
@@ -449,13 +441,11 @@
       <Route path="/quantum-consciousness" element={<QuantumConsciousness />} />
       <Route path="/*" element={<LegacyApp />} />
     </Routes>
->>>>>>> dc82939f
   );
 }
 
 function LegacyApp() {
   return (
-<<<<<<< HEAD
     <div className="min-h-screen grid gap-4 p-4 md:grid-cols-[240px_1fr]">
       <aside className="sidebar rounded-xl bg-slate-900/60 p-4">
         <div className="brand-logo text-2xl font-semibold text-white">BlackRoad.io</div>
@@ -479,7 +469,6 @@
           ))}
         </nav>
         <div className="mt-8">
-=======
     <div className="min-h-screen grid md:grid-cols-[240px_1fr] gap-4 p-4">
       <aside className="sidebar p-3">
         <div className="brand-logo text-2xl mb-4">BlackRoad.io</div>
@@ -525,18 +514,15 @@
           </NavLink>
         </nav>
         <div className="mt-6 text-xs text-neutral-400">
->>>>>>> dc82939f
           <StatusPill />
         </div>
       </aside>
 
       <main className="space-y-4">
-<<<<<<< HEAD
         <header className="panel flex items-center justify-between rounded-xl bg-slate-900/60 p-4">
           <h1 className="brand-gradient text-xl font-semibold">Creator Ops Portal</h1>
           <a className="btn-primary text-sm" href="/api/health" rel="noreferrer" target="_blank">
             View API JSON
-=======
         <header className="panel p-4 flex items-center justify-between">
           <h1 className="brand-gradient text-xl font-semibold">
             Co-coding Portal
@@ -548,7 +534,6 @@
             rel="noreferrer"
           >
             API Health
->>>>>>> dc82939f
           </a>
         </header>
 
@@ -572,7 +557,6 @@
 
         <section className="panel rounded-xl bg-slate-900/60 p-4">
           <Routes>
-<<<<<<< HEAD
             <Route index element={<Chat />} />
             {Object.entries(PRIMARY_ROUTE_COMPONENTS).map(([path, Component]) => (
               <Route key={path} path={path} element={<Component />} />
@@ -582,7 +566,6 @@
             ))}
             <Route path="codex/:slug" element={<CodexPromptPage />} />
             <Route path="*" element={<NotFound />} />
-=======
             <Route path="/" element={<Chat />} />
             <Route path="/chat" element={<Chat />} />
             <Route path="/canvas" element={<Canvas />} />
@@ -618,7 +601,6 @@
             <Route path="lorenz" element={<LorenzLab />} />
             <Route path="rd" element={<GrayScottLab />} />
             <Route path="*" element={<div>Not found</div>} />
->>>>>>> dc82939f
           </Routes>
         </section>
       </main>
