import { useEffect, useState } from "react";
import { NavLink, Route, Routes } from "react-router-dom";
import Agents from "./pages/Agents.jsx";
import AutoDiffLab from "./pages/AutoDiffLab.jsx";
import Backroad from "./pages/Backroad.jsx";
import BezierShadedSurfaceLab from "./pages/BezierShadedSurfaceLab.jsx";
import BifurcationLab from "./pages/BifurcationLab.jsx";
import BlueNoiseTSPLab from "./pages/BlueNoiseTSPLab.jsx";
import BrushfirePathLab from "./pages/BrushfirePathLab.jsx";
import Canvas from "./pages/Canvas.jsx";
import Chat from "./pages/Chat.jsx";
import ConformalGridLab from "./pages/ConformalGridLab.jsx";
import ContinuedFractionsLab from "./pages/ContinuedFractionsLab.jsx";
import Desktop from "./pages/Desktop.jsx";
import Editor from "./pages/Editor.jsx";
import EigenmapsLab from "./pages/EigenmapsLab.jsx";
import EikonalLab from "./pages/EikonalLab.jsx";
import InfinityMath from "./pages/InfinityMath.jsx";
import Ising2DLab from "./pages/Ising2DLab.jsx";
import Kalman2DTrackerLab from "./pages/Kalman2DTrackerLab.jsx";
import KernelPCALab from "./pages/KernelPCALab.jsx";
import Lucidia from "./pages/Lucidia.jsx";
import LSystemLab from "./pages/LSystemLab.jsx";
import MinimalSurfaceLab from "./pages/MinimalSurfaceLab.jsx";
import NBodyLab from "./pages/NBodyLab.jsx";
import NotFound from "./pages/NotFound.jsx";
import OptimalTransportLab from "./pages/OptimalTransportLab.jsx";
import PCALab from "./pages/PCALab.jsx";
import PoissonBlendLab from "./pages/PoissonBlendLab.jsx";
import PoissonBoltzmannLab from "./pages/PoissonBoltzmannLab.jsx";
import PoissonDiskLab from "./pages/PoissonDiskLab.jsx";
import QuantumConsciousness from "./pages/QuantumConsciousness.jsx";
import QuatJuliaLab from "./pages/QuatJuliaLab.jsx";
import RidgeRegressionLab from "./pages/RidgeRegressionLab.jsx";
import RoadView from "./pages/RoadView.jsx";
import RSAToyLab from "./pages/RSAToyLab.jsx";
import StableFluidsLab from "./pages/StableFluidsLab.jsx";
import StatusPage from "./pages/StatusPage.jsx";
import Subscribe from "./pages/Subscribe.jsx";
import Terminal from "./pages/Terminal.jsx";
import VorticityStreamLab from "./pages/VorticityStreamLab.jsx";
import WaveletLab from "./pages/WaveletLab.jsx";

const NAV_LINKS = [
  { path: "chat", label: "Chat" },
  { path: "canvas", label: "Canvas" },
  { path: "editor", label: "Editor" },
  { path: "terminal", label: "Terminal" },
  { path: "roadview", label: "RoadView" },
  { path: "backroad", label: "Backroad" },
  { path: "agents", label: "Agents" },
  { path: "subscribe", label: "Subscribe" },
  { path: "creator-lightpath", label: "Creator lightpath" },
  { path: "lucidia", label: "Lucidia" },
  { path: "math", label: "Infinity Math", accent: true },
];

const CORE_ROUTES = [
  { path: "chat", element: <Chat /> },
  { path: "canvas", element: <Canvas /> },
  { path: "editor", element: <Editor /> },
  { path: "terminal", element: <Terminal /> },
  { path: "roadview", element: <RoadView /> },
  { path: "backroad", element: <Backroad /> },
  { path: "agents", element: <Agents /> },
  { path: "subscribe", element: <Subscribe /> },
  { path: "creator-lightpath", element: <CreatorLightpath /> },
  { path: "lucidia", element: <Lucidia /> },
  { path: "math", element: <InfinityMath /> },
<<<<<<< HEAD
  { path: "ot", element: <OptimalTransportLab /> },
  { path: "bifurcate", element: <BifurcationLab /> },
  { path: "cfrac", element: <ContinuedFractionsLab /> },
  { path: "qjulia", element: <QuatJuliaLab /> },
  { path: "fluids", element: <StableFluidsLab /> },
  { path: "autodiff", element: <AutoDiffLab /> },
  { path: "conformal", element: <ConformalGridLab /> },
  { path: "eikonal", element: <EikonalLab /> },
  { path: "poisson2", element: <PoissonDiskLab /> },
  { path: "lsys", element: <LSystemLab /> },
  { path: "minimal", element: <MinimalSurfaceLab /> },
  { path: "eigenmaps", element: <EigenmapsLab /> },
  { path: "blend", element: <PoissonBlendLab /> },
  { path: "nbody", element: <NBodyLab /> },
  { path: "wavelet", element: <WaveletLab /> },
  { path: "pb", element: <PoissonBoltzmannLab /> },
  { path: "ridge", element: <RidgeRegressionLab /> },
  { path: "kpca", element: <KernelPCALab /> },
  { path: "brushfire", element: <BrushfirePathLab /> },
  { path: "blue-tsp", element: <BlueNoiseTSPLab /> },
  { path: "bezier-lit", element: <BezierShadedSurfaceLab /> },
  { path: "kf-2d", element: <Kalman2DTrackerLab /> },
  { path: "vorticity", element: <VorticityStreamLab /> },
  { path: "ising", element: <Ising2DLab /> },
  { path: "pca", element: <PCALab /> },
  { path: "rsa", element: <RSAToyLab /> },
];

const legacyRoutes = [
  { path: "chat", label: "Chat", element: <Chat /> },
  { path: "canvas", label: "Canvas", element: <Canvas /> },
  { path: "editor", label: "Editor", element: <Editor /> },
  { path: "terminal", label: "Terminal", element: <Terminal /> },
  { path: "roadview", label: "RoadView", element: <RoadView /> },
  { path: "backroad", label: "Backroad", element: <Backroad /> },
  { path: "agents", label: "Agents", element: <Agents /> },
  { path: "subscribe", label: "Subscribe", element: <Subscribe /> },
  { path: "creator-lightpath", label: "Creator lightpath", element: <CreatorLightpath /> },
  { path: "lucidia", label: "Lucidia", element: <Lucidia /> },
  { path: "math", label: "∞ Infinity Math", accent: true, element: <InfinityMath /> },
  { path: "ising", label: "Ising 2D Lab", element: <Ising2DLab /> },
  { path: "pca", label: "PCA Lab", element: <PCALab /> },
  { path: "rsa", label: "RSA Toy Lab", element: <RSAToyLab /> },
  { path: "ot", label: "Optimal Transport Lab", element: <OptimalTransportLab /> },
  { path: "bifurcate", label: "Bifurcation Lab", element: <BifurcationLab /> },
  { path: "cfrac", label: "Continued Fractions Lab", element: <ContinuedFractionsLab /> },
  { path: "qjulia", label: "Quaternion Julia Lab", element: <QuatJuliaLab /> },
  { path: "fluids", label: "Stable Fluids Lab", element: <StableFluidsLab /> },
  { path: "autodiff", label: "AutoDiff Lab", element: <AutoDiffLab /> },
  { path: "conformal", label: "Conformal Grid Lab", element: <ConformalGridLab /> },
  { path: "eikonal", label: "Eikonal Lab", element: <EikonalLab /> },
  { path: "poisson2", label: "Poisson Disk Lab", element: <PoissonDiskLab /> },
  { path: "lsys", label: "L-System Lab", element: <LSystemLab /> },
  { path: "minimal", label: "Minimal Surface Lab", element: <MinimalSurfaceLab /> },
  { path: "eigenmaps", label: "Eigenmaps Lab", element: <EigenmapsLab /> },
  { path: "blend", label: "Poisson Blend Lab", element: <PoissonBlendLab /> },
  { path: "nbody", label: "N-Body Lab", element: <NBodyLab /> },
  { path: "wavelet", label: "Wavelet Lab", element: <WaveletLab /> },
  { path: "pb", label: "Poisson-Boltzmann Lab", element: <PoissonBoltzmannLab /> },
  { path: "ridge", label: "Ridge Regression Lab", element: <RidgeRegressionLab /> },
  { path: "kpca", label: "Kernel PCA Lab", element: <KernelPCALab /> },
  { path: "brushfire", label: "Brushfire Path Lab", element: <BrushfirePathLab /> },
  { path: "blue-tsp", label: "Blue Noise TSP Lab", element: <BlueNoiseTSPLab /> },
  { path: "bezier-lit", label: "Bezier Shaded Surface Lab", element: <BezierShadedSurfaceLab /> },
  { path: "kf-2d", label: "Kalman 2D Tracker Lab", element: <Kalman2DTrackerLab /> },
  { path: "vorticity", label: "Vorticity Stream Lab", element: <VorticityStreamLab /> },
];
import StableFluidsLab from "./pages/StableFluidsLab.jsx";
import Subscribe from "./pages/Subscribe.jsx";
import CreatorLightpath from "./pages/CreatorLightpath.jsx";
import Terminal from "./pages/Terminal.jsx";
import VorticityStreamLab from "./pages/VorticityStreamLab.jsx";
import WaveletLab from "./pages/WaveletLab.jsx";

const PRIMARY_ROUTES = [
  { to: "/chat", label: "Chat", element: Chat },
  { to: "/canvas", label: "Canvas", element: Canvas },
  { to: "/editor", label: "Editor", element: Editor },
  { to: "/terminal", label: "Terminal", element: Terminal },
  { to: "/roadview", label: "RoadView", element: RoadView },
  { to: "/backroad", label: "Backroad", element: Backroad },
  { to: "/agents", label: "Agents", element: Agents },
  { to: "/subscribe", label: "Subscribe", element: Subscribe },
  { to: "/creator-lightpath", label: "Creator lightpath", element: CreatorLightpath },
  { to: "/lucidia", label: "Lucidia", element: Lucidia },
  { to: "/math", label: "Infinity Math", element: InfinityMath, gradient: true },
=======
  { path: "status", element: <StatusPage /> },
>>>>>>> f0012252
];

const LAB_ROUTES = [
  { path: "ot", component: OptimalTransportLab },
  { path: "bifurcate", component: BifurcationLab },
  { path: "cfrac", component: ContinuedFractionsLab },
  { path: "qjulia", component: QuatJuliaLab },
  { path: "fluids", component: StableFluidsLab },
  { path: "autodiff", component: AutoDiffLab },
  { path: "conformal", component: ConformalGridLab },
  { path: "eikonal", component: EikonalLab },
  { path: "poisson2", component: PoissonDiskLab },
  { path: "lsys", component: LSystemLab },
  { path: "minimal", component: MinimalSurfaceLab },
  { path: "eigenmaps", component: EigenmapsLab },
  { path: "blend", component: PoissonBlendLab },
  { path: "nbody", component: NBodyLab },
  { path: "wavelet", component: WaveletLab },
  { path: "pb", component: PoissonBoltzmannLab },
  { path: "ridge", component: RidgeRegressionLab },
  { path: "kpca", component: KernelPCALab },
  { path: "brushfire", component: BrushfirePathLab },
  { path: "blue-tsp", component: BlueNoiseTSPLab },
  { path: "bezier-lit", component: BezierShadedSurfaceLab },
  { path: "kf-2d", component: Kalman2DTrackerLab },
  { path: "vorticity", component: VorticityStreamLab },
  { path: "ising", component: Ising2DLab },
  { path: "pca", component: PCALab },
  { path: "rsa", component: RSAToyLab },
];

const navLinkClassName = ({ isActive }) =>
  [
    "nav-link",
    "rounded-lg px-3 py-2 text-sm transition",
    isActive ? "bg-white/10 text-white" : "text-slate-200/80 hover:text-white",
  ].join(" ");

function useApiHealth() {
  const [state, setState] = useState({ ok: null, info: "" });

  useEffect(() => {
    let cancelled = false;

    const probe = async (path) => {
      try {
        const fetchFn = typeof globalThis.fetch === "function" ? globalThis.fetch : null;
        if (!fetchFn) {
          return { ok: false, info: "" };
        }
        const response = await fetchFn(path, { cache: "no-store" });
        const text = await response.text();
        let info = "";
        try {
          const json = JSON.parse(text);
          info = `${json.status || "ok"}${json.time ? ` • ${json.time}` : ""}`;
        } catch {
          info = "";
        }
        return { ok: response.ok, info };
      } catch {
        return { ok: false, info: "" };
      }
    };

    (async () => {
      let result = await probe("/api/health");
      if (!result.ok) {
        result = await probe("/api/health.json");
      }
      if (!cancelled) {
        setState(result);
      }
    })();

    return () => {
      cancelled = true;
    };
  }, []);

  return state;
}

function StatusPill() {
  const { ok, info } = useApiHealth();
  const tone = ok == null ? "opacity-60" : ok ? "text-green-400" : "text-red-400";
  const label = ok == null ? "Checking API…" : ok ? "API healthy" : "API error";

  return <span className={`text-xs uppercase tracking-wide ${tone}`}>{info ? `${label} — ${info}` : label}</span>;
}

function LegacyApp() {
  return (
    <div className="min-h-screen grid gap-4 p-4 md:grid-cols-[240px_1fr]">
      <aside className="sidebar p-4">
        <div className="brand-logo text-2xl font-semibold">BlackRoad.io</div>
        <nav className="mt-6 flex flex-col gap-2">
          {NAV_LINKS.map(({ path, label, accent }) => (
            <NavLink key={path} className={navLinkClassName} to={`/${path}`}>
              {accent ? (
                <span
                  className="font-semibold"
                  style={{
                    background: "linear-gradient(90deg,#FF4FD8,#0096FF,#FDBA2D)",
                    WebkitBackgroundClip: "text",
                    WebkitTextFillColor: "transparent",
                  }}
                >
                  ∞
                </span>
              ) : null}
              {accent ? " " : null}
              {label}
            </NavLink>
          ))}
        </nav>
        <div className="mt-8">
          <StatusPill />
        </div>
      </aside>

      <main className="space-y-4">
        <header className="panel flex items-center justify-between p-4">
          <h1 className="brand-gradient text-xl font-semibold">Creator Ops Portal</h1>
          <a className="btn-primary text-sm" href="/api/health" rel="noreferrer" target="_blank">
            View API JSON
          </a>
        </header>

        <section className="card">
          <Routes>
            <Route index element={<Chat />} />
            {CORE_ROUTES.map(({ path, element }) => (
              <Route key={path} path={path} element={element} />
            ))}
            {LAB_ROUTES.map(({ path, component: Component }) => (
              <Route key={path} path={path} element={<Component />} />
            ))}
            <Route path="*" element={<NotFound />} />
          </Routes>
        </section>
      </main>
    </div>
  );
}

export default function App() {
  return (
    <Routes>
      <Route path="/" element={<Desktop />} />
      <Route path="/quantum-consciousness" element={<QuantumConsciousness />} />
      <Route path="/*" element={<LegacyApp />} />
    </Routes>
  );
}<|MERGE_RESOLUTION|>--- conflicted
+++ resolved
@@ -67,7 +67,6 @@
   { path: "creator-lightpath", element: <CreatorLightpath /> },
   { path: "lucidia", element: <Lucidia /> },
   { path: "math", element: <InfinityMath /> },
-<<<<<<< HEAD
   { path: "ot", element: <OptimalTransportLab /> },
   { path: "bifurcate", element: <BifurcationLab /> },
   { path: "cfrac", element: <ContinuedFractionsLab /> },
@@ -154,9 +153,7 @@
   { to: "/creator-lightpath", label: "Creator lightpath", element: CreatorLightpath },
   { to: "/lucidia", label: "Lucidia", element: Lucidia },
   { to: "/math", label: "Infinity Math", element: InfinityMath, gradient: true },
-=======
   { path: "status", element: <StatusPage /> },
->>>>>>> f0012252
 ];
 
 const LAB_ROUTES = [
