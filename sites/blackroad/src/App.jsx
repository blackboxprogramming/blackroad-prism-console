import { useEffect, useState } from "react";
import { NavLink, Route, Routes } from "react-router-dom";
import Agents from "./pages/Agents.jsx";
import AutoDiffLab from "./pages/AutoDiffLab.jsx";
import Backroad from "./pages/Backroad.jsx";
import BezierShadedSurfaceLab from "./pages/BezierShadedSurfaceLab.jsx";
import BifurcationLab from "./pages/BifurcationLab.jsx";
import BlueNoiseTSPLab from "./pages/BlueNoiseTSPLab.jsx";
import BrushfirePathLab from "./pages/BrushfirePathLab.jsx";
import Canvas from "./pages/Canvas.jsx";
import Chat from "./pages/Chat.jsx";
import ConformalGridLab from "./pages/ConformalGridLab.jsx";
import ContinuedFractionsLab from "./pages/ContinuedFractionsLab.jsx";
import Desktop from "./pages/Desktop.jsx";
import Editor from "./pages/Editor.jsx";
import EigenmapsLab from "./pages/EigenmapsLab.jsx";
import EikonalLab from "./pages/EikonalLab.jsx";
import InfinityMath from "./pages/InfinityMath.jsx";
import Ising2DLab from "./pages/Ising2DLab.jsx";
import Kalman2DTrackerLab from "./pages/Kalman2DTrackerLab.jsx";
import KernelPCALab from "./pages/KernelPCALab.jsx";
import Lucidia from "./pages/Lucidia.jsx";
import LSystemLab from "./pages/LSystemLab.jsx";
import MinimalSurfaceLab from "./pages/MinimalSurfaceLab.jsx";
import NBodyLab from "./pages/NBodyLab.jsx";
import NotFound from "./pages/NotFound.jsx";
import OptimalTransportLab from "./pages/OptimalTransportLab.jsx";
import PCALab from "./pages/PCALab.jsx";
import PoissonBlendLab from "./pages/PoissonBlendLab.jsx";
import PoissonBoltzmannLab from "./pages/PoissonBoltzmannLab.jsx";
import PoissonDiskLab from "./pages/PoissonDiskLab.jsx";
import QuantumConsciousness from "./pages/QuantumConsciousness.jsx";
import QuatJuliaLab from "./pages/QuatJuliaLab.jsx";
import RidgeRegressionLab from "./pages/RidgeRegressionLab.jsx";
import RoadView from "./pages/RoadView.jsx";
import RSAToyLab from "./pages/RSAToyLab.jsx";
import StableFluidsLab from "./pages/StableFluidsLab.jsx";
import StatusPage from "./pages/StatusPage.jsx";
import Subscribe from "./pages/Subscribe.jsx";
import Terminal from "./pages/Terminal.jsx";
import VorticityStreamLab from "./pages/VorticityStreamLab.jsx";
import WaveletLab from "./pages/WaveletLab.jsx";

const NAV_LINKS = [
  { path: "chat", label: "Chat" },
  { path: "canvas", label: "Canvas" },
  { path: "editor", label: "Editor" },
  { path: "terminal", label: "Terminal" },
  { path: "roadview", label: "RoadView" },
  { path: "backroad", label: "Backroad" },
  { path: "agents", label: "Agents" },
  { path: "subscribe", label: "Subscribe" },
  { path: "creator-lightpath", label: "Creator lightpath" },
  { path: "lucidia", label: "Lucidia" },
  { path: "math", label: "Infinity Math", accent: true },
];

const CORE_ROUTES = [
  { path: "chat", element: <Chat /> },
  { path: "canvas", element: <Canvas /> },
  { path: "editor", element: <Editor /> },
  { path: "terminal", element: <Terminal /> },
  { path: "roadview", element: <RoadView /> },
  { path: "backroad", element: <Backroad /> },
  { path: "agents", element: <Agents /> },
  { path: "subscribe", element: <Subscribe /> },
  { path: "creator-lightpath", element: <CreatorLightpath /> },
  { path: "lucidia", element: <Lucidia /> },
  { path: "math", element: <InfinityMath /> },
  { path: "ot", element: <OptimalTransportLab /> },
  { path: "bifurcate", element: <BifurcationLab /> },
  { path: "cfrac", element: <ContinuedFractionsLab /> },
  { path: "qjulia", element: <QuatJuliaLab /> },
  { path: "fluids", element: <StableFluidsLab /> },
  { path: "autodiff", element: <AutoDiffLab /> },
  { path: "conformal", element: <ConformalGridLab /> },
  { path: "eikonal", element: <EikonalLab /> },
  { path: "poisson2", element: <PoissonDiskLab /> },
  { path: "lsys", element: <LSystemLab /> },
  { path: "minimal", element: <MinimalSurfaceLab /> },
  { path: "eigenmaps", element: <EigenmapsLab /> },
  { path: "blend", element: <PoissonBlendLab /> },
  { path: "nbody", element: <NBodyLab /> },
  { path: "wavelet", element: <WaveletLab /> },
  { path: "pb", element: <PoissonBoltzmannLab /> },
  { path: "ridge", element: <RidgeRegressionLab /> },
  { path: "kpca", element: <KernelPCALab /> },
  { path: "brushfire", element: <BrushfirePathLab /> },
  { path: "blue-tsp", element: <BlueNoiseTSPLab /> },
  { path: "bezier-lit", element: <BezierShadedSurfaceLab /> },
  { path: "kf-2d", element: <Kalman2DTrackerLab /> },
  { path: "vorticity", element: <VorticityStreamLab /> },
  { path: "ising", element: <Ising2DLab /> },
  { path: "pca", element: <PCALab /> },
  { path: "rsa", element: <RSAToyLab /> },
];

const legacyRoutes = [
  { path: "chat", label: "Chat", element: <Chat /> },
  { path: "canvas", label: "Canvas", element: <Canvas /> },
  { path: "editor", label: "Editor", element: <Editor /> },
  { path: "terminal", label: "Terminal", element: <Terminal /> },
  { path: "roadview", label: "RoadView", element: <RoadView /> },
  { path: "backroad", label: "Backroad", element: <Backroad /> },
  { path: "agents", label: "Agents", element: <Agents /> },
  { path: "subscribe", label: "Subscribe", element: <Subscribe /> },
  { path: "creator-lightpath", label: "Creator lightpath", element: <CreatorLightpath /> },
  { path: "lucidia", label: "Lucidia", element: <Lucidia /> },
  { path: "math", label: "∞ Infinity Math", accent: true, element: <InfinityMath /> },
  { path: "ising", label: "Ising 2D Lab", element: <Ising2DLab /> },
  { path: "pca", label: "PCA Lab", element: <PCALab /> },
  { path: "rsa", label: "RSA Toy Lab", element: <RSAToyLab /> },
  { path: "ot", label: "Optimal Transport Lab", element: <OptimalTransportLab /> },
  { path: "bifurcate", label: "Bifurcation Lab", element: <BifurcationLab /> },
  { path: "cfrac", label: "Continued Fractions Lab", element: <ContinuedFractionsLab /> },
  { path: "qjulia", label: "Quaternion Julia Lab", element: <QuatJuliaLab /> },
  { path: "fluids", label: "Stable Fluids Lab", element: <StableFluidsLab /> },
  { path: "autodiff", label: "AutoDiff Lab", element: <AutoDiffLab /> },
  { path: "conformal", label: "Conformal Grid Lab", element: <ConformalGridLab /> },
  { path: "eikonal", label: "Eikonal Lab", element: <EikonalLab /> },
  { path: "poisson2", label: "Poisson Disk Lab", element: <PoissonDiskLab /> },
  { path: "lsys", label: "L-System Lab", element: <LSystemLab /> },
  { path: "minimal", label: "Minimal Surface Lab", element: <MinimalSurfaceLab /> },
  { path: "eigenmaps", label: "Eigenmaps Lab", element: <EigenmapsLab /> },
  { path: "blend", label: "Poisson Blend Lab", element: <PoissonBlendLab /> },
  { path: "nbody", label: "N-Body Lab", element: <NBodyLab /> },
  { path: "wavelet", label: "Wavelet Lab", element: <WaveletLab /> },
  { path: "pb", label: "Poisson-Boltzmann Lab", element: <PoissonBoltzmannLab /> },
  { path: "ridge", label: "Ridge Regression Lab", element: <RidgeRegressionLab /> },
  { path: "kpca", label: "Kernel PCA Lab", element: <KernelPCALab /> },
  { path: "brushfire", label: "Brushfire Path Lab", element: <BrushfirePathLab /> },
  { path: "blue-tsp", label: "Blue Noise TSP Lab", element: <BlueNoiseTSPLab /> },
  { path: "bezier-lit", label: "Bezier Shaded Surface Lab", element: <BezierShadedSurfaceLab /> },
  { path: "kf-2d", label: "Kalman 2D Tracker Lab", element: <Kalman2DTrackerLab /> },
  { path: "vorticity", label: "Vorticity Stream Lab", element: <VorticityStreamLab /> },
];
import StableFluidsLab from "./pages/StableFluidsLab.jsx";
import Subscribe from "./pages/Subscribe.jsx";
import CreatorLightpath from "./pages/CreatorLightpath.jsx";
import Terminal from "./pages/Terminal.jsx";
import VorticityStreamLab from "./pages/VorticityStreamLab.jsx";
import WaveletLab from "./pages/WaveletLab.jsx";

const PRIMARY_ROUTES = [
  { to: "/chat", label: "Chat", element: Chat },
  { to: "/canvas", label: "Canvas", element: Canvas },
  { to: "/editor", label: "Editor", element: Editor },
  { to: "/terminal", label: "Terminal", element: Terminal },
  { to: "/roadview", label: "RoadView", element: RoadView },
  { to: "/backroad", label: "Backroad", element: Backroad },
  { to: "/agents", label: "Agents", element: Agents },
  { to: "/subscribe", label: "Subscribe", element: Subscribe },
  { to: "/creator-lightpath", label: "Creator lightpath", element: CreatorLightpath },
  { to: "/lucidia", label: "Lucidia", element: Lucidia },
  { to: "/math", label: "Infinity Math", element: InfinityMath, gradient: true },
  { path: "status", element: <StatusPage /> },
];

const LAB_ROUTES = [
  { path: "ot", component: OptimalTransportLab },
  { path: "bifurcate", component: BifurcationLab },
  { path: "cfrac", component: ContinuedFractionsLab },
  { path: "qjulia", component: QuatJuliaLab },
  { path: "fluids", component: StableFluidsLab },
  { path: "autodiff", component: AutoDiffLab },
  { path: "conformal", component: ConformalGridLab },
  { path: "eikonal", component: EikonalLab },
  { path: "poisson2", component: PoissonDiskLab },
  { path: "lsys", component: LSystemLab },
  { path: "minimal", component: MinimalSurfaceLab },
  { path: "eigenmaps", component: EigenmapsLab },
  { path: "blend", component: PoissonBlendLab },
  { path: "nbody", component: NBodyLab },
  { path: "wavelet", component: WaveletLab },
  { path: "pb", component: PoissonBoltzmannLab },
  { path: "ridge", component: RidgeRegressionLab },
  { path: "kpca", component: KernelPCALab },
  { path: "brushfire", component: BrushfirePathLab },
  { path: "blue-tsp", component: BlueNoiseTSPLab },
  { path: "bezier-lit", component: BezierShadedSurfaceLab },
  { path: "kf-2d", component: Kalman2DTrackerLab },
  { path: "vorticity", component: VorticityStreamLab },
  { path: "ising", component: Ising2DLab },
  { path: "pca", component: PCALab },
  { path: "rsa", component: RSAToyLab },
];

const navLinkClassName = ({ isActive }) =>
  [
    "nav-link",
    "rounded-lg px-3 py-2 text-sm transition",
    isActive ? "bg-white/10 text-white" : "text-slate-200/80 hover:text-white",
  ].join(" ");
import { NavLink, Routes, Route } from 'react-router-dom';
import { useEffect, useState } from 'react';
import Chat from './pages/Chat.jsx';
import Canvas from './pages/Canvas.jsx';
import Editor from './pages/Editor.jsx';
import Terminal from './pages/Terminal.jsx';
import RoadView from './pages/RoadView.jsx';
import Backroad from './pages/Backroad.jsx';
import Subscribe from './pages/Subscribe.jsx';
import Lucidia from './pages/Lucidia.jsx';
import InfinityMath from './pages/InfinityMath.jsx';
import Agents from './pages/Agents.jsx';
import Desktop from './pages/Desktop.jsx';
import QuantumConsciousness from './pages/QuantumConsciousness.jsx';
import OptimalTransportLab from './pages/OptimalTransportLab.jsx';
import BifurcationLab from './pages/BifurcationLab.jsx';
import ContinuedFractionsLab from './pages/ContinuedFractionsLab.jsx';
import QuatJuliaLab from './pages/QuatJuliaLab.jsx';
import StableFluidsLab from './pages/StableFluidsLab.jsx';
import AutoDiffLab from './pages/AutoDiffLab.jsx';
import ConformalGridLab from './pages/ConformalGridLab.jsx';
import EikonalLab from './pages/EikonalLab.jsx';
import PoissonDiskLab from './pages/PoissonDiskLab.jsx';
import LSystemLab from './pages/LSystemLab.jsx';
import MinimalSurfaceLab from './pages/MinimalSurfaceLab.jsx';
import EigenmapsLab from './pages/EigenmapsLab.jsx';
import PoissonBlendLab from './pages/PoissonBlendLab.jsx';
import NBodyLab from './pages/NBodyLab.jsx';
import WaveletLab from './pages/WaveletLab.jsx';
import PoissonBoltzmannLab from './pages/PoissonBoltzmannLab.jsx';
import RidgeRegressionLab from './pages/RidgeRegressionLab.jsx';
import KernelPCALab from './pages/KernelPCALab.jsx';
import BrushfirePathLab from './pages/BrushfirePathLab.jsx';
import BlueNoiseTSPLab from './pages/BlueNoiseTSPLab.jsx';
import BezierShadedSurfaceLab from './pages/BezierShadedSurfaceLab.jsx';
import Kalman2DTrackerLab from './pages/Kalman2DTrackerLab.jsx';
import VorticityStreamLab from './pages/VorticityStreamLab.jsx';
import CodexPromptPage from './pages/CodexPrompt.jsx';

function useApiHealth() {
  const [state, setState] = useState({ ok: null, info: "" });

  useEffect(() => {
    let cancelled = false;

    const probe = async (path) => {
      try {
        const fetchFn = typeof globalThis.fetch === "function" ? globalThis.fetch : null;
        if (!fetchFn) {
          return { ok: false, info: "" };
        }
        const response = await fetchFn(path, { cache: "no-store" });
        const text = await response.text();
        let info = "";
        try {
          const json = JSON.parse(text);
          info = `${json.status || "ok"}${json.time ? ` • ${json.time}` : ""}`;
        } catch {
          info = "";
        }
        return { ok: response.ok, info };
      } catch {
        return { ok: false, info: "" };
      }
    };

    (async () => {
      let result = await probe("/api/health");
      if (!result.ok) {
        result = await probe("/api/health.json");
      }
      if (!cancelled) {
        setState(result);
      }
    })();

    return () => {
      cancelled = true;
    };
  }, []);
import AutoDiffLab from "./pages/AutoDiffLab.jsx";
import ConformalGridLab from "./pages/ConformalGridLab.jsx";
import MaxFlowLab from "./pages/MaxFlowLab.jsx";
import BezierSurfaceLab from "./pages/BezierSurfaceLab.jsx";
import ClusteringCompareLab from "./pages/ClusteringCompareLab.jsx";
import MarchingSquaresLab from "./pages/MarchingSquaresLab.jsx";
import EikonalLab from "./pages/EikonalLab.jsx";
import PoissonDiskLab from "./pages/PoissonDiskLab.jsx";
import LSystemLab from "./pages/LSystemLab.jsx";
import MinimalSurfaceLab from "./pages/MinimalSurfaceLab.jsx";
import RRTStarLab from "./pages/RRTStarLab.jsx";
import FourierPainterLab from "./pages/FourierPainterLab.jsx";
import HilbertMortonLab from "./pages/HilbertMortonLab.jsx";
import IsingMaxCutLab from "./pages/IsingMaxCutLab.jsx";
import BifurcationLab from "./pages/BifurcationLab.jsx";
import ContinuedFractionsLab from "./pages/ContinuedFractionsLab.jsx";
import DrumWaveLab from "./pages/DrumWaveLab.jsx";
import PendulumLab from "./pages/PendulumLab.jsx";
import PowerJuliaLab from "./pages/PowerJuliaLab.jsx";
import PenroseToyLab from "./pages/PenroseToyLab.jsx";
import DLALab from "./pages/DLALab.jsx";
import SIRLab from "./pages/SIRLab.jsx";
import BezierBSplineLab from "./pages/BezierBSplineLab.jsx";
import SpectralClusteringLab from "./pages/SpectralClusteringLab.jsx";
import BeltramiTorusLab from "./pages/BeltramiTorusLab.jsx";
import SpectralPoissonLab from "./pages/SpectralPoissonLab.jsx";
import EllipsoidGeodesicLab from "./pages/EllipsoidGeodesicLab.jsx";
import QuasiConformalEggLab from "./pages/QuasiConformalEggLab.jsx";

import FastMarchTreeLab from "./pages/FastMarchTreeLab.jsx";
import HungarianLab from "./pages/HungarianLab.jsx";
import QuaternionRotLab from "./pages/QuaternionRotLab.jsx";
import ComplexBarycentricLab from "./pages/ComplexBarycentricLab.jsx";
import Lucidia from "./pages/Lucidia.jsx";
import InfinityMath from "./pages/InfinityMath.jsx";
import Agents from "./pages/Agents.jsx";
import Desktop from "./pages/Desktop.jsx";
import QuantumConsciousness from "./pages/QuantumConsciousness.jsx";
import EigenmapsLab from "./pages/EigenmapsLab.jsx";
import PoissonBlendLab from "./pages/PoissonBlendLab.jsx";
import NBodyLab from "./pages/NBodyLab.jsx";
import WaveletLab from "./pages/WaveletLab.jsx";
import AStarLab from "./pages/AStarLab.jsx";
import TSPLab from "./pages/TSPLab.jsx";
import GrayScottGalleryLab from "./pages/GrayScottGalleryLab.jsx";
import RansacPlane3DLab from "./pages/RansacPlane3DLab.jsx";
import PrimeGapsLab from "./pages/PrimeGapsLab.jsx";
import FareyTreeLab from "./pages/FareyTreeLab.jsx";
import FourierLab from "./pages/FourierLab.jsx";
import OptimalTransportLab from "./pages/OptimalTransportLab.jsx";
import BifurcationLab from "./pages/BifurcationLab.jsx";
import ContinuedFractionsLab from "./pages/ContinuedFractionsLab.jsx";
import RiemannMappingToy from "./pages/RiemannMappingToy.jsx";
import OULab from "./pages/OULab.jsx";
import VoronoiLloydLab from "./pages/VoronoiLloydLab.jsx";
import BeliefPropagationLab from "./pages/BeliefPropagationLab.jsx";
import RRTSmoothLab from "./pages/RRTSmoothLab.jsx";
import DiffusionMapsLab from "./pages/DiffusionMapsLab.jsx";
import PerlinTerrainLab from "./pages/PerlinTerrainLab.jsx";
import PDELiveLab from "./pages/PDELiveLab.jsx";
import QuatJuliaLab from "./pages/QuatJuliaLab.jsx";
import StableFluidsLab from "./pages/StableFluidsLab.jsx";
import AutoDiffLab from "./pages/AutoDiffLab.jsx";
import ConformalGridLab from "./pages/ConformalGridLab.jsx";
<<<<<<< HEAD
import EikonalPathLab from "./pages/EikonalPathLab.jsx";
import PowerDiagramLab from "./pages/PowerDiagramLab.jsx";
import FourierOpticsLab from "./pages/FourierOpticsLab.jsx";
import CircleInversionLab from "./pages/CircleInversionLab.jsx";
=======
import EikonalLab from "./pages/EikonalLab.jsx";
import PoissonDiskLab from "./pages/PoissonDiskLab.jsx";
import LSystemLab from "./pages/LSystemLab.jsx";
import MinimalSurfaceLab from "./pages/MinimalSurfaceLab.jsx";
import LaplaceConductorsLab from "./pages/LaplaceConductorsLab.jsx";
import PoincarePendulumLab from "./pages/PoincarePendulumLab.jsx";
import CatMapLab from "./pages/CatMapLab.jsx";
import IsoSliceLab from "./pages/IsoSliceLab.jsx";
>>>>>>> eb60062a

function useApiHealth(){
  const [state,setState]=useState({ok:null, info:""});
  useEffect(()=>{ let dead=false;
    (async()=>{
      const probe = async (path)=>{
        try{
          const r = await fetch(path,{cache:"no-store"});
          const t = await r.text();
          let info=""; try{ const j=JSON.parse(t); info=`${j.status||"ok"} • ${j.time||""}`; }catch{}
          return {ok:r.ok, info};
        }catch{ return {ok:false, info:""} }
      };
      let res = await probe("/api/health");
      if(!res.ok) res = await probe("/api/health.json");
      if(!dead) setState(res);
    })(); return ()=>{dead=true};
  },[]);
  return state;
}

function StatusPill() {
  const { ok, info } = useApiHealth();
  const tone = ok == null ? "opacity-60" : ok ? "text-green-400" : "text-red-400";
  const label = ok == null ? "Checking API…" : ok ? "API healthy" : "API error";

  return <span className={`text-xs uppercase tracking-wide ${tone}`}>{info ? `${label} — ${info}` : label}</span>;
export default function App(){
  return (
    <Routes>
      <Route path="/" element={<Desktop/>} />
      <Route path="/quantum-consciousness" element={<QuantumConsciousness/>} />
      <Route path="/*" element={<LegacyApp/>} />
    </Routes>
  );
}

function LegacyApp() {
  return (
    <div className="min-h-screen grid gap-4 p-4 md:grid-cols-[240px_1fr]">
      <aside className="sidebar p-4">
        <div className="brand-logo text-2xl font-semibold">BlackRoad.io</div>
        <nav className="mt-6 flex flex-col gap-2">
          {NAV_LINKS.map(({ path, label, accent }) => (
            <NavLink key={path} className={navLinkClassName} to={`/${path}`}>
              {accent ? (
                <span
                  className="font-semibold"
                  style={{
                    background: "linear-gradient(90deg,#FF4FD8,#0096FF,#FDBA2D)",
                    WebkitBackgroundClip: "text",
                    WebkitTextFillColor: "transparent",
                  }}
                >
                  ∞
                </span>
              ) : null}
              {accent ? " " : null}
              {label}
            </NavLink>
          ))}
    <div className="min-h-screen grid md:grid-cols-[240px_1fr] gap-4 p-4">
      <aside className="sidebar p-3">
        <div className="brand-logo text-2xl mb-4">BlackRoad.io</div>
        <nav className="flex flex-col gap-2">
          <NavLink className="nav-link" to="/chat">Chat</NavLink>
          <NavLink className="nav-link" to="/canvas">Canvas</NavLink>
          <NavLink className="nav-link" to="/editor">Editor</NavLink>
          <NavLink className="nav-link" to="/terminal">Terminal</NavLink>
          <NavLink className="nav-link" to="/roadview">RoadView</NavLink>
          <NavLink className="nav-link" to="/backroad">Backroad</NavLink>
          <NavLink className="nav-link" to="/agents">Agents</NavLink>
          <NavLink className="nav-link" to="/subscribe">Subscribe</NavLink>
          <NavLink className="nav-link" to="/lucidia">Lucidia</NavLink>
          <NavLink className="nav-link" to="/math">
            <span
              style={{
                background: "linear-gradient(90deg,#FF4FD8,#0096FF,#FDBA2D)",
                WebkitBackgroundClip: "text",
                WebkitTextFillColor: "transparent",
              }}
            >
              ∞
            </span>{" "}
            Infinity Math
          </NavLink>
          <NavLink className="nav-link" to="/quantum-consciousness">
            Quantum Consciousness
          </NavLink>
        </nav>
        <div className="mt-8">
          <StatusPill />
        </div>
      </aside>

      <main className="space-y-4">
        <header className="panel flex items-center justify-between p-4">
          <h1 className="brand-gradient text-xl font-semibold">Creator Ops Portal</h1>
          <a className="btn-primary text-sm" href="/api/health" rel="noreferrer" target="_blank">
            View API JSON
          </a>
        </header>

        <section className="card">
          <Routes>
            <Route index element={<Chat />} />
            {CORE_ROUTES.map(({ path, element }) => (
              <Route key={path} path={path} element={element} />
            ))}
            {LAB_ROUTES.map(({ path, component: Component }) => (
              <Route key={path} path={path} element={<Component />} />
            ))}
            <Route path="*" element={<NotFound />} />
            <Route path="/" element={<Chat/>} />
            <Route path="/chat" element={<Chat/>} />
            <Route path="/canvas" element={<Canvas/>} />
            <Route path="/editor" element={<Editor/>} />
            <Route path="/terminal" element={<Terminal/>} />
            <Route path="/roadview" element={<RoadView/>} />
            <Route path="/backroad" element={<Backroad/>} />
            <Route path="/agents" element={<Agents/>} />
            <Route path="/subscribe" element={<Subscribe/>} />
            <Route path="/lucidia" element={<Lucidia/>} />
            <Route path="/math" element={<InfinityMath/>} />
            <Route path="/ot" element={<OptimalTransportLab/>} />
            <Route path="/bifurcate" element={<BifurcationLab/>} />
            <Route path="/cfrac" element={<ContinuedFractionsLab/>} />
            <Route path="/qjulia" element={<QuatJuliaLab/>} />
            <Route path="/fluids" element={<StableFluidsLab/>} />
            <Route path="/autodiff" element={<AutoDiffLab/>} />
            <Route path="/conformal" element={<ConformalGridLab/>} />
            <Route path="/maxflow" element={<MaxFlowLab/>} />
            <Route path="/bezier3d" element={<BezierSurfaceLab/>} />
            <Route path="/cluster2" element={<ClusteringCompareLab/>} />
            <Route path="/implicit" element={<MarchingSquaresLab/>} />
            <Route path="/rrt-smooth" element={<RRTSmoothLab/>} />
            <Route path="/diffmaps" element={<DiffusionMapsLab/>} />
            <Route path="/terrain" element={<PerlinTerrainLab/>} />
            <Route path="/pde" element={<PDELiveLab/>} />
            <Route path="/eikonal" element={<EikonalLab/>} />
            <Route path="/poisson2" element={<PoissonDiskLab/>} />
            <Route path="/lsys" element={<LSystemLab/>} />
            <Route path="/minimal" element={<MinimalSurfaceLab/>} />
<<<<<<< HEAD
            <Route path="/rrtstar" element={<RRTStarLab/>} />
            <Route path="/epicycles" element={<FourierPainterLab/>} />
            <Route path="/hilbert" element={<HilbertMortonLab/>} />
            <Route path="/maxcut" element={<IsingMaxCutLab/>} />
            <Route path="/drum" element={<DrumWaveLab/>} />
            <Route path="/pendulum" element={<PendulumLab/>} />
            <Route path="/pzoo" element={<PowerJuliaLab/>} />
            <Route path="/penrose" element={<PenroseToyLab/>} />
            <Route path="/dla" element={<DLALab/>} />
            <Route path="/sir" element={<SIRLab/>} />
            <Route path="/curves" element={<BezierBSplineLab/>} />
            <Route path="/spec" element={<SpectralClusteringLab/>} />
            <Route path="/beltrami" element={<BeltramiTorusLab/>} />
            <Route path="/poisson" element={<SpectralPoissonLab/>} />
            <Route path="/ellipsoid" element={<EllipsoidGeodesicLab/>} />
            <Route path="/qc-egg" element={<QuasiConformalEggLab/>} />
            <Route path="/fmm-tree" element={<FastMarchTreeLab/>} />
            <Route path="/hungarian" element={<HungarianLab/>} />
            <Route path="/quat" element={<QuaternionRotLab/>} />
            <Route path="/bary" element={<ComplexBarycentricLab/>} />
            <Route path="/eigenmaps" element={<EigenmapsLab/>} />
            <Route path="/blend" element={<PoissonBlendLab/>} />
            <Route path="/nbody" element={<NBodyLab/>} />
            <Route path="/wavelet" element={<WaveletLab/>} />
            <Route path="/astar" element={<AStarLab/>} />
            <Route path="/tsp" element={<TSPLab/>} />
            <Route path="/gs-gallery" element={<GrayScottGalleryLab/>} />
            <Route path="/plane3d" element={<RansacPlane3DLab/>} />
            <Route path="/primes" element={<PrimeGapsLab/>} />
            <Route path="/farey" element={<FareyTreeLab/>} />
            <Route path="/fourier" element={<FourierLab/>} />
            <Route path="/riemann" element={<RiemannMappingToy/>} />
            <Route path="/ou" element={<OULab/>} />
            <Route path="/vor" element={<VoronoiLloydLab/>} />
            <Route path="/belief" element={<BeliefPropagationLab/>} />
            <Route path="/geo" element={<EikonalPathLab/>} />
            <Route path="/power" element={<PowerDiagramLab/>} />
            <Route path="/optics" element={<FourierOpticsLab/>} />
            <Route path="/invert" element={<CircleInversionLab/>} />
=======
            <Route path="/laplace" element={<LaplaceConductorsLab/>} />
            <Route path="/poincare" element={<PoincarePendulumLab/>} />
            <Route path="/catmap" element={<CatMapLab/>} />
            <Route path="/isoslice" element={<IsoSliceLab/>} />
>>>>>>> eb60062a
            <Route path="chat" element={<Chat/>} />
            <Route path="canvas" element={<Canvas/>} />
            <Route path="editor" element={<Editor/>} />
            <Route path="terminal" element={<Terminal/>} />
            <Route path="roadview" element={<RoadView/>} />
            <Route path="backroad" element={<Backroad/>} />
            <Route path="subscribe" element={<Subscribe/>} />
            <Route path="lucidia" element={<Lucidia/>} />
            <Route path="math" element={<InfinityMath/>} />
            <Route path="ot" element={<OptimalTransportLab/>} />
            <Route path="bifurcate" element={<BifurcationLab/>} />
            <Route path="cfrac" element={<ContinuedFractionsLab/>} />
            <Route path="qjulia" element={<QuatJuliaLab/>} />
            <Route path="fluids" element={<StableFluidsLab/>} />
            <Route path="autodiff" element={<AutoDiffLab/>} />
            <Route path="conformal" element={<ConformalGridLab/>} />
            <Route path="maxflow" element={<MaxFlowLab/>} />
            <Route path="bezier3d" element={<BezierSurfaceLab/>} />
            <Route path="cluster2" element={<ClusteringCompareLab/>} />
            <Route path="implicit" element={<MarchingSquaresLab/>} />
            <Route path="rrt-smooth" element={<RRTSmoothLab/>} />
            <Route path="diffmaps" element={<DiffusionMapsLab/>} />
            <Route path="terrain" element={<PerlinTerrainLab/>} />
            <Route path="pde" element={<PDELiveLab/>} />
            <Route path="eikonal" element={<EikonalLab/>} />
            <Route path="poisson2" element={<PoissonDiskLab/>} />
            <Route path="lsys" element={<LSystemLab/>} />
            <Route path="minimal" element={<MinimalSurfaceLab/>} />
<<<<<<< HEAD
            <Route path="rrtstar" element={<RRTStarLab/>} />
            <Route path="epicycles" element={<FourierPainterLab/>} />
            <Route path="hilbert" element={<HilbertMortonLab/>} />
            <Route path="maxcut" element={<IsingMaxCutLab/>} />
            <Route path="drum" element={<DrumWaveLab/>} />
            <Route path="pendulum" element={<PendulumLab/>} />
            <Route path="pzoo" element={<PowerJuliaLab/>} />
            <Route path="penrose" element={<PenroseToyLab/>} />
            <Route path="dla" element={<DLALab/>} />
            <Route path="sir" element={<SIRLab/>} />
            <Route path="curves" element={<BezierBSplineLab/>} />
            <Route path="spec" element={<SpectralClusteringLab/>} />
            <Route path="beltrami" element={<BeltramiTorusLab/>} />
            <Route path="poisson" element={<SpectralPoissonLab/>} />
            <Route path="ellipsoid" element={<EllipsoidGeodesicLab/>} />
            <Route path="qc-egg" element={<QuasiConformalEggLab/>} />
            <Route path="fmm-tree" element={<FastMarchTreeLab/>} />
            <Route path="hungarian" element={<HungarianLab/>} />
            <Route path="quat" element={<QuaternionRotLab/>} />
            <Route path="bary" element={<ComplexBarycentricLab/>} />
            <Route path="eigenmaps" element={<EigenmapsLab/>} />
            <Route path="blend" element={<PoissonBlendLab/>} />
            <Route path="nbody" element={<NBodyLab/>} />
            <Route path="wavelet" element={<WaveletLab/>} />
            <Route path="astar" element={<AStarLab/>} />
            <Route path="tsp" element={<TSPLab/>} />
            <Route path="gs-gallery" element={<GrayScottGalleryLab/>} />
            <Route path="plane3d" element={<RansacPlane3DLab/>} />
            <Route path="primes" element={<PrimeGapsLab/>} />
            <Route path="farey" element={<FareyTreeLab/>} />
            <Route path="fourier" element={<FourierLab/>} />
            <Route path="riemann" element={<RiemannMappingToy/>} />
            <Route path="ou" element={<OULab/>} />
            <Route path="vor" element={<VoronoiLloydLab/>} />
            <Route path="belief" element={<BeliefPropagationLab/>} />
            <Route path="geo" element={<EikonalPathLab/>} />
            <Route path="power" element={<PowerDiagramLab/>} />
            <Route path="optics" element={<FourierOpticsLab/>} />
            <Route path="invert" element={<CircleInversionLab/>} />
=======
            <Route path="laplace" element={<LaplaceConductorsLab/>} />
            <Route path="poincare" element={<PoincarePendulumLab/>} />
            <Route path="catmap" element={<CatMapLab/>} />
            <Route path="isoslice" element={<IsoSliceLab/>} />
>>>>>>> eb60062a
            <Route path="*" element={<div>Not found</div>} />
            <Route path="/" element={<Chat />} />
            <Route path="/chat" element={<Chat />} />
            <Route path="/canvas" element={<Canvas />} />
            <Route path="/editor" element={<Editor />} />
            <Route path="/terminal" element={<Terminal />} />
            <Route path="/roadview" element={<RoadView />} />
            <Route path="/backroad" element={<Backroad />} />
            <Route path="/agents" element={<Agents />} />
            <Route path="/subscribe" element={<Subscribe />} />
            <Route path="/lucidia" element={<Lucidia />} />
            <Route path="/math" element={<InfinityMath />} />
            <Route path="/codex/:slug" element={<CodexPromptPage />} />
            <Route path="/ot" element={<OptimalTransportLab />} />
            <Route path="/bifurcate" element={<BifurcationLab />} />
            <Route path="/cfrac" element={<ContinuedFractionsLab />} />
            <Route path="/qjulia" element={<QuatJuliaLab />} />
            <Route path="/fluids" element={<StableFluidsLab />} />
            <Route path="/autodiff" element={<AutoDiffLab />} />
            <Route path="/conformal" element={<ConformalGridLab />} />
            <Route path="/eikonal" element={<EikonalLab />} />
            <Route path="/poisson2" element={<PoissonDiskLab />} />
            <Route path="/lsys" element={<LSystemLab />} />
            <Route path="/minimal" element={<MinimalSurfaceLab />} />
            <Route path="/eigenmaps" element={<EigenmapsLab />} />
            <Route path="/blend" element={<PoissonBlendLab />} />
            <Route path="/nbody" element={<NBodyLab />} />
            <Route path="/wavelet" element={<WaveletLab />} />
            <Route path="/pb" element={<PoissonBoltzmannLab />} />
            <Route path="/ridge" element={<RidgeRegressionLab />} />
            <Route path="/kpca" element={<KernelPCALab />} />
             <Route path="/brushfire" element={<BrushfirePathLab />} />
             <Route path="/blue-tsp" element={<BlueNoiseTSPLab />} />
             <Route path="/bezier-lit" element={<BezierShadedSurfaceLab />} />
             <Route path="/kf-2d" element={<Kalman2DTrackerLab />} />
             <Route path="/vorticity" element={<VorticityStreamLab />} />
            <Route path="chat" element={<Chat />} />
            <Route path="canvas" element={<Canvas />} />
            <Route path="editor" element={<Editor />} />
            <Route path="terminal" element={<Terminal />} />
            <Route path="roadview" element={<RoadView />} />
            <Route path="backroad" element={<Backroad />} />
            <Route path="subscribe" element={<Subscribe />} />
            <Route path="lucidia" element={<Lucidia />} />
            <Route path="math" element={<InfinityMath />} />
            <Route path="codex/:slug" element={<CodexPromptPage />} />
            <Route path="ot" element={<OptimalTransportLab />} />
            <Route path="bifurcate" element={<BifurcationLab />} />
            <Route path="cfrac" element={<ContinuedFractionsLab />} />
            <Route path="qjulia" element={<QuatJuliaLab />} />
            <Route path="fluids" element={<StableFluidsLab />} />
            <Route path="autodiff" element={<AutoDiffLab />} />
            <Route path="conformal" element={<ConformalGridLab />} />
            <Route path="eikonal" element={<EikonalLab />} />
            <Route path="poisson2" element={<PoissonDiskLab />} />
            <Route path="lsys" element={<LSystemLab />} />
            <Route path="minimal" element={<MinimalSurfaceLab />} />
            <Route path="eigenmaps" element={<EigenmapsLab />} />
            <Route path="blend" element={<PoissonBlendLab />} />
            <Route path="nbody" element={<NBodyLab />} />
            <Route path="wavelet" element={<WaveletLab />} />
            <Route path="pb" element={<PoissonBoltzmannLab />} />
            <Route path="ridge" element={<RidgeRegressionLab />} />
            <Route path="kpca" element={<KernelPCALab />} />
             <Route path="brushfire" element={<BrushfirePathLab />} />
             <Route path="blue-tsp" element={<BlueNoiseTSPLab />} />
             <Route path="bezier-lit" element={<BezierShadedSurfaceLab />} />
             <Route path="kf-2d" element={<Kalman2DTrackerLab />} />
             <Route path="vorticity" element={<VorticityStreamLab />} />
             <Route path="*" element={<div>Not found</div>} />
          </Routes>
        </section>
      </main>
    </div>
  );
}

export default function App() {
  return (
    <Routes>
      <Route path="/" element={<Desktop />} />
      <Route path="/quantum-consciousness" element={<QuantumConsciousness />} />
      <Route path="/*" element={<LegacyApp />} />
    </Routes>
  );
}<|MERGE_RESOLUTION|>--- conflicted
+++ resolved
@@ -335,12 +335,10 @@
 import StableFluidsLab from "./pages/StableFluidsLab.jsx";
 import AutoDiffLab from "./pages/AutoDiffLab.jsx";
 import ConformalGridLab from "./pages/ConformalGridLab.jsx";
-<<<<<<< HEAD
 import EikonalPathLab from "./pages/EikonalPathLab.jsx";
 import PowerDiagramLab from "./pages/PowerDiagramLab.jsx";
 import FourierOpticsLab from "./pages/FourierOpticsLab.jsx";
 import CircleInversionLab from "./pages/CircleInversionLab.jsx";
-=======
 import EikonalLab from "./pages/EikonalLab.jsx";
 import PoissonDiskLab from "./pages/PoissonDiskLab.jsx";
 import LSystemLab from "./pages/LSystemLab.jsx";
@@ -349,7 +347,6 @@
 import PoincarePendulumLab from "./pages/PoincarePendulumLab.jsx";
 import CatMapLab from "./pages/CatMapLab.jsx";
 import IsoSliceLab from "./pages/IsoSliceLab.jsx";
->>>>>>> eb60062a
 
 function useApiHealth(){
   const [state,setState]=useState({ok:null, info:""});
@@ -493,7 +490,6 @@
             <Route path="/poisson2" element={<PoissonDiskLab/>} />
             <Route path="/lsys" element={<LSystemLab/>} />
             <Route path="/minimal" element={<MinimalSurfaceLab/>} />
-<<<<<<< HEAD
             <Route path="/rrtstar" element={<RRTStarLab/>} />
             <Route path="/epicycles" element={<FourierPainterLab/>} />
             <Route path="/hilbert" element={<HilbertMortonLab/>} />
@@ -533,12 +529,10 @@
             <Route path="/power" element={<PowerDiagramLab/>} />
             <Route path="/optics" element={<FourierOpticsLab/>} />
             <Route path="/invert" element={<CircleInversionLab/>} />
-=======
             <Route path="/laplace" element={<LaplaceConductorsLab/>} />
             <Route path="/poincare" element={<PoincarePendulumLab/>} />
             <Route path="/catmap" element={<CatMapLab/>} />
             <Route path="/isoslice" element={<IsoSliceLab/>} />
->>>>>>> eb60062a
             <Route path="chat" element={<Chat/>} />
             <Route path="canvas" element={<Canvas/>} />
             <Route path="editor" element={<Editor/>} />
@@ -567,7 +561,6 @@
             <Route path="poisson2" element={<PoissonDiskLab/>} />
             <Route path="lsys" element={<LSystemLab/>} />
             <Route path="minimal" element={<MinimalSurfaceLab/>} />
-<<<<<<< HEAD
             <Route path="rrtstar" element={<RRTStarLab/>} />
             <Route path="epicycles" element={<FourierPainterLab/>} />
             <Route path="hilbert" element={<HilbertMortonLab/>} />
@@ -607,12 +600,10 @@
             <Route path="power" element={<PowerDiagramLab/>} />
             <Route path="optics" element={<FourierOpticsLab/>} />
             <Route path="invert" element={<CircleInversionLab/>} />
-=======
             <Route path="laplace" element={<LaplaceConductorsLab/>} />
             <Route path="poincare" element={<PoincarePendulumLab/>} />
             <Route path="catmap" element={<CatMapLab/>} />
             <Route path="isoslice" element={<IsoSliceLab/>} />
->>>>>>> eb60062a
             <Route path="*" element={<div>Not found</div>} />
             <Route path="/" element={<Chat />} />
             <Route path="/chat" element={<Chat />} />
