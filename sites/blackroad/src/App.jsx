--- conflicted
+++ resolved
@@ -281,7 +281,6 @@
 import PoissonDiskLab from "./pages/PoissonDiskLab.jsx";
 import LSystemLab from "./pages/LSystemLab.jsx";
 import MinimalSurfaceLab from "./pages/MinimalSurfaceLab.jsx";
-<<<<<<< HEAD
 import RRTStarLab from "./pages/RRTStarLab.jsx";
 import FourierPainterLab from "./pages/FourierPainterLab.jsx";
 import HilbertMortonLab from "./pages/HilbertMortonLab.jsx";
@@ -328,12 +327,10 @@
 import OULab from "./pages/OULab.jsx";
 import VoronoiLloydLab from "./pages/VoronoiLloydLab.jsx";
 import BeliefPropagationLab from "./pages/BeliefPropagationLab.jsx";
-=======
 import RRTSmoothLab from "./pages/RRTSmoothLab.jsx";
 import DiffusionMapsLab from "./pages/DiffusionMapsLab.jsx";
 import PerlinTerrainLab from "./pages/PerlinTerrainLab.jsx";
 import PDELiveLab from "./pages/PDELiveLab.jsx";
->>>>>>> 1551f1f1
 
 function useApiHealth(){
   const [state,setState]=useState({ok:null, info:""});
@@ -465,17 +462,14 @@
             <Route path="/fluids" element={<StableFluidsLab/>} />
             <Route path="/autodiff" element={<AutoDiffLab/>} />
             <Route path="/conformal" element={<ConformalGridLab/>} />
-<<<<<<< HEAD
             <Route path="/maxflow" element={<MaxFlowLab/>} />
             <Route path="/bezier3d" element={<BezierSurfaceLab/>} />
             <Route path="/cluster2" element={<ClusteringCompareLab/>} />
             <Route path="/implicit" element={<MarchingSquaresLab/>} />
-=======
             <Route path="/rrt-smooth" element={<RRTSmoothLab/>} />
             <Route path="/diffmaps" element={<DiffusionMapsLab/>} />
             <Route path="/terrain" element={<PerlinTerrainLab/>} />
             <Route path="/pde" element={<PDELiveLab/>} />
->>>>>>> 1551f1f1
             <Route path="/eikonal" element={<EikonalLab/>} />
             <Route path="/poisson2" element={<PoissonDiskLab/>} />
             <Route path="/lsys" element={<LSystemLab/>} />
@@ -531,17 +525,14 @@
             <Route path="fluids" element={<StableFluidsLab/>} />
             <Route path="autodiff" element={<AutoDiffLab/>} />
             <Route path="conformal" element={<ConformalGridLab/>} />
-<<<<<<< HEAD
             <Route path="maxflow" element={<MaxFlowLab/>} />
             <Route path="bezier3d" element={<BezierSurfaceLab/>} />
             <Route path="cluster2" element={<ClusteringCompareLab/>} />
             <Route path="implicit" element={<MarchingSquaresLab/>} />
-=======
             <Route path="rrt-smooth" element={<RRTSmoothLab/>} />
             <Route path="diffmaps" element={<DiffusionMapsLab/>} />
             <Route path="terrain" element={<PerlinTerrainLab/>} />
             <Route path="pde" element={<PDELiveLab/>} />
->>>>>>> 1551f1f1
             <Route path="eikonal" element={<EikonalLab/>} />
             <Route path="poisson2" element={<PoissonDiskLab/>} />
             <Route path="lsys" element={<LSystemLab/>} />
