import { useEffect, useState } from "react";
import { NavLink, Route, Routes } from "react-router-dom";
import Agents from "./pages/Agents.jsx";
import AutoDiffLab from "./pages/AutoDiffLab.jsx";
import Backroad from "./pages/Backroad.jsx";
import BezierShadedSurfaceLab from "./pages/BezierShadedSurfaceLab.jsx";
import BifurcationLab from "./pages/BifurcationLab.jsx";
import BlueNoiseTSPLab from "./pages/BlueNoiseTSPLab.jsx";
import BrushfirePathLab from "./pages/BrushfirePathLab.jsx";
import Canvas from "./pages/Canvas.jsx";
import Chat from "./pages/Chat.jsx";
import ConformalGridLab from "./pages/ConformalGridLab.jsx";
import ContinuedFractionsLab from "./pages/ContinuedFractionsLab.jsx";
import Desktop from "./pages/Desktop.jsx";
import Editor from "./pages/Editor.jsx";
import EigenmapsLab from "./pages/EigenmapsLab.jsx";
import EikonalLab from "./pages/EikonalLab.jsx";
import InfinityMath from "./pages/InfinityMath.jsx";
import Ising2DLab from "./pages/Ising2DLab.jsx";
import Kalman2DTrackerLab from "./pages/Kalman2DTrackerLab.jsx";
import KernelPCALab from "./pages/KernelPCALab.jsx";
import Lucidia from "./pages/Lucidia.jsx";
import LSystemLab from "./pages/LSystemLab.jsx";
import MinimalSurfaceLab from "./pages/MinimalSurfaceLab.jsx";
import NBodyLab from "./pages/NBodyLab.jsx";
import NotFound from "./pages/NotFound.jsx";
import OptimalTransportLab from "./pages/OptimalTransportLab.jsx";
import PCALab from "./pages/PCALab.jsx";
import PoissonBlendLab from "./pages/PoissonBlendLab.jsx";
import PoissonBoltzmannLab from "./pages/PoissonBoltzmannLab.jsx";
import PoissonDiskLab from "./pages/PoissonDiskLab.jsx";
import QuantumConsciousness from "./pages/QuantumConsciousness.jsx";
import QuatJuliaLab from "./pages/QuatJuliaLab.jsx";
import RidgeRegressionLab from "./pages/RidgeRegressionLab.jsx";
import RoadView from "./pages/RoadView.jsx";
import RSAToyLab from "./pages/RSAToyLab.jsx";
import StableFluidsLab from "./pages/StableFluidsLab.jsx";
import StatusPage from "./pages/StatusPage.jsx";
import Subscribe from "./pages/Subscribe.jsx";
import Terminal from "./pages/Terminal.jsx";
import VorticityStreamLab from "./pages/VorticityStreamLab.jsx";
import WaveletLab from "./pages/WaveletLab.jsx";

const NAV_LINKS = [
  { path: "chat", label: "Chat" },
  { path: "canvas", label: "Canvas" },
  { path: "editor", label: "Editor" },
  { path: "terminal", label: "Terminal" },
  { path: "roadview", label: "RoadView" },
  { path: "backroad", label: "Backroad" },
  { path: "agents", label: "Agents" },
  { path: "subscribe", label: "Subscribe" },
  { path: "creator-lightpath", label: "Creator lightpath" },
  { path: "lucidia", label: "Lucidia" },
  { path: "math", label: "Infinity Math", accent: true },
];

const CORE_ROUTES = [
  { path: "chat", element: <Chat /> },
  { path: "canvas", element: <Canvas /> },
  { path: "editor", element: <Editor /> },
  { path: "terminal", element: <Terminal /> },
  { path: "roadview", element: <RoadView /> },
  { path: "backroad", element: <Backroad /> },
  { path: "agents", element: <Agents /> },
  { path: "subscribe", element: <Subscribe /> },
  { path: "creator-lightpath", element: <CreatorLightpath /> },
  { path: "lucidia", element: <Lucidia /> },
  { path: "math", element: <InfinityMath /> },
  { path: "ot", element: <OptimalTransportLab /> },
  { path: "bifurcate", element: <BifurcationLab /> },
  { path: "cfrac", element: <ContinuedFractionsLab /> },
  { path: "qjulia", element: <QuatJuliaLab /> },
  { path: "fluids", element: <StableFluidsLab /> },
  { path: "autodiff", element: <AutoDiffLab /> },
  { path: "conformal", element: <ConformalGridLab /> },
  { path: "eikonal", element: <EikonalLab /> },
  { path: "poisson2", element: <PoissonDiskLab /> },
  { path: "lsys", element: <LSystemLab /> },
  { path: "minimal", element: <MinimalSurfaceLab /> },
  { path: "eigenmaps", element: <EigenmapsLab /> },
  { path: "blend", element: <PoissonBlendLab /> },
  { path: "nbody", element: <NBodyLab /> },
  { path: "wavelet", element: <WaveletLab /> },
  { path: "pb", element: <PoissonBoltzmannLab /> },
  { path: "ridge", element: <RidgeRegressionLab /> },
  { path: "kpca", element: <KernelPCALab /> },
  { path: "brushfire", element: <BrushfirePathLab /> },
  { path: "blue-tsp", element: <BlueNoiseTSPLab /> },
  { path: "bezier-lit", element: <BezierShadedSurfaceLab /> },
  { path: "kf-2d", element: <Kalman2DTrackerLab /> },
  { path: "vorticity", element: <VorticityStreamLab /> },
  { path: "ising", element: <Ising2DLab /> },
  { path: "pca", element: <PCALab /> },
  { path: "rsa", element: <RSAToyLab /> },
];

const legacyRoutes = [
  { path: "chat", label: "Chat", element: <Chat /> },
  { path: "canvas", label: "Canvas", element: <Canvas /> },
  { path: "editor", label: "Editor", element: <Editor /> },
  { path: "terminal", label: "Terminal", element: <Terminal /> },
  { path: "roadview", label: "RoadView", element: <RoadView /> },
  { path: "backroad", label: "Backroad", element: <Backroad /> },
  { path: "agents", label: "Agents", element: <Agents /> },
  { path: "subscribe", label: "Subscribe", element: <Subscribe /> },
  { path: "creator-lightpath", label: "Creator lightpath", element: <CreatorLightpath /> },
  { path: "lucidia", label: "Lucidia", element: <Lucidia /> },
  { path: "math", label: "∞ Infinity Math", accent: true, element: <InfinityMath /> },
  { path: "ising", label: "Ising 2D Lab", element: <Ising2DLab /> },
  { path: "pca", label: "PCA Lab", element: <PCALab /> },
  { path: "rsa", label: "RSA Toy Lab", element: <RSAToyLab /> },
  { path: "ot", label: "Optimal Transport Lab", element: <OptimalTransportLab /> },
  { path: "bifurcate", label: "Bifurcation Lab", element: <BifurcationLab /> },
  { path: "cfrac", label: "Continued Fractions Lab", element: <ContinuedFractionsLab /> },
  { path: "qjulia", label: "Quaternion Julia Lab", element: <QuatJuliaLab /> },
  { path: "fluids", label: "Stable Fluids Lab", element: <StableFluidsLab /> },
  { path: "autodiff", label: "AutoDiff Lab", element: <AutoDiffLab /> },
  { path: "conformal", label: "Conformal Grid Lab", element: <ConformalGridLab /> },
  { path: "eikonal", label: "Eikonal Lab", element: <EikonalLab /> },
  { path: "poisson2", label: "Poisson Disk Lab", element: <PoissonDiskLab /> },
  { path: "lsys", label: "L-System Lab", element: <LSystemLab /> },
  { path: "minimal", label: "Minimal Surface Lab", element: <MinimalSurfaceLab /> },
  { path: "eigenmaps", label: "Eigenmaps Lab", element: <EigenmapsLab /> },
  { path: "blend", label: "Poisson Blend Lab", element: <PoissonBlendLab /> },
  { path: "nbody", label: "N-Body Lab", element: <NBodyLab /> },
  { path: "wavelet", label: "Wavelet Lab", element: <WaveletLab /> },
  { path: "pb", label: "Poisson-Boltzmann Lab", element: <PoissonBoltzmannLab /> },
  { path: "ridge", label: "Ridge Regression Lab", element: <RidgeRegressionLab /> },
  { path: "kpca", label: "Kernel PCA Lab", element: <KernelPCALab /> },
  { path: "brushfire", label: "Brushfire Path Lab", element: <BrushfirePathLab /> },
  { path: "blue-tsp", label: "Blue Noise TSP Lab", element: <BlueNoiseTSPLab /> },
  { path: "bezier-lit", label: "Bezier Shaded Surface Lab", element: <BezierShadedSurfaceLab /> },
  { path: "kf-2d", label: "Kalman 2D Tracker Lab", element: <Kalman2DTrackerLab /> },
  { path: "vorticity", label: "Vorticity Stream Lab", element: <VorticityStreamLab /> },
];
import StableFluidsLab from "./pages/StableFluidsLab.jsx";
import Subscribe from "./pages/Subscribe.jsx";
import CreatorLightpath from "./pages/CreatorLightpath.jsx";
import Terminal from "./pages/Terminal.jsx";
import VorticityStreamLab from "./pages/VorticityStreamLab.jsx";
import WaveletLab from "./pages/WaveletLab.jsx";

const PRIMARY_ROUTES = [
  { to: "/chat", label: "Chat", element: Chat },
  { to: "/canvas", label: "Canvas", element: Canvas },
  { to: "/editor", label: "Editor", element: Editor },
  { to: "/terminal", label: "Terminal", element: Terminal },
  { to: "/roadview", label: "RoadView", element: RoadView },
  { to: "/backroad", label: "Backroad", element: Backroad },
  { to: "/agents", label: "Agents", element: Agents },
  { to: "/subscribe", label: "Subscribe", element: Subscribe },
  { to: "/creator-lightpath", label: "Creator lightpath", element: CreatorLightpath },
  { to: "/lucidia", label: "Lucidia", element: Lucidia },
  { to: "/math", label: "Infinity Math", element: InfinityMath, gradient: true },
  { path: "status", element: <StatusPage /> },
];

const LAB_ROUTES = [
  { path: "ot", component: OptimalTransportLab },
  { path: "bifurcate", component: BifurcationLab },
  { path: "cfrac", component: ContinuedFractionsLab },
  { path: "qjulia", component: QuatJuliaLab },
  { path: "fluids", component: StableFluidsLab },
  { path: "autodiff", component: AutoDiffLab },
  { path: "conformal", component: ConformalGridLab },
  { path: "eikonal", component: EikonalLab },
  { path: "poisson2", component: PoissonDiskLab },
  { path: "lsys", component: LSystemLab },
  { path: "minimal", component: MinimalSurfaceLab },
  { path: "eigenmaps", component: EigenmapsLab },
  { path: "blend", component: PoissonBlendLab },
  { path: "nbody", component: NBodyLab },
  { path: "wavelet", component: WaveletLab },
  { path: "pb", component: PoissonBoltzmannLab },
  { path: "ridge", component: RidgeRegressionLab },
  { path: "kpca", component: KernelPCALab },
  { path: "brushfire", component: BrushfirePathLab },
  { path: "blue-tsp", component: BlueNoiseTSPLab },
  { path: "bezier-lit", component: BezierShadedSurfaceLab },
  { path: "kf-2d", component: Kalman2DTrackerLab },
  { path: "vorticity", component: VorticityStreamLab },
  { path: "ising", component: Ising2DLab },
  { path: "pca", component: PCALab },
  { path: "rsa", component: RSAToyLab },
];

const navLinkClassName = ({ isActive }) =>
  [
    "nav-link",
    "rounded-lg px-3 py-2 text-sm transition",
    isActive ? "bg-white/10 text-white" : "text-slate-200/80 hover:text-white",
  ].join(" ");
import { NavLink, Routes, Route } from 'react-router-dom';
import { useEffect, useState } from 'react';
import Chat from './pages/Chat.jsx';
import Canvas from './pages/Canvas.jsx';
import Editor from './pages/Editor.jsx';
import Terminal from './pages/Terminal.jsx';
import RoadView from './pages/RoadView.jsx';
import Backroad from './pages/Backroad.jsx';
import Subscribe from './pages/Subscribe.jsx';
import Lucidia from './pages/Lucidia.jsx';
import InfinityMath from './pages/InfinityMath.jsx';
import Agents from './pages/Agents.jsx';
import Desktop from './pages/Desktop.jsx';
import QuantumConsciousness from './pages/QuantumConsciousness.jsx';
import OptimalTransportLab from './pages/OptimalTransportLab.jsx';
import BifurcationLab from './pages/BifurcationLab.jsx';
import ContinuedFractionsLab from './pages/ContinuedFractionsLab.jsx';
import QuatJuliaLab from './pages/QuatJuliaLab.jsx';
import StableFluidsLab from './pages/StableFluidsLab.jsx';
import AutoDiffLab from './pages/AutoDiffLab.jsx';
import ConformalGridLab from './pages/ConformalGridLab.jsx';
import EikonalLab from './pages/EikonalLab.jsx';
import PoissonDiskLab from './pages/PoissonDiskLab.jsx';
import LSystemLab from './pages/LSystemLab.jsx';
import MinimalSurfaceLab from './pages/MinimalSurfaceLab.jsx';
import EigenmapsLab from './pages/EigenmapsLab.jsx';
import PoissonBlendLab from './pages/PoissonBlendLab.jsx';
import NBodyLab from './pages/NBodyLab.jsx';
import WaveletLab from './pages/WaveletLab.jsx';
import PoissonBoltzmannLab from './pages/PoissonBoltzmannLab.jsx';
import RidgeRegressionLab from './pages/RidgeRegressionLab.jsx';
import KernelPCALab from './pages/KernelPCALab.jsx';
import BrushfirePathLab from './pages/BrushfirePathLab.jsx';
import BlueNoiseTSPLab from './pages/BlueNoiseTSPLab.jsx';
import BezierShadedSurfaceLab from './pages/BezierShadedSurfaceLab.jsx';
import Kalman2DTrackerLab from './pages/Kalman2DTrackerLab.jsx';
import VorticityStreamLab from './pages/VorticityStreamLab.jsx';
import CodexPromptPage from './pages/CodexPrompt.jsx';

function useApiHealth() {
  const [state, setState] = useState({ ok: null, info: "" });

  useEffect(() => {
    let cancelled = false;

    const probe = async (path) => {
      try {
        const fetchFn = typeof globalThis.fetch === "function" ? globalThis.fetch : null;
        if (!fetchFn) {
          return { ok: false, info: "" };
        }
        const response = await fetchFn(path, { cache: "no-store" });
        const text = await response.text();
        let info = "";
        try {
          const json = JSON.parse(text);
          info = `${json.status || "ok"}${json.time ? ` • ${json.time}` : ""}`;
        } catch {
          info = "";
        }
        return { ok: response.ok, info };
      } catch {
        return { ok: false, info: "" };
      }
    };

    (async () => {
      let result = await probe("/api/health");
      if (!result.ok) {
        result = await probe("/api/health.json");
      }
      if (!cancelled) {
        setState(result);
      }
    })();

    return () => {
      cancelled = true;
    };
  }, []);
import AutoDiffLab from "./pages/AutoDiffLab.jsx";
import ConformalGridLab from "./pages/ConformalGridLab.jsx";
import MaxFlowLab from "./pages/MaxFlowLab.jsx";
import BezierSurfaceLab from "./pages/BezierSurfaceLab.jsx";
import ClusteringCompareLab from "./pages/ClusteringCompareLab.jsx";
import MarchingSquaresLab from "./pages/MarchingSquaresLab.jsx";
import EikonalLab from "./pages/EikonalLab.jsx";
import PoissonDiskLab from "./pages/PoissonDiskLab.jsx";
import LSystemLab from "./pages/LSystemLab.jsx";
import MinimalSurfaceLab from "./pages/MinimalSurfaceLab.jsx";
import RRTStarLab from "./pages/RRTStarLab.jsx";
import FourierPainterLab from "./pages/FourierPainterLab.jsx";
import HilbertMortonLab from "./pages/HilbertMortonLab.jsx";
import IsingMaxCutLab from "./pages/IsingMaxCutLab.jsx";
import BifurcationLab from "./pages/BifurcationLab.jsx";
import ContinuedFractionsLab from "./pages/ContinuedFractionsLab.jsx";
import DrumWaveLab from "./pages/DrumWaveLab.jsx";
import PendulumLab from "./pages/PendulumLab.jsx";
import PowerJuliaLab from "./pages/PowerJuliaLab.jsx";
import PenroseToyLab from "./pages/PenroseToyLab.jsx";
import DLALab from "./pages/DLALab.jsx";
import SIRLab from "./pages/SIRLab.jsx";
import BezierBSplineLab from "./pages/BezierBSplineLab.jsx";
import SpectralClusteringLab from "./pages/SpectralClusteringLab.jsx";
import BeltramiTorusLab from "./pages/BeltramiTorusLab.jsx";
import SpectralPoissonLab from "./pages/SpectralPoissonLab.jsx";
import EllipsoidGeodesicLab from "./pages/EllipsoidGeodesicLab.jsx";
import QuasiConformalEggLab from "./pages/QuasiConformalEggLab.jsx";

import FastMarchTreeLab from "./pages/FastMarchTreeLab.jsx";
import HungarianLab from "./pages/HungarianLab.jsx";
import QuaternionRotLab from "./pages/QuaternionRotLab.jsx";
import ComplexBarycentricLab from "./pages/ComplexBarycentricLab.jsx";
import Lucidia from "./pages/Lucidia.jsx";
import InfinityMath from "./pages/InfinityMath.jsx";
import Agents from "./pages/Agents.jsx";
import Desktop from "./pages/Desktop.jsx";
import QuantumConsciousness from "./pages/QuantumConsciousness.jsx";
import EigenmapsLab from "./pages/EigenmapsLab.jsx";
import PoissonBlendLab from "./pages/PoissonBlendLab.jsx";
import NBodyLab from "./pages/NBodyLab.jsx";
import WaveletLab from "./pages/WaveletLab.jsx";
import AStarLab from "./pages/AStarLab.jsx";
import TSPLab from "./pages/TSPLab.jsx";
import GrayScottGalleryLab from "./pages/GrayScottGalleryLab.jsx";
import RansacPlane3DLab from "./pages/RansacPlane3DLab.jsx";
import PrimeGapsLab from "./pages/PrimeGapsLab.jsx";
import FareyTreeLab from "./pages/FareyTreeLab.jsx";
import FourierLab from "./pages/FourierLab.jsx";
import OptimalTransportLab from "./pages/OptimalTransportLab.jsx";
import BifurcationLab from "./pages/BifurcationLab.jsx";
import ContinuedFractionsLab from "./pages/ContinuedFractionsLab.jsx";
<<<<<<< HEAD
import RiemannMappingToy from "./pages/RiemannMappingToy.jsx";
import OULab from "./pages/OULab.jsx";
import VoronoiLloydLab from "./pages/VoronoiLloydLab.jsx";
import BeliefPropagationLab from "./pages/BeliefPropagationLab.jsx";
import RRTSmoothLab from "./pages/RRTSmoothLab.jsx";
import DiffusionMapsLab from "./pages/DiffusionMapsLab.jsx";
import PerlinTerrainLab from "./pages/PerlinTerrainLab.jsx";
import PDELiveLab from "./pages/PDELiveLab.jsx";
=======
import QuatJuliaLab from "./pages/QuatJuliaLab.jsx";
import StableFluidsLab from "./pages/StableFluidsLab.jsx";
import AutoDiffLab from "./pages/AutoDiffLab.jsx";
import ConformalGridLab from "./pages/ConformalGridLab.jsx";
import EikonalPathLab from "./pages/EikonalPathLab.jsx";
import PowerDiagramLab from "./pages/PowerDiagramLab.jsx";
import FourierOpticsLab from "./pages/FourierOpticsLab.jsx";
import CircleInversionLab from "./pages/CircleInversionLab.jsx";
>>>>>>> 18fd7789

function useApiHealth(){
  const [state,setState]=useState({ok:null, info:""});
  useEffect(()=>{ let dead=false;
    (async()=>{
      const probe = async (path)=>{
        try{
          const r = await fetch(path,{cache:"no-store"});
          const t = await r.text();
          let info=""; try{ const j=JSON.parse(t); info=`${j.status||"ok"} • ${j.time||""}`; }catch{}
          return {ok:r.ok, info};
        }catch{ return {ok:false, info:""} }
      };
      let res = await probe("/api/health");
      if(!res.ok) res = await probe("/api/health.json");
      if(!dead) setState(res);
    })(); return ()=>{dead=true};
  },[]);
  return state;
}

function StatusPill() {
  const { ok, info } = useApiHealth();
  const tone = ok == null ? "opacity-60" : ok ? "text-green-400" : "text-red-400";
  const label = ok == null ? "Checking API…" : ok ? "API healthy" : "API error";

  return <span className={`text-xs uppercase tracking-wide ${tone}`}>{info ? `${label} — ${info}` : label}</span>;
export default function App(){
  return (
    <Routes>
      <Route path="/" element={<Desktop/>} />
      <Route path="/quantum-consciousness" element={<QuantumConsciousness/>} />
      <Route path="/*" element={<LegacyApp/>} />
    </Routes>
  );
}

function LegacyApp() {
  return (
    <div className="min-h-screen grid gap-4 p-4 md:grid-cols-[240px_1fr]">
      <aside className="sidebar p-4">
        <div className="brand-logo text-2xl font-semibold">BlackRoad.io</div>
        <nav className="mt-6 flex flex-col gap-2">
          {NAV_LINKS.map(({ path, label, accent }) => (
            <NavLink key={path} className={navLinkClassName} to={`/${path}`}>
              {accent ? (
                <span
                  className="font-semibold"
                  style={{
                    background: "linear-gradient(90deg,#FF4FD8,#0096FF,#FDBA2D)",
                    WebkitBackgroundClip: "text",
                    WebkitTextFillColor: "transparent",
                  }}
                >
                  ∞
                </span>
              ) : null}
              {accent ? " " : null}
              {label}
            </NavLink>
          ))}
    <div className="min-h-screen grid md:grid-cols-[240px_1fr] gap-4 p-4">
      <aside className="sidebar p-3">
        <div className="brand-logo text-2xl mb-4">BlackRoad.io</div>
        <nav className="flex flex-col gap-2">
          <NavLink className="nav-link" to="/chat">Chat</NavLink>
          <NavLink className="nav-link" to="/canvas">Canvas</NavLink>
          <NavLink className="nav-link" to="/editor">Editor</NavLink>
          <NavLink className="nav-link" to="/terminal">Terminal</NavLink>
          <NavLink className="nav-link" to="/roadview">RoadView</NavLink>
          <NavLink className="nav-link" to="/backroad">Backroad</NavLink>
          <NavLink className="nav-link" to="/agents">Agents</NavLink>
          <NavLink className="nav-link" to="/subscribe">Subscribe</NavLink>
          <NavLink className="nav-link" to="/lucidia">Lucidia</NavLink>
          <NavLink className="nav-link" to="/math">
            <span
              style={{
                background: "linear-gradient(90deg,#FF4FD8,#0096FF,#FDBA2D)",
                WebkitBackgroundClip: "text",
                WebkitTextFillColor: "transparent",
              }}
            >
              ∞
            </span>{" "}
            Infinity Math
          </NavLink>
          <NavLink className="nav-link" to="/quantum-consciousness">
            Quantum Consciousness
          </NavLink>
        </nav>
        <div className="mt-8">
          <StatusPill />
        </div>
      </aside>

      <main className="space-y-4">
        <header className="panel flex items-center justify-between p-4">
          <h1 className="brand-gradient text-xl font-semibold">Creator Ops Portal</h1>
          <a className="btn-primary text-sm" href="/api/health" rel="noreferrer" target="_blank">
            View API JSON
          </a>
        </header>

        <section className="card">
          <Routes>
            <Route index element={<Chat />} />
            {CORE_ROUTES.map(({ path, element }) => (
              <Route key={path} path={path} element={element} />
            ))}
            {LAB_ROUTES.map(({ path, component: Component }) => (
              <Route key={path} path={path} element={<Component />} />
            ))}
            <Route path="*" element={<NotFound />} />
            <Route path="/" element={<Chat/>} />
            <Route path="/chat" element={<Chat/>} />
            <Route path="/canvas" element={<Canvas/>} />
            <Route path="/editor" element={<Editor/>} />
            <Route path="/terminal" element={<Terminal/>} />
            <Route path="/roadview" element={<RoadView/>} />
            <Route path="/backroad" element={<Backroad/>} />
            <Route path="/agents" element={<Agents/>} />
            <Route path="/subscribe" element={<Subscribe/>} />
            <Route path="/lucidia" element={<Lucidia/>} />
            <Route path="/math" element={<InfinityMath/>} />
            <Route path="/ot" element={<OptimalTransportLab/>} />
            <Route path="/bifurcate" element={<BifurcationLab/>} />
            <Route path="/cfrac" element={<ContinuedFractionsLab/>} />
            <Route path="/qjulia" element={<QuatJuliaLab/>} />
            <Route path="/fluids" element={<StableFluidsLab/>} />
            <Route path="/autodiff" element={<AutoDiffLab/>} />
            <Route path="/conformal" element={<ConformalGridLab/>} />
<<<<<<< HEAD
            <Route path="/maxflow" element={<MaxFlowLab/>} />
            <Route path="/bezier3d" element={<BezierSurfaceLab/>} />
            <Route path="/cluster2" element={<ClusteringCompareLab/>} />
            <Route path="/implicit" element={<MarchingSquaresLab/>} />
            <Route path="/rrt-smooth" element={<RRTSmoothLab/>} />
            <Route path="/diffmaps" element={<DiffusionMapsLab/>} />
            <Route path="/terrain" element={<PerlinTerrainLab/>} />
            <Route path="/pde" element={<PDELiveLab/>} />
            <Route path="/eikonal" element={<EikonalLab/>} />
            <Route path="/poisson2" element={<PoissonDiskLab/>} />
            <Route path="/lsys" element={<LSystemLab/>} />
            <Route path="/minimal" element={<MinimalSurfaceLab/>} />
            <Route path="/rrtstar" element={<RRTStarLab/>} />
            <Route path="/epicycles" element={<FourierPainterLab/>} />
            <Route path="/hilbert" element={<HilbertMortonLab/>} />
            <Route path="/maxcut" element={<IsingMaxCutLab/>} />
            <Route path="/drum" element={<DrumWaveLab/>} />
            <Route path="/pendulum" element={<PendulumLab/>} />
            <Route path="/pzoo" element={<PowerJuliaLab/>} />
            <Route path="/penrose" element={<PenroseToyLab/>} />
            <Route path="/dla" element={<DLALab/>} />
            <Route path="/sir" element={<SIRLab/>} />
            <Route path="/curves" element={<BezierBSplineLab/>} />
            <Route path="/spec" element={<SpectralClusteringLab/>} />
            <Route path="/beltrami" element={<BeltramiTorusLab/>} />
            <Route path="/poisson" element={<SpectralPoissonLab/>} />
            <Route path="/ellipsoid" element={<EllipsoidGeodesicLab/>} />
            <Route path="/qc-egg" element={<QuasiConformalEggLab/>} />
            <Route path="/fmm-tree" element={<FastMarchTreeLab/>} />
            <Route path="/hungarian" element={<HungarianLab/>} />
            <Route path="/quat" element={<QuaternionRotLab/>} />
            <Route path="/bary" element={<ComplexBarycentricLab/>} />
            <Route path="/eigenmaps" element={<EigenmapsLab/>} />
            <Route path="/blend" element={<PoissonBlendLab/>} />
            <Route path="/nbody" element={<NBodyLab/>} />
            <Route path="/wavelet" element={<WaveletLab/>} />
            <Route path="/astar" element={<AStarLab/>} />
            <Route path="/tsp" element={<TSPLab/>} />
            <Route path="/gs-gallery" element={<GrayScottGalleryLab/>} />
            <Route path="/plane3d" element={<RansacPlane3DLab/>} />
            <Route path="/primes" element={<PrimeGapsLab/>} />
            <Route path="/farey" element={<FareyTreeLab/>} />
            <Route path="/fourier" element={<FourierLab/>} />
            <Route path="/riemann" element={<RiemannMappingToy/>} />
            <Route path="/ou" element={<OULab/>} />
            <Route path="/vor" element={<VoronoiLloydLab/>} />
            <Route path="/belief" element={<BeliefPropagationLab/>} />
=======
            <Route path="/geo" element={<EikonalPathLab/>} />
            <Route path="/power" element={<PowerDiagramLab/>} />
            <Route path="/optics" element={<FourierOpticsLab/>} />
            <Route path="/invert" element={<CircleInversionLab/>} />
>>>>>>> 18fd7789
            <Route path="chat" element={<Chat/>} />
            <Route path="canvas" element={<Canvas/>} />
            <Route path="editor" element={<Editor/>} />
            <Route path="terminal" element={<Terminal/>} />
            <Route path="roadview" element={<RoadView/>} />
            <Route path="backroad" element={<Backroad/>} />
            <Route path="subscribe" element={<Subscribe/>} />
            <Route path="lucidia" element={<Lucidia/>} />
            <Route path="math" element={<InfinityMath/>} />
            <Route path="ot" element={<OptimalTransportLab/>} />
            <Route path="bifurcate" element={<BifurcationLab/>} />
            <Route path="cfrac" element={<ContinuedFractionsLab/>} />
            <Route path="qjulia" element={<QuatJuliaLab/>} />
            <Route path="fluids" element={<StableFluidsLab/>} />
            <Route path="autodiff" element={<AutoDiffLab/>} />
            <Route path="conformal" element={<ConformalGridLab/>} />
<<<<<<< HEAD
            <Route path="maxflow" element={<MaxFlowLab/>} />
            <Route path="bezier3d" element={<BezierSurfaceLab/>} />
            <Route path="cluster2" element={<ClusteringCompareLab/>} />
            <Route path="implicit" element={<MarchingSquaresLab/>} />
            <Route path="rrt-smooth" element={<RRTSmoothLab/>} />
            <Route path="diffmaps" element={<DiffusionMapsLab/>} />
            <Route path="terrain" element={<PerlinTerrainLab/>} />
            <Route path="pde" element={<PDELiveLab/>} />
            <Route path="eikonal" element={<EikonalLab/>} />
            <Route path="poisson2" element={<PoissonDiskLab/>} />
            <Route path="lsys" element={<LSystemLab/>} />
            <Route path="minimal" element={<MinimalSurfaceLab/>} />
            <Route path="rrtstar" element={<RRTStarLab/>} />
            <Route path="epicycles" element={<FourierPainterLab/>} />
            <Route path="hilbert" element={<HilbertMortonLab/>} />
            <Route path="maxcut" element={<IsingMaxCutLab/>} />
            <Route path="drum" element={<DrumWaveLab/>} />
            <Route path="pendulum" element={<PendulumLab/>} />
            <Route path="pzoo" element={<PowerJuliaLab/>} />
            <Route path="penrose" element={<PenroseToyLab/>} />
            <Route path="dla" element={<DLALab/>} />
            <Route path="sir" element={<SIRLab/>} />
            <Route path="curves" element={<BezierBSplineLab/>} />
            <Route path="spec" element={<SpectralClusteringLab/>} />
            <Route path="beltrami" element={<BeltramiTorusLab/>} />
            <Route path="poisson" element={<SpectralPoissonLab/>} />
            <Route path="ellipsoid" element={<EllipsoidGeodesicLab/>} />
            <Route path="qc-egg" element={<QuasiConformalEggLab/>} />
            <Route path="fmm-tree" element={<FastMarchTreeLab/>} />
            <Route path="hungarian" element={<HungarianLab/>} />
            <Route path="quat" element={<QuaternionRotLab/>} />
            <Route path="bary" element={<ComplexBarycentricLab/>} />
            <Route path="eigenmaps" element={<EigenmapsLab/>} />
            <Route path="blend" element={<PoissonBlendLab/>} />
            <Route path="nbody" element={<NBodyLab/>} />
            <Route path="wavelet" element={<WaveletLab/>} />
            <Route path="astar" element={<AStarLab/>} />
            <Route path="tsp" element={<TSPLab/>} />
            <Route path="gs-gallery" element={<GrayScottGalleryLab/>} />
            <Route path="plane3d" element={<RansacPlane3DLab/>} />
            <Route path="primes" element={<PrimeGapsLab/>} />
            <Route path="farey" element={<FareyTreeLab/>} />
            <Route path="fourier" element={<FourierLab/>} />
            <Route path="riemann" element={<RiemannMappingToy/>} />
            <Route path="ou" element={<OULab/>} />
            <Route path="vor" element={<VoronoiLloydLab/>} />
            <Route path="belief" element={<BeliefPropagationLab/>} />
=======
            <Route path="geo" element={<EikonalPathLab/>} />
            <Route path="power" element={<PowerDiagramLab/>} />
            <Route path="optics" element={<FourierOpticsLab/>} />
            <Route path="invert" element={<CircleInversionLab/>} />
>>>>>>> 18fd7789
            <Route path="*" element={<div>Not found</div>} />
            <Route path="/" element={<Chat />} />
            <Route path="/chat" element={<Chat />} />
            <Route path="/canvas" element={<Canvas />} />
            <Route path="/editor" element={<Editor />} />
            <Route path="/terminal" element={<Terminal />} />
            <Route path="/roadview" element={<RoadView />} />
            <Route path="/backroad" element={<Backroad />} />
            <Route path="/agents" element={<Agents />} />
            <Route path="/subscribe" element={<Subscribe />} />
            <Route path="/lucidia" element={<Lucidia />} />
            <Route path="/math" element={<InfinityMath />} />
            <Route path="/codex/:slug" element={<CodexPromptPage />} />
            <Route path="/ot" element={<OptimalTransportLab />} />
            <Route path="/bifurcate" element={<BifurcationLab />} />
            <Route path="/cfrac" element={<ContinuedFractionsLab />} />
            <Route path="/qjulia" element={<QuatJuliaLab />} />
            <Route path="/fluids" element={<StableFluidsLab />} />
            <Route path="/autodiff" element={<AutoDiffLab />} />
            <Route path="/conformal" element={<ConformalGridLab />} />
            <Route path="/eikonal" element={<EikonalLab />} />
            <Route path="/poisson2" element={<PoissonDiskLab />} />
            <Route path="/lsys" element={<LSystemLab />} />
            <Route path="/minimal" element={<MinimalSurfaceLab />} />
            <Route path="/eigenmaps" element={<EigenmapsLab />} />
            <Route path="/blend" element={<PoissonBlendLab />} />
            <Route path="/nbody" element={<NBodyLab />} />
            <Route path="/wavelet" element={<WaveletLab />} />
            <Route path="/pb" element={<PoissonBoltzmannLab />} />
            <Route path="/ridge" element={<RidgeRegressionLab />} />
            <Route path="/kpca" element={<KernelPCALab />} />
             <Route path="/brushfire" element={<BrushfirePathLab />} />
             <Route path="/blue-tsp" element={<BlueNoiseTSPLab />} />
             <Route path="/bezier-lit" element={<BezierShadedSurfaceLab />} />
             <Route path="/kf-2d" element={<Kalman2DTrackerLab />} />
             <Route path="/vorticity" element={<VorticityStreamLab />} />
            <Route path="chat" element={<Chat />} />
            <Route path="canvas" element={<Canvas />} />
            <Route path="editor" element={<Editor />} />
            <Route path="terminal" element={<Terminal />} />
            <Route path="roadview" element={<RoadView />} />
            <Route path="backroad" element={<Backroad />} />
            <Route path="subscribe" element={<Subscribe />} />
            <Route path="lucidia" element={<Lucidia />} />
            <Route path="math" element={<InfinityMath />} />
            <Route path="codex/:slug" element={<CodexPromptPage />} />
            <Route path="ot" element={<OptimalTransportLab />} />
            <Route path="bifurcate" element={<BifurcationLab />} />
            <Route path="cfrac" element={<ContinuedFractionsLab />} />
            <Route path="qjulia" element={<QuatJuliaLab />} />
            <Route path="fluids" element={<StableFluidsLab />} />
            <Route path="autodiff" element={<AutoDiffLab />} />
            <Route path="conformal" element={<ConformalGridLab />} />
            <Route path="eikonal" element={<EikonalLab />} />
            <Route path="poisson2" element={<PoissonDiskLab />} />
            <Route path="lsys" element={<LSystemLab />} />
            <Route path="minimal" element={<MinimalSurfaceLab />} />
            <Route path="eigenmaps" element={<EigenmapsLab />} />
            <Route path="blend" element={<PoissonBlendLab />} />
            <Route path="nbody" element={<NBodyLab />} />
            <Route path="wavelet" element={<WaveletLab />} />
            <Route path="pb" element={<PoissonBoltzmannLab />} />
            <Route path="ridge" element={<RidgeRegressionLab />} />
            <Route path="kpca" element={<KernelPCALab />} />
             <Route path="brushfire" element={<BrushfirePathLab />} />
             <Route path="blue-tsp" element={<BlueNoiseTSPLab />} />
             <Route path="bezier-lit" element={<BezierShadedSurfaceLab />} />
             <Route path="kf-2d" element={<Kalman2DTrackerLab />} />
             <Route path="vorticity" element={<VorticityStreamLab />} />
             <Route path="*" element={<div>Not found</div>} />
          </Routes>
        </section>
      </main>
    </div>
  );
}

export default function App() {
  return (
    <Routes>
      <Route path="/" element={<Desktop />} />
      <Route path="/quantum-consciousness" element={<QuantumConsciousness />} />
      <Route path="/*" element={<LegacyApp />} />
    </Routes>
  );
}<|MERGE_RESOLUTION|>--- conflicted
+++ resolved
@@ -323,7 +323,6 @@
 import OptimalTransportLab from "./pages/OptimalTransportLab.jsx";
 import BifurcationLab from "./pages/BifurcationLab.jsx";
 import ContinuedFractionsLab from "./pages/ContinuedFractionsLab.jsx";
-<<<<<<< HEAD
 import RiemannMappingToy from "./pages/RiemannMappingToy.jsx";
 import OULab from "./pages/OULab.jsx";
 import VoronoiLloydLab from "./pages/VoronoiLloydLab.jsx";
@@ -332,7 +331,6 @@
 import DiffusionMapsLab from "./pages/DiffusionMapsLab.jsx";
 import PerlinTerrainLab from "./pages/PerlinTerrainLab.jsx";
 import PDELiveLab from "./pages/PDELiveLab.jsx";
-=======
 import QuatJuliaLab from "./pages/QuatJuliaLab.jsx";
 import StableFluidsLab from "./pages/StableFluidsLab.jsx";
 import AutoDiffLab from "./pages/AutoDiffLab.jsx";
@@ -341,7 +339,6 @@
 import PowerDiagramLab from "./pages/PowerDiagramLab.jsx";
 import FourierOpticsLab from "./pages/FourierOpticsLab.jsx";
 import CircleInversionLab from "./pages/CircleInversionLab.jsx";
->>>>>>> 18fd7789
 
 function useApiHealth(){
   const [state,setState]=useState({ok:null, info:""});
@@ -473,7 +470,6 @@
             <Route path="/fluids" element={<StableFluidsLab/>} />
             <Route path="/autodiff" element={<AutoDiffLab/>} />
             <Route path="/conformal" element={<ConformalGridLab/>} />
-<<<<<<< HEAD
             <Route path="/maxflow" element={<MaxFlowLab/>} />
             <Route path="/bezier3d" element={<BezierSurfaceLab/>} />
             <Route path="/cluster2" element={<ClusteringCompareLab/>} />
@@ -521,12 +517,10 @@
             <Route path="/ou" element={<OULab/>} />
             <Route path="/vor" element={<VoronoiLloydLab/>} />
             <Route path="/belief" element={<BeliefPropagationLab/>} />
-=======
             <Route path="/geo" element={<EikonalPathLab/>} />
             <Route path="/power" element={<PowerDiagramLab/>} />
             <Route path="/optics" element={<FourierOpticsLab/>} />
             <Route path="/invert" element={<CircleInversionLab/>} />
->>>>>>> 18fd7789
             <Route path="chat" element={<Chat/>} />
             <Route path="canvas" element={<Canvas/>} />
             <Route path="editor" element={<Editor/>} />
@@ -543,7 +537,6 @@
             <Route path="fluids" element={<StableFluidsLab/>} />
             <Route path="autodiff" element={<AutoDiffLab/>} />
             <Route path="conformal" element={<ConformalGridLab/>} />
-<<<<<<< HEAD
             <Route path="maxflow" element={<MaxFlowLab/>} />
             <Route path="bezier3d" element={<BezierSurfaceLab/>} />
             <Route path="cluster2" element={<ClusteringCompareLab/>} />
@@ -591,12 +584,10 @@
             <Route path="ou" element={<OULab/>} />
             <Route path="vor" element={<VoronoiLloydLab/>} />
             <Route path="belief" element={<BeliefPropagationLab/>} />
-=======
             <Route path="geo" element={<EikonalPathLab/>} />
             <Route path="power" element={<PowerDiagramLab/>} />
             <Route path="optics" element={<FourierOpticsLab/>} />
             <Route path="invert" element={<CircleInversionLab/>} />
->>>>>>> 18fd7789
             <Route path="*" element={<div>Not found</div>} />
             <Route path="/" element={<Chat />} />
             <Route path="/chat" element={<Chat />} />
