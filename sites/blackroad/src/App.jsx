--- conflicted
+++ resolved
@@ -348,12 +348,9 @@
 import InfinityMath from "./pages/InfinityMath.jsx";
 import Agents from "./pages/Agents.jsx";
 import Desktop from "./pages/Desktop.jsx";
-<<<<<<< HEAD
 import Atlas from "./pages/Atlas.jsx";
 import { isAdminLikeRole } from "./lib/access.js";
-=======
 import RoadGlitch from "./pages/RoadGlitch.jsx";
->>>>>>> 21b75c2f
 
     return () => {
       cancelled = true;
@@ -689,12 +686,9 @@
             <Route path="/editor" element={<Editor/>} />
             <Route path="/terminal" element={<Terminal/>} />
             <Route path="/roadview" element={<RoadView/>} />
-<<<<<<< HEAD
             <Route path="/backroad" element={<Backroad/>} />
-=======
             <Route path="/backroad" element={<BackRoad/>} />
             <Route path="/roadglitch" element={<RoadGlitch/>} />
->>>>>>> 21b75c2f
             <Route path="/agents" element={<Agents/>} />
             <Route path="/subscribe" element={<Subscribe/>} />
             <Route path="/lucidia" element={<Lucidia/>} />
@@ -724,12 +718,9 @@
             <Route path="editor" element={<Editor/>} />
             <Route path="terminal" element={<Terminal/>} />
             <Route path="roadview" element={<RoadView/>} />
-<<<<<<< HEAD
             <Route path="backroad" element={<Backroad/>} />
-=======
             <Route path="backroad" element={<BackRoad/>} />
             <Route path="roadglitch" element={<RoadGlitch/>} />
->>>>>>> 21b75c2f
             <Route path="subscribe" element={<Subscribe/>} />
             <Route path="lucidia" element={<Lucidia/>} />
             <Route path="atlas" element={atlasElement} />
