--- conflicted
+++ resolved
@@ -16,7 +16,6 @@
 import Monitoring from "./pages/Monitoring.jsx";
 import NotFound from "./pages/NotFound.jsx";
 import QuantumConsciousness from "./pages/QuantumConsciousness.jsx";
-<<<<<<< HEAD
 import RoadView from "./pages/RoadView.jsx";
 import StatusPage from "./pages/StatusPage.jsx";
 import Subscribe from "./pages/Subscribe.jsx";
@@ -326,10 +325,8 @@
             info = "";
           }
         }
-=======
 import RandomMatrixLab from "./pages/RandomMatrixLab.jsx";
 import TdaMiniLab from "./pages/TdaMiniLab.jsx";
->>>>>>> a67ae0bc
 
         return { ok, info };
       } catch {
@@ -642,7 +639,6 @@
             <Route path="/subscribe" element={<Subscribe/>} />
             <Route path="/lucidia" element={<Lucidia/>} />
             <Route path="/math" element={<InfinityMath/>} />
-<<<<<<< HEAD
             <Route path="/ot" element={<OptimalTransportLab/>} />
             <Route path="/bifurcate" element={<BifurcationLab/>} />
             <Route path="/cfrac" element={<ContinuedFractionsLab/>} />
@@ -660,12 +656,10 @@
               <Route path="/brushfire" element={<BrushfirePathLab/>} />
               <Route path="chat" element={<Chat/>} />
               <Route path="canvas" element={<Canvas/>} />
-=======
             <Route path="/spectral" element={<RandomMatrixLab/>} />
             <Route path="/tda" element={<TdaMiniLab/>} />
             <Route path="chat" element={<Chat/>} />
             <Route path="canvas" element={<Canvas/>} />
->>>>>>> a67ae0bc
             <Route path="editor" element={<Editor/>} />
             <Route path="terminal" element={<Terminal/>} />
             <Route path="roadview" element={<RoadView/>} />
@@ -673,7 +667,6 @@
             <Route path="subscribe" element={<Subscribe/>} />
             <Route path="lucidia" element={<Lucidia/>} />
             <Route path="math" element={<InfinityMath/>} />
-<<<<<<< HEAD
             <Route path="ot" element={<OptimalTransportLab/>} />
             <Route path="bifurcate" element={<BifurcationLab/>} />
             <Route path="cfrac" element={<ContinuedFractionsLab/>} />
@@ -693,10 +686,8 @@
             <Route path="kalman" element={<Kalman1DLab />} />
             <Route path="pagerank" element={<PageRankLab />} />
             <Route path="newton" element={<NewtonFractalLab />} />
-=======
             <Route path="spectral" element={<RandomMatrixLab/>} />
             <Route path="tda" element={<TdaMiniLab/>} />
->>>>>>> a67ae0bc
             <Route path="*" element={<div>Not found</div>} />
           </Routes>
         </section>
