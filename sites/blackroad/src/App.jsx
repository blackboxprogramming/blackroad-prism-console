import { useEffect, useState } from "react";
import { NavLink, Route, Routes } from "react-router-dom";
import Agents from "./pages/Agents.jsx";
import AutoDiffLab from "./pages/AutoDiffLab.jsx";
import Backroad from "./pages/Backroad.jsx";
import BezierShadedSurfaceLab from "./pages/BezierShadedSurfaceLab.jsx";
import BifurcationLab from "./pages/BifurcationLab.jsx";
import BlueNoiseTSPLab from "./pages/BlueNoiseTSPLab.jsx";
import BrushfirePathLab from "./pages/BrushfirePathLab.jsx";
import Canvas from "./pages/Canvas.jsx";
import Chat from "./pages/Chat.jsx";
import ConformalGridLab from "./pages/ConformalGridLab.jsx";
import ContinuedFractionsLab from "./pages/ContinuedFractionsLab.jsx";
import Desktop from "./pages/Desktop.jsx";
import Editor from "./pages/Editor.jsx";
import EigenmapsLab from "./pages/EigenmapsLab.jsx";
import EikonalLab from "./pages/EikonalLab.jsx";
import InfinityMath from "./pages/InfinityMath.jsx";
import Ising2DLab from "./pages/Ising2DLab.jsx";
import Kalman2DTrackerLab from "./pages/Kalman2DTrackerLab.jsx";
import KernelPCALab from "./pages/KernelPCALab.jsx";
import Lucidia from "./pages/Lucidia.jsx";
import LSystemLab from "./pages/LSystemLab.jsx";
import MinimalSurfaceLab from "./pages/MinimalSurfaceLab.jsx";
import NBodyLab from "./pages/NBodyLab.jsx";
import NotFound from "./pages/NotFound.jsx";
import OptimalTransportLab from "./pages/OptimalTransportLab.jsx";
import PCALab from "./pages/PCALab.jsx";
import PoissonBlendLab from "./pages/PoissonBlendLab.jsx";
import PoissonBoltzmannLab from "./pages/PoissonBoltzmannLab.jsx";
import PoissonDiskLab from "./pages/PoissonDiskLab.jsx";
import QuantumConsciousness from "./pages/QuantumConsciousness.jsx";
import QuatJuliaLab from "./pages/QuatJuliaLab.jsx";
import RidgeRegressionLab from "./pages/RidgeRegressionLab.jsx";
import RoadView from "./pages/RoadView.jsx";
import RSAToyLab from "./pages/RSAToyLab.jsx";
import StableFluidsLab from "./pages/StableFluidsLab.jsx";
import StatusPage from "./pages/StatusPage.jsx";
import Subscribe from "./pages/Subscribe.jsx";
<<<<<<< HEAD
import Terminal from "./pages/Terminal.jsx";
import VorticityStreamLab from "./pages/VorticityStreamLab.jsx";
import WaveletLab from "./pages/WaveletLab.jsx";

const NAV_LINKS = [
  { path: "chat", label: "Chat" },
  { path: "canvas", label: "Canvas" },
  { path: "editor", label: "Editor" },
  { path: "terminal", label: "Terminal" },
  { path: "roadview", label: "RoadView" },
  { path: "backroad", label: "Backroad" },
  { path: "agents", label: "Agents" },
  { path: "subscribe", label: "Subscribe" },
  { path: "creator-lightpath", label: "Creator lightpath" },
  { path: "lucidia", label: "Lucidia" },
  { path: "math", label: "Infinity Math", accent: true },
];

const CORE_ROUTES = [
  { path: "chat", element: <Chat /> },
  { path: "canvas", element: <Canvas /> },
  { path: "editor", element: <Editor /> },
  { path: "terminal", element: <Terminal /> },
  { path: "roadview", element: <RoadView /> },
  { path: "backroad", element: <Backroad /> },
  { path: "agents", element: <Agents /> },
  { path: "subscribe", element: <Subscribe /> },
  { path: "creator-lightpath", element: <CreatorLightpath /> },
  { path: "lucidia", element: <Lucidia /> },
  { path: "math", element: <InfinityMath /> },
  { path: "ot", element: <OptimalTransportLab /> },
  { path: "bifurcate", element: <BifurcationLab /> },
  { path: "cfrac", element: <ContinuedFractionsLab /> },
  { path: "qjulia", element: <QuatJuliaLab /> },
  { path: "fluids", element: <StableFluidsLab /> },
  { path: "autodiff", element: <AutoDiffLab /> },
  { path: "conformal", element: <ConformalGridLab /> },
  { path: "eikonal", element: <EikonalLab /> },
  { path: "poisson2", element: <PoissonDiskLab /> },
  { path: "lsys", element: <LSystemLab /> },
  { path: "minimal", element: <MinimalSurfaceLab /> },
  { path: "eigenmaps", element: <EigenmapsLab /> },
  { path: "blend", element: <PoissonBlendLab /> },
  { path: "nbody", element: <NBodyLab /> },
  { path: "wavelet", element: <WaveletLab /> },
  { path: "pb", element: <PoissonBoltzmannLab /> },
  { path: "ridge", element: <RidgeRegressionLab /> },
  { path: "kpca", element: <KernelPCALab /> },
  { path: "brushfire", element: <BrushfirePathLab /> },
  { path: "blue-tsp", element: <BlueNoiseTSPLab /> },
  { path: "bezier-lit", element: <BezierShadedSurfaceLab /> },
  { path: "kf-2d", element: <Kalman2DTrackerLab /> },
  { path: "vorticity", element: <VorticityStreamLab /> },
  { path: "ising", element: <Ising2DLab /> },
  { path: "pca", element: <PCALab /> },
  { path: "rsa", element: <RSAToyLab /> },
];

const legacyRoutes = [
  { path: "chat", label: "Chat", element: <Chat /> },
  { path: "canvas", label: "Canvas", element: <Canvas /> },
  { path: "editor", label: "Editor", element: <Editor /> },
  { path: "terminal", label: "Terminal", element: <Terminal /> },
  { path: "roadview", label: "RoadView", element: <RoadView /> },
  { path: "backroad", label: "Backroad", element: <Backroad /> },
  { path: "agents", label: "Agents", element: <Agents /> },
  { path: "subscribe", label: "Subscribe", element: <Subscribe /> },
  { path: "creator-lightpath", label: "Creator lightpath", element: <CreatorLightpath /> },
  { path: "lucidia", label: "Lucidia", element: <Lucidia /> },
  { path: "math", label: "∞ Infinity Math", accent: true, element: <InfinityMath /> },
  { path: "ising", label: "Ising 2D Lab", element: <Ising2DLab /> },
  { path: "pca", label: "PCA Lab", element: <PCALab /> },
  { path: "rsa", label: "RSA Toy Lab", element: <RSAToyLab /> },
  { path: "ot", label: "Optimal Transport Lab", element: <OptimalTransportLab /> },
  { path: "bifurcate", label: "Bifurcation Lab", element: <BifurcationLab /> },
  { path: "cfrac", label: "Continued Fractions Lab", element: <ContinuedFractionsLab /> },
  { path: "qjulia", label: "Quaternion Julia Lab", element: <QuatJuliaLab /> },
  { path: "fluids", label: "Stable Fluids Lab", element: <StableFluidsLab /> },
  { path: "autodiff", label: "AutoDiff Lab", element: <AutoDiffLab /> },
  { path: "conformal", label: "Conformal Grid Lab", element: <ConformalGridLab /> },
  { path: "eikonal", label: "Eikonal Lab", element: <EikonalLab /> },
  { path: "poisson2", label: "Poisson Disk Lab", element: <PoissonDiskLab /> },
  { path: "lsys", label: "L-System Lab", element: <LSystemLab /> },
  { path: "minimal", label: "Minimal Surface Lab", element: <MinimalSurfaceLab /> },
  { path: "eigenmaps", label: "Eigenmaps Lab", element: <EigenmapsLab /> },
  { path: "blend", label: "Poisson Blend Lab", element: <PoissonBlendLab /> },
  { path: "nbody", label: "N-Body Lab", element: <NBodyLab /> },
  { path: "wavelet", label: "Wavelet Lab", element: <WaveletLab /> },
  { path: "pb", label: "Poisson-Boltzmann Lab", element: <PoissonBoltzmannLab /> },
  { path: "ridge", label: "Ridge Regression Lab", element: <RidgeRegressionLab /> },
  { path: "kpca", label: "Kernel PCA Lab", element: <KernelPCALab /> },
  { path: "brushfire", label: "Brushfire Path Lab", element: <BrushfirePathLab /> },
  { path: "blue-tsp", label: "Blue Noise TSP Lab", element: <BlueNoiseTSPLab /> },
  { path: "bezier-lit", label: "Bezier Shaded Surface Lab", element: <BezierShadedSurfaceLab /> },
  { path: "kf-2d", label: "Kalman 2D Tracker Lab", element: <Kalman2DTrackerLab /> },
  { path: "vorticity", label: "Vorticity Stream Lab", element: <VorticityStreamLab /> },
];
import StableFluidsLab from "./pages/StableFluidsLab.jsx";
import Subscribe from "./pages/Subscribe.jsx";
import CreatorLightpath from "./pages/CreatorLightpath.jsx";
import Terminal from "./pages/Terminal.jsx";
import VorticityStreamLab from "./pages/VorticityStreamLab.jsx";
import WaveletLab from "./pages/WaveletLab.jsx";

const PRIMARY_ROUTES = [
  { to: "/chat", label: "Chat", element: Chat },
  { to: "/canvas", label: "Canvas", element: Canvas },
  { to: "/editor", label: "Editor", element: Editor },
  { to: "/terminal", label: "Terminal", element: Terminal },
  { to: "/roadview", label: "RoadView", element: RoadView },
  { to: "/backroad", label: "Backroad", element: Backroad },
  { to: "/agents", label: "Agents", element: Agents },
  { to: "/subscribe", label: "Subscribe", element: Subscribe },
  { to: "/creator-lightpath", label: "Creator lightpath", element: CreatorLightpath },
  { to: "/lucidia", label: "Lucidia", element: Lucidia },
  { to: "/math", label: "Infinity Math", element: InfinityMath, gradient: true },
  { path: "status", element: <StatusPage /> },
];

const LAB_ROUTES = [
  { path: "ot", component: OptimalTransportLab },
  { path: "bifurcate", component: BifurcationLab },
  { path: "cfrac", component: ContinuedFractionsLab },
  { path: "qjulia", component: QuatJuliaLab },
  { path: "fluids", component: StableFluidsLab },
  { path: "autodiff", component: AutoDiffLab },
  { path: "conformal", component: ConformalGridLab },
  { path: "eikonal", component: EikonalLab },
  { path: "poisson2", component: PoissonDiskLab },
  { path: "lsys", component: LSystemLab },
  { path: "minimal", component: MinimalSurfaceLab },
  { path: "eigenmaps", component: EigenmapsLab },
  { path: "blend", component: PoissonBlendLab },
  { path: "nbody", component: NBodyLab },
  { path: "wavelet", component: WaveletLab },
  { path: "pb", component: PoissonBoltzmannLab },
  { path: "ridge", component: RidgeRegressionLab },
  { path: "kpca", component: KernelPCALab },
  { path: "brushfire", component: BrushfirePathLab },
  { path: "blue-tsp", component: BlueNoiseTSPLab },
  { path: "bezier-lit", component: BezierShadedSurfaceLab },
  { path: "kf-2d", component: Kalman2DTrackerLab },
  { path: "vorticity", component: VorticityStreamLab },
  { path: "ising", component: Ising2DLab },
  { path: "pca", component: PCALab },
  { path: "rsa", component: RSAToyLab },
];

const navLinkClassName = ({ isActive }) =>
  [
    "nav-link",
    "rounded-lg px-3 py-2 text-sm transition",
    isActive ? "bg-white/10 text-white" : "text-slate-200/80 hover:text-white",
  ].join(" ");

function useApiHealth() {
  const [state, setState] = useState({ ok: null, info: "" });

  useEffect(() => {
    let cancelled = false;

    const probe = async (path) => {
      try {
        const fetchFn = typeof globalThis.fetch === "function" ? globalThis.fetch : null;
        if (!fetchFn) {
          return { ok: false, info: "" };
        }
        const response = await fetchFn(path, { cache: "no-store" });
        const text = await response.text();
        let info = "";
        try {
          const json = JSON.parse(text);
          info = `${json.status || "ok"}${json.time ? ` • ${json.time}` : ""}`;
        } catch {
          info = "";
        }
        return { ok: response.ok, info };
      } catch {
        return { ok: false, info: "" };
      }
    };

    (async () => {
      let result = await probe("/api/health");
      if (!result.ok) {
        result = await probe("/api/health.json");
      }
      if (!cancelled) {
        setState(result);
      }
    })();

    return () => {
      cancelled = true;
    };
  }, []);
import AutoDiffLab from "./pages/AutoDiffLab.jsx";
import ConformalGridLab from "./pages/ConformalGridLab.jsx";
import MaxFlowLab from "./pages/MaxFlowLab.jsx";
import BezierSurfaceLab from "./pages/BezierSurfaceLab.jsx";
import ClusteringCompareLab from "./pages/ClusteringCompareLab.jsx";
import MarchingSquaresLab from "./pages/MarchingSquaresLab.jsx";
import EikonalLab from "./pages/EikonalLab.jsx";
import PoissonDiskLab from "./pages/PoissonDiskLab.jsx";
import LSystemLab from "./pages/LSystemLab.jsx";
import MinimalSurfaceLab from "./pages/MinimalSurfaceLab.jsx";
import RRTStarLab from "./pages/RRTStarLab.jsx";
import FourierPainterLab from "./pages/FourierPainterLab.jsx";
import HilbertMortonLab from "./pages/HilbertMortonLab.jsx";
import IsingMaxCutLab from "./pages/IsingMaxCutLab.jsx";
import BifurcationLab from "./pages/BifurcationLab.jsx";
import ContinuedFractionsLab from "./pages/ContinuedFractionsLab.jsx";
import DrumWaveLab from "./pages/DrumWaveLab.jsx";
import PendulumLab from "./pages/PendulumLab.jsx";
import PowerJuliaLab from "./pages/PowerJuliaLab.jsx";
import PenroseToyLab from "./pages/PenroseToyLab.jsx";
import DLALab from "./pages/DLALab.jsx";
import SIRLab from "./pages/SIRLab.jsx";
import BezierBSplineLab from "./pages/BezierBSplineLab.jsx";
import SpectralClusteringLab from "./pages/SpectralClusteringLab.jsx";
import BeltramiTorusLab from "./pages/BeltramiTorusLab.jsx";
import SpectralPoissonLab from "./pages/SpectralPoissonLab.jsx";
import EllipsoidGeodesicLab from "./pages/EllipsoidGeodesicLab.jsx";
import QuasiConformalEggLab from "./pages/QuasiConformalEggLab.jsx";

import FastMarchTreeLab from "./pages/FastMarchTreeLab.jsx";
import HungarianLab from "./pages/HungarianLab.jsx";
import QuaternionRotLab from "./pages/QuaternionRotLab.jsx";
import ComplexBarycentricLab from "./pages/ComplexBarycentricLab.jsx";
=======
import Lucidia from "./pages/Lucidia.jsx";
import InfinityMath from "./pages/InfinityMath.jsx";
import Agents from "./pages/Agents.jsx";
import Desktop from "./pages/Desktop.jsx";
import QuantumConsciousness from "./pages/QuantumConsciousness.jsx";
>>>>>>> 46136430

function useApiHealth(){
  const [state,setState]=useState({ok:null, info:""});
  useEffect(()=>{ let dead=false;
    (async()=>{
      const probe = async (path)=>{
        try{
          const r = await fetch(path,{cache:"no-store"});
          const t = await r.text();
          let info=""; try{ const j=JSON.parse(t); info=`${j.status||"ok"} • ${j.time||""}`; }catch{}
          return {ok:r.ok, info};
        }catch{ return {ok:false, info:""} }
      };
      let res = await probe("/api/health");
      if(!res.ok) res = await probe("/api/health.json");
      if(!dead) setState(res);
    })(); return ()=>{dead=true};
  },[]);
  return state;
}

function StatusPill() {
  const { ok, info } = useApiHealth();
  const tone = ok == null ? "opacity-60" : ok ? "text-green-400" : "text-red-400";
  const label = ok == null ? "Checking API…" : ok ? "API healthy" : "API error";

<<<<<<< HEAD
  return <span className={`text-xs uppercase tracking-wide ${tone}`}>{info ? `${label} — ${info}` : label}</span>;
=======
export default function App(){
  return (
    <Routes>
      <Route path="/" element={<Desktop/>} />
      <Route path="/quantum-consciousness" element={<QuantumConsciousness/>} />
      <Route path="/*" element={<LegacyApp/>} />
    </Routes>
  );
>>>>>>> 46136430
}

function LegacyApp() {
  return (
<<<<<<< HEAD
    <div className="min-h-screen grid gap-4 p-4 md:grid-cols-[240px_1fr]">
      <aside className="sidebar p-4">
        <div className="brand-logo text-2xl font-semibold">BlackRoad.io</div>
        <nav className="mt-6 flex flex-col gap-2">
          {NAV_LINKS.map(({ path, label, accent }) => (
            <NavLink key={path} className={navLinkClassName} to={`/${path}`}>
              {accent ? (
                <span
                  className="font-semibold"
                  style={{
                    background: "linear-gradient(90deg,#FF4FD8,#0096FF,#FDBA2D)",
                    WebkitBackgroundClip: "text",
                    WebkitTextFillColor: "transparent",
                  }}
                >
                  ∞
                </span>
              ) : null}
              {accent ? " " : null}
              {label}
            </NavLink>
          ))}
=======
    <div className="min-h-screen grid md:grid-cols-[240px_1fr] gap-4 p-4">
      <aside className="sidebar p-3">
        <div className="brand-logo text-2xl mb-4">BlackRoad.io</div>
        <nav className="flex flex-col gap-2">
          <NavLink className="nav-link" to="/chat">Chat</NavLink>
          <NavLink className="nav-link" to="/canvas">Canvas</NavLink>
          <NavLink className="nav-link" to="/editor">Editor</NavLink>
          <NavLink className="nav-link" to="/terminal">Terminal</NavLink>
          <NavLink className="nav-link" to="/roadview">RoadView</NavLink>
          <NavLink className="nav-link" to="/backroad">Backroad</NavLink>
          <NavLink className="nav-link" to="/agents">Agents</NavLink>
          <NavLink className="nav-link" to="/subscribe">Subscribe</NavLink>
          <NavLink className="nav-link" to="/lucidia">Lucidia</NavLink>
          <NavLink className="nav-link" to="/math">
            <span
              style={{
                background: "linear-gradient(90deg,#FF4FD8,#0096FF,#FDBA2D)",
                WebkitBackgroundClip: "text",
                WebkitTextFillColor: "transparent",
              }}
            >
              ∞
            </span>{" "}
            Infinity Math
          </NavLink>
          <NavLink className="nav-link" to="/quantum-consciousness">
            Quantum Consciousness
          </NavLink>
>>>>>>> 46136430
        </nav>
        <div className="mt-8">
          <StatusPill />
        </div>
      </aside>

      <main className="space-y-4">
        <header className="panel flex items-center justify-between p-4">
          <h1 className="brand-gradient text-xl font-semibold">Creator Ops Portal</h1>
          <a className="btn-primary text-sm" href="/api/health" rel="noreferrer" target="_blank">
            View API JSON
          </a>
        </header>

        <section className="card">
          <Routes>
            <Route index element={<Chat />} />
            {CORE_ROUTES.map(({ path, element }) => (
              <Route key={path} path={path} element={element} />
            ))}
            {LAB_ROUTES.map(({ path, component: Component }) => (
              <Route key={path} path={path} element={<Component />} />
            ))}
            <Route path="*" element={<NotFound />} />
            <Route path="/" element={<Chat/>} />
            <Route path="/chat" element={<Chat/>} />
            <Route path="/canvas" element={<Canvas/>} />
            <Route path="/editor" element={<Editor/>} />
            <Route path="/terminal" element={<Terminal/>} />
            <Route path="/roadview" element={<RoadView/>} />
            <Route path="/backroad" element={<Backroad/>} />
            <Route path="/agents" element={<Agents/>} />
            <Route path="/subscribe" element={<Subscribe/>} />
            <Route path="/lucidia" element={<Lucidia/>} />
            <Route path="/math" element={<InfinityMath/>} />
            <Route path="/ot" element={<OptimalTransportLab/>} />
            <Route path="/bifurcate" element={<BifurcationLab/>} />
            <Route path="/cfrac" element={<ContinuedFractionsLab/>} />
            <Route path="/qjulia" element={<QuatJuliaLab/>} />
            <Route path="/fluids" element={<StableFluidsLab/>} />
            <Route path="/autodiff" element={<AutoDiffLab/>} />
            <Route path="/conformal" element={<ConformalGridLab/>} />
            <Route path="/maxflow" element={<MaxFlowLab/>} />
            <Route path="/bezier3d" element={<BezierSurfaceLab/>} />
            <Route path="/cluster2" element={<ClusteringCompareLab/>} />
            <Route path="/implicit" element={<MarchingSquaresLab/>} />
            <Route path="/eikonal" element={<EikonalLab/>} />
            <Route path="/poisson2" element={<PoissonDiskLab/>} />
            <Route path="/lsys" element={<LSystemLab/>} />
            <Route path="/minimal" element={<MinimalSurfaceLab/>} />
            <Route path="/rrtstar" element={<RRTStarLab/>} />
            <Route path="/epicycles" element={<FourierPainterLab/>} />
            <Route path="/hilbert" element={<HilbertMortonLab/>} />
            <Route path="/maxcut" element={<IsingMaxCutLab/>} />
            <Route path="/drum" element={<DrumWaveLab/>} />
            <Route path="/pendulum" element={<PendulumLab/>} />
            <Route path="/pzoo" element={<PowerJuliaLab/>} />
            <Route path="/penrose" element={<PenroseToyLab/>} />
            <Route path="/dla" element={<DLALab/>} />
            <Route path="/sir" element={<SIRLab/>} />
            <Route path="/curves" element={<BezierBSplineLab/>} />
            <Route path="/spec" element={<SpectralClusteringLab/>} />
            <Route path="/beltrami" element={<BeltramiTorusLab/>} />
            <Route path="/poisson" element={<SpectralPoissonLab/>} />
            <Route path="/ellipsoid" element={<EllipsoidGeodesicLab/>} />
            <Route path="/qc-egg" element={<QuasiConformalEggLab/>} />
            <Route path="/fmm-tree" element={<FastMarchTreeLab/>} />
            <Route path="/hungarian" element={<HungarianLab/>} />
            <Route path="/quat" element={<QuaternionRotLab/>} />
            <Route path="/bary" element={<ComplexBarycentricLab/>} />
            <Route path="chat" element={<Chat/>} />
            <Route path="canvas" element={<Canvas/>} />
            <Route path="editor" element={<Editor/>} />
            <Route path="terminal" element={<Terminal/>} />
            <Route path="roadview" element={<RoadView/>} />
            <Route path="backroad" element={<Backroad/>} />
            <Route path="subscribe" element={<Subscribe/>} />
            <Route path="lucidia" element={<Lucidia/>} />
            <Route path="math" element={<InfinityMath/>} />
            <Route path="ot" element={<OptimalTransportLab/>} />
            <Route path="bifurcate" element={<BifurcationLab/>} />
            <Route path="cfrac" element={<ContinuedFractionsLab/>} />
            <Route path="qjulia" element={<QuatJuliaLab/>} />
            <Route path="fluids" element={<StableFluidsLab/>} />
            <Route path="autodiff" element={<AutoDiffLab/>} />
            <Route path="conformal" element={<ConformalGridLab/>} />
            <Route path="maxflow" element={<MaxFlowLab/>} />
            <Route path="bezier3d" element={<BezierSurfaceLab/>} />
            <Route path="cluster2" element={<ClusteringCompareLab/>} />
            <Route path="implicit" element={<MarchingSquaresLab/>} />
            <Route path="eikonal" element={<EikonalLab/>} />
            <Route path="poisson2" element={<PoissonDiskLab/>} />
            <Route path="lsys" element={<LSystemLab/>} />
            <Route path="minimal" element={<MinimalSurfaceLab/>} />
            <Route path="rrtstar" element={<RRTStarLab/>} />
            <Route path="epicycles" element={<FourierPainterLab/>} />
            <Route path="hilbert" element={<HilbertMortonLab/>} />
            <Route path="maxcut" element={<IsingMaxCutLab/>} />
            <Route path="drum" element={<DrumWaveLab/>} />
            <Route path="pendulum" element={<PendulumLab/>} />
            <Route path="pzoo" element={<PowerJuliaLab/>} />
            <Route path="penrose" element={<PenroseToyLab/>} />
            <Route path="dla" element={<DLALab/>} />
            <Route path="sir" element={<SIRLab/>} />
            <Route path="curves" element={<BezierBSplineLab/>} />
            <Route path="spec" element={<SpectralClusteringLab/>} />
            <Route path="beltrami" element={<BeltramiTorusLab/>} />
            <Route path="poisson" element={<SpectralPoissonLab/>} />
            <Route path="ellipsoid" element={<EllipsoidGeodesicLab/>} />
            <Route path="qc-egg" element={<QuasiConformalEggLab/>} />
            <Route path="fmm-tree" element={<FastMarchTreeLab/>} />
            <Route path="hungarian" element={<HungarianLab/>} />
            <Route path="quat" element={<QuaternionRotLab/>} />
            <Route path="bary" element={<ComplexBarycentricLab/>} />
            <Route path="*" element={<div>Not found</div>} />
          </Routes>
        </section>
      </main>
    </div>
  );
}

export default function App() {
  return (
    <Routes>
      <Route path="/" element={<Desktop />} />
      <Route path="/quantum-consciousness" element={<QuantumConsciousness />} />
      <Route path="/*" element={<LegacyApp />} />
    </Routes>
  );
}<|MERGE_RESOLUTION|>--- conflicted
+++ resolved
@@ -37,7 +37,6 @@
 import StableFluidsLab from "./pages/StableFluidsLab.jsx";
 import StatusPage from "./pages/StatusPage.jsx";
 import Subscribe from "./pages/Subscribe.jsx";
-<<<<<<< HEAD
 import Terminal from "./pages/Terminal.jsx";
 import VorticityStreamLab from "./pages/VorticityStreamLab.jsx";
 import WaveletLab from "./pages/WaveletLab.jsx";
@@ -267,13 +266,11 @@
 import HungarianLab from "./pages/HungarianLab.jsx";
 import QuaternionRotLab from "./pages/QuaternionRotLab.jsx";
 import ComplexBarycentricLab from "./pages/ComplexBarycentricLab.jsx";
-=======
 import Lucidia from "./pages/Lucidia.jsx";
 import InfinityMath from "./pages/InfinityMath.jsx";
 import Agents from "./pages/Agents.jsx";
 import Desktop from "./pages/Desktop.jsx";
 import QuantumConsciousness from "./pages/QuantumConsciousness.jsx";
->>>>>>> 46136430
 
 function useApiHealth(){
   const [state,setState]=useState({ok:null, info:""});
@@ -300,9 +297,7 @@
   const tone = ok == null ? "opacity-60" : ok ? "text-green-400" : "text-red-400";
   const label = ok == null ? "Checking API…" : ok ? "API healthy" : "API error";
 
-<<<<<<< HEAD
   return <span className={`text-xs uppercase tracking-wide ${tone}`}>{info ? `${label} — ${info}` : label}</span>;
-=======
 export default function App(){
   return (
     <Routes>
@@ -311,12 +306,10 @@
       <Route path="/*" element={<LegacyApp/>} />
     </Routes>
   );
->>>>>>> 46136430
 }
 
 function LegacyApp() {
   return (
-<<<<<<< HEAD
     <div className="min-h-screen grid gap-4 p-4 md:grid-cols-[240px_1fr]">
       <aside className="sidebar p-4">
         <div className="brand-logo text-2xl font-semibold">BlackRoad.io</div>
@@ -339,7 +332,6 @@
               {label}
             </NavLink>
           ))}
-=======
     <div className="min-h-screen grid md:grid-cols-[240px_1fr] gap-4 p-4">
       <aside className="sidebar p-3">
         <div className="brand-logo text-2xl mb-4">BlackRoad.io</div>
@@ -368,7 +360,6 @@
           <NavLink className="nav-link" to="/quantum-consciousness">
             Quantum Consciousness
           </NavLink>
->>>>>>> 46136430
         </nav>
         <div className="mt-8">
           <StatusPill />
