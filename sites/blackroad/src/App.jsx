--- conflicted
+++ resolved
@@ -1,4 +1,3 @@
-<<<<<<< HEAD
 import { useEffect, useState } from "react";
 import { NavLink, Route, Routes } from "react-router-dom";
 import Agents from "./pages/Agents.jsx";
@@ -192,7 +191,6 @@
     "rounded-lg px-3 py-2 text-sm transition",
     isActive ? "bg-white/10 text-white" : "text-slate-200/80 hover:text-white",
   ].join(" ");
-=======
 import { NavLink, Routes, Route } from 'react-router-dom';
 import { useEffect, useState } from 'react';
 import Chat from './pages/Chat.jsx';
@@ -231,7 +229,6 @@
 import Kalman2DTrackerLab from './pages/Kalman2DTrackerLab.jsx';
 import VorticityStreamLab from './pages/VorticityStreamLab.jsx';
 import CodexPromptPage from './pages/CodexPrompt.jsx';
->>>>>>> 3b594d4d
 
 function useApiHealth() {
   const [state, setState] = useState({ ok: null, info: "" });
@@ -425,7 +422,6 @@
 
         <section className="card">
           <Routes>
-<<<<<<< HEAD
             <Route index element={<Chat />} />
             {CORE_ROUTES.map(({ path, element }) => (
               <Route key={path} path={path} element={element} />
@@ -541,7 +537,6 @@
             <Route path="gs-gallery" element={<GrayScottGalleryLab/>} />
             <Route path="plane3d" element={<RansacPlane3DLab/>} />
             <Route path="*" element={<div>Not found</div>} />
-=======
             <Route path="/" element={<Chat />} />
             <Route path="/chat" element={<Chat />} />
             <Route path="/canvas" element={<Canvas />} />
@@ -611,7 +606,6 @@
              <Route path="kf-2d" element={<Kalman2DTrackerLab />} />
              <Route path="vorticity" element={<VorticityStreamLab />} />
              <Route path="*" element={<div>Not found</div>} />
->>>>>>> 3b594d4d
           </Routes>
         </section>
       </main>
