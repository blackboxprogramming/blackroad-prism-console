--- conflicted
+++ resolved
@@ -348,13 +348,10 @@
 import InfinityMath from "./pages/InfinityMath.jsx";
 import Agents from "./pages/Agents.jsx";
 import Desktop from "./pages/Desktop.jsx";
-<<<<<<< HEAD
 import Atlas from "./pages/Atlas.jsx";
 import { isAdminLikeRole } from "./lib/access.js";
 import RoadGlitch from "./pages/RoadGlitch.jsx";
-=======
 import RoadWork from "./pages/RoadWork.jsx";
->>>>>>> b82db997
 
     return () => {
       cancelled = true;
@@ -575,11 +572,8 @@
           <NavLink className="nav-link" to="/terminal">Terminal</NavLink>
           <NavLink className="nav-link" to="/roadview">RoadView</NavLink>
           <NavLink className="nav-link" to="/backroad">BackRoad</NavLink>
-<<<<<<< HEAD
           <NavLink className="nav-link" to="/roadglitch">RoadGlitch</NavLink>
-=======
           <NavLink className="nav-link" to="/roadwork">RoadWork</NavLink>
->>>>>>> b82db997
           <NavLink className="nav-link" to="/agents">Agents</NavLink>
           <NavLink className="nav-link" to="/subscribe">Subscribe</NavLink>
           <NavLink className="nav-link" to="/lucidia">Lucidia</NavLink>
@@ -696,11 +690,8 @@
             <Route path="/roadview" element={<RoadView/>} />
             <Route path="/backroad" element={<Backroad/>} />
             <Route path="/backroad" element={<BackRoad/>} />
-<<<<<<< HEAD
             <Route path="/roadglitch" element={<RoadGlitch/>} />
-=======
             <Route path="/roadwork" element={<RoadWork/>} />
->>>>>>> b82db997
             <Route path="/agents" element={<Agents/>} />
             <Route path="/subscribe" element={<Subscribe/>} />
             <Route path="/lucidia" element={<Lucidia/>} />
@@ -732,11 +723,8 @@
             <Route path="roadview" element={<RoadView/>} />
             <Route path="backroad" element={<Backroad/>} />
             <Route path="backroad" element={<BackRoad/>} />
-<<<<<<< HEAD
             <Route path="roadglitch" element={<RoadGlitch/>} />
-=======
             <Route path="roadwork" element={<RoadWork/>} />
->>>>>>> b82db997
             <Route path="subscribe" element={<Subscribe/>} />
             <Route path="lucidia" element={<Lucidia/>} />
             <Route path="atlas" element={atlasElement} />
