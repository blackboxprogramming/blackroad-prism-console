--- conflicted
+++ resolved
@@ -25,7 +25,6 @@
 import NBodyLab from "./pages/NBodyLab.jsx";
 import NotFound from "./pages/NotFound.jsx";
 import OptimalTransportLab from "./pages/OptimalTransportLab.jsx";
-<<<<<<< HEAD
 import PCALab from "./pages/PCALab.jsx";
 import PoissonBlendLab from "./pages/PoissonBlendLab.jsx";
 import PoissonBoltzmannLab from "./pages/PoissonBoltzmannLab.jsx";
@@ -248,14 +247,12 @@
 import FourierPainterLab from "./pages/FourierPainterLab.jsx";
 import HilbertMortonLab from "./pages/HilbertMortonLab.jsx";
 import IsingMaxCutLab from "./pages/IsingMaxCutLab.jsx";
-=======
 import BifurcationLab from "./pages/BifurcationLab.jsx";
 import ContinuedFractionsLab from "./pages/ContinuedFractionsLab.jsx";
 import DrumWaveLab from "./pages/DrumWaveLab.jsx";
 import PendulumLab from "./pages/PendulumLab.jsx";
 import PowerJuliaLab from "./pages/PowerJuliaLab.jsx";
 import PenroseToyLab from "./pages/PenroseToyLab.jsx";
->>>>>>> 453f81ba
 
   return state;
 }
@@ -330,7 +327,6 @@
             <Route path="/ot" element={<OptimalTransportLab/>} />
             <Route path="/bifurcate" element={<BifurcationLab/>} />
             <Route path="/cfrac" element={<ContinuedFractionsLab/>} />
-<<<<<<< HEAD
             <Route path="/qjulia" element={<QuatJuliaLab/>} />
             <Route path="/fluids" element={<StableFluidsLab/>} />
             <Route path="/autodiff" element={<AutoDiffLab/>} />
@@ -347,12 +343,10 @@
             <Route path="/epicycles" element={<FourierPainterLab/>} />
             <Route path="/hilbert" element={<HilbertMortonLab/>} />
             <Route path="/maxcut" element={<IsingMaxCutLab/>} />
-=======
             <Route path="/drum" element={<DrumWaveLab/>} />
             <Route path="/pendulum" element={<PendulumLab/>} />
             <Route path="/pzoo" element={<PowerJuliaLab/>} />
             <Route path="/penrose" element={<PenroseToyLab/>} />
->>>>>>> 453f81ba
             <Route path="chat" element={<Chat/>} />
             <Route path="canvas" element={<Canvas/>} />
             <Route path="editor" element={<Editor/>} />
@@ -365,7 +359,6 @@
             <Route path="ot" element={<OptimalTransportLab/>} />
             <Route path="bifurcate" element={<BifurcationLab/>} />
             <Route path="cfrac" element={<ContinuedFractionsLab/>} />
-<<<<<<< HEAD
             <Route path="qjulia" element={<QuatJuliaLab/>} />
             <Route path="fluids" element={<StableFluidsLab/>} />
             <Route path="autodiff" element={<AutoDiffLab/>} />
@@ -382,12 +375,10 @@
             <Route path="epicycles" element={<FourierPainterLab/>} />
             <Route path="hilbert" element={<HilbertMortonLab/>} />
             <Route path="maxcut" element={<IsingMaxCutLab/>} />
-=======
             <Route path="drum" element={<DrumWaveLab/>} />
             <Route path="pendulum" element={<PendulumLab/>} />
             <Route path="pzoo" element={<PowerJuliaLab/>} />
             <Route path="penrose" element={<PenroseToyLab/>} />
->>>>>>> 453f81ba
             <Route path="*" element={<div>Not found</div>} />
           </Routes>
         </section>
