import { NavLink, Routes, Route } from "react-router-dom";
import { useEffect, useState } from "react";
import Chat from "./pages/Chat.jsx";
import Canvas from "./pages/Canvas.jsx";
import Editor from "./pages/Editor.jsx";
import Terminal from "./pages/Terminal.jsx";
import RoadView from "./pages/RoadView.jsx";
import BackRoad from "./pages/BackRoad.jsx";
import Subscribe from "./pages/Subscribe.jsx";
import Lucidia from "./pages/Lucidia.jsx";
import InfinityMath from "./pages/InfinityMath.jsx";
<<<<<<< HEAD
import Agents from "./pages/Agents.jsx";
import { useEffect, useState } from "react";
=======
import Desktop from "./pages/Desktop.jsx";
>>>>>>> fe62ebf3

function useApiHealth(){
  const [state,setState]=useState({ok:null, info:""});
  useEffect(()=>{ let dead=false;
    (async()=>{
      const probe = async (path)=>{
        try{
          const r = await fetch(path,{cache:"no-store"});
          const t = await r.text();
          let info=""; try{ const j=JSON.parse(t); info=`${j.status||"ok"} • ${j.time||""}`; }catch{}
          return {ok:r.ok, info};
        }catch{ return {ok:false, info:""} }
      };
      let res = await probe("/api/health");
      if(!res.ok) res = await probe("/api/health.json");
      if(!dead) setState(res);
    })(); return ()=>{dead=true};
  },[]);
  return state;
}

function StatusPill(){
  const {ok, info} = useApiHealth();
  const tone = ok==null ? "opacity-60" : ok ? "text-green-400" : "text-red-400";
  const label = ok==null ? "Checking API…" : ok ? "API healthy" : "API error";
  return <span className={`text-sm ${tone}`}>{label}{info?` — ${info}`:""}</span>;
}

export default function App(){
  return (
    <Routes>
      <Route path="/" element={<Desktop/>} />
      <Route path="/*" element={<LegacyApp/>} />
    </Routes>
  );
}

function LegacyApp(){
  return (
    <div className="min-h-screen grid md:grid-cols-[240px_1fr] gap-4 p-4">
      <aside className="sidebar p-3">
        <div className="brand-logo text-2xl mb-4">BlackRoad.io</div>
        <nav className="flex flex-col gap-2">
          <NavLink className="nav-link" to="/chat">Chat</NavLink>
          <NavLink className="nav-link" to="/canvas">Canvas</NavLink>
          <NavLink className="nav-link" to="/editor">Editor</NavLink>
          <NavLink className="nav-link" to="/terminal">Terminal</NavLink>
          <NavLink className="nav-link" to="/roadview">RoadView</NavLink>
          <NavLink className="nav-link" to="/backroad">BackRoad</NavLink>
          <NavLink className="nav-link" to="/agents">Agents</NavLink>
          <NavLink className="nav-link" to="/subscribe">Subscribe</NavLink>
          <NavLink className="nav-link" to="/lucidia">Lucidia</NavLink>
          <NavLink className="nav-link" to="/math">
            <span
              style={{
                background: "linear-gradient(90deg,#FF4FD8,#0096FF,#FDBA2D)",
                WebkitBackgroundClip: "text",
                WebkitTextFillColor: "transparent",
              }}
            >
              ∞
            </span>{" "}
            Infinity Math
          </NavLink>
        </nav>
        <div className="mt-6 text-xs text-neutral-400"><StatusPill/></div>
      </aside>

      <main className="space-y-4">
        <header className="panel p-4 flex items-center justify-between">
          <h1 className="brand-gradient text-xl font-semibold">Co-coding Portal</h1>
          <a className="btn-primary" href="/api/health" target="_blank" rel="noreferrer">API Health</a>
        </header>

        <section className="card">
          <Routes>
<<<<<<< HEAD
            <Route path="/" element={<Chat/>} />
            <Route path="/chat" element={<Chat/>} />
            <Route path="/canvas" element={<Canvas/>} />
            <Route path="/editor" element={<Editor/>} />
            <Route path="/terminal" element={<Terminal/>} />
            <Route path="/roadview" element={<RoadView/>} />
            <Route path="/backroad" element={<BackRoad/>} />
            <Route path="/agents" element={<Agents/>} />
            <Route path="/subscribe" element={<Subscribe/>} />
            <Route path="/lucidia" element={<Lucidia/>} />
            <Route path="/math" element={<InfinityMath/>} />
=======
            <Route path="chat" element={<Chat/>} />
            <Route path="canvas" element={<Canvas/>} />
            <Route path="editor" element={<Editor/>} />
            <Route path="terminal" element={<Terminal/>} />
            <Route path="roadview" element={<RoadView/>} />
            <Route path="backroad" element={<BackRoad/>} />
            <Route path="subscribe" element={<Subscribe/>} />
            <Route path="lucidia" element={<Lucidia/>} />
            <Route path="math" element={<InfinityMath/>} />
>>>>>>> fe62ebf3
            <Route path="*" element={<div>Not found</div>} />
          </Routes>
        </section>
      </main>
    </div>
  );
}<|MERGE_RESOLUTION|>--- conflicted
+++ resolved
@@ -9,12 +9,9 @@
 import Subscribe from "./pages/Subscribe.jsx";
 import Lucidia from "./pages/Lucidia.jsx";
 import InfinityMath from "./pages/InfinityMath.jsx";
-<<<<<<< HEAD
 import Agents from "./pages/Agents.jsx";
 import { useEffect, useState } from "react";
-=======
 import Desktop from "./pages/Desktop.jsx";
->>>>>>> fe62ebf3
 
 function useApiHealth(){
   const [state,setState]=useState({ok:null, info:""});
@@ -91,7 +88,6 @@
 
         <section className="card">
           <Routes>
-<<<<<<< HEAD
             <Route path="/" element={<Chat/>} />
             <Route path="/chat" element={<Chat/>} />
             <Route path="/canvas" element={<Canvas/>} />
@@ -103,7 +99,6 @@
             <Route path="/subscribe" element={<Subscribe/>} />
             <Route path="/lucidia" element={<Lucidia/>} />
             <Route path="/math" element={<InfinityMath/>} />
-=======
             <Route path="chat" element={<Chat/>} />
             <Route path="canvas" element={<Canvas/>} />
             <Route path="editor" element={<Editor/>} />
@@ -113,7 +108,6 @@
             <Route path="subscribe" element={<Subscribe/>} />
             <Route path="lucidia" element={<Lucidia/>} />
             <Route path="math" element={<InfinityMath/>} />
->>>>>>> fe62ebf3
             <Route path="*" element={<div>Not found</div>} />
           </Routes>
         </section>
