<<<<<<< HEAD
=======
import { NavLink, Routes, Route, Navigate } from "react-router-dom";
>>>>>>> 31344bdf
import { useEffect, useState } from "react";
import { NavLink, Route, Routes } from "react-router-dom";

// Core application pages
import Agents from "./pages/Agents.jsx";
import Backroad from "./pages/Backroad.jsx";
import Canvas from "./pages/Canvas.jsx";
import Chat from "./pages/Chat.jsx";
import CodexPromptPage from "./pages/CodexPrompt.jsx";
import CreatorLightpath from "./pages/CreatorLightpath.jsx";
import Desktop from "./pages/Desktop.jsx";
import Editor from "./pages/Editor.jsx";
import BootSequence from "./pages/BootSequence.jsx";
import InfinityMath from "./pages/InfinityMath.jsx";
import Lucidia from "./pages/Lucidia.jsx";
import Monitoring from "./pages/Monitoring.jsx";
import NotFound from "./pages/NotFound.jsx";
import QuantumConsciousness from "./pages/QuantumConsciousness.jsx";
import RoadView from "./pages/RoadView.jsx";
import StatusPage from "./pages/StatusPage.jsx";
import Subscribe from "./pages/Subscribe.jsx";
import Terminal from "./pages/Terminal.jsx";

// Laboratory experiences
import AStarLab from "./pages/AStarLab.jsx";
import AutoDiffLab from "./pages/AutoDiffLab.jsx";
import BeliefPropagationLab from "./pages/BeliefPropagationLab.jsx";
import BeltramiTorusLab from "./pages/BeltramiTorusLab.jsx";
import BezierBSplineLab from "./pages/BezierBSplineLab.jsx";
import BezierShadedSurfaceLab from "./pages/BezierShadedSurfaceLab.jsx";
import BezierSurfaceLab from "./pages/BezierSurfaceLab.jsx";
import BifurcationLab from "./pages/BifurcationLab.jsx";
import BlueNoiseTSPLab from "./pages/BlueNoiseTSPLab.jsx";
import BrushfirePathLab from "./pages/BrushfirePathLab.jsx";
import CahnHilliardLab from "./pages/CahnHilliardLab.jsx";
import CatMapLab from "./pages/CatMapLab.jsx";
import CircleInversionLab from "./pages/CircleInversionLab.jsx";
import ClusteringCompareLab from "./pages/ClusteringCompareLab.jsx";
import ComplexBarycentricLab from "./pages/ComplexBarycentricLab.jsx";
import ComplexPotentialsLab from "./pages/ComplexPotentialsLab.jsx";
import ConformalGridLab from "./pages/ConformalGridLab.jsx";
import ContinuedFractionsLab from "./pages/ContinuedFractionsLab.jsx";
import DLALab from "./pages/DLALab.jsx";
import DiffusionMapsLab from "./pages/DiffusionMapsLab.jsx";
import DrumWaveLab from "./pages/DrumWaveLab.jsx";
import EigenmapsLab from "./pages/EigenmapsLab.jsx";
import EikonalLab from "./pages/EikonalLab.jsx";
import EikonalPathLab from "./pages/EikonalPathLab.jsx";
import EllipsoidGeodesicLab from "./pages/EllipsoidGeodesicLab.jsx";
import FastMarchTreeLab from "./pages/FastMarchTreeLab.jsx";
import FourierLab from "./pages/FourierLab.jsx";
import FourierPainterLab from "./pages/FourierPainterLab.jsx";
import GrayScottGalleryLab from "./pages/GrayScottGalleryLab.jsx";
import HilbertMortonLab from "./pages/HilbertMortonLab.jsx";
import HungarianLab from "./pages/HungarianLab.jsx";
import Ising2DLab from "./pages/Ising2DLab.jsx";
import IsingMaxCutLab from "./pages/IsingMaxCutLab.jsx";
import Kalman2DTrackerLab from "./pages/Kalman2DTrackerLab.jsx";
import KernelPCALab from "./pages/KernelPCALab.jsx";
import LaplaceConductorsLab from "./pages/LaplaceConductorsLab.jsx";
import LSystemLab from "./pages/LSystemLab.jsx";
import MarchingSquaresLab from "./pages/MarchingSquaresLab.jsx";
import MaxFlowLab from "./pages/MaxFlowLab.jsx";
import MinimalSurfaceLab from "./pages/MinimalSurfaceLab.jsx";
import NBodyLab from "./pages/NBodyLab.jsx";
import OTLab from "./pages/OTLab.jsx";
import OptimalTransportLab from "./pages/OptimalTransportLab.jsx";
import OULab from "./pages/OULab.jsx";
import PCALab from "./pages/PCALab.jsx";
import PDELiveLab from "./pages/PDELiveLab.jsx";
import PendulumLab from "./pages/PendulumLab.jsx";
import PenroseToyLab from "./pages/PenroseToyLab.jsx";
import PerlinTerrainLab from "./pages/PerlinTerrainLab.jsx";
import PoissonBlendLab from "./pages/PoissonBlendLab.jsx";
import PoissonBoltzmannLab from "./pages/PoissonBoltzmannLab.jsx";
import PoissonDiskLab from "./pages/PoissonDiskLab.jsx";
import PoincarePendulumLab from "./pages/PoincarePendulumLab.jsx";
import PowerDiagramLab from "./pages/PowerDiagramLab.jsx";
import PowerJuliaLab from "./pages/PowerJuliaLab.jsx";
import PowerLloydLab from "./pages/PowerLloydLab.jsx";
import PrimeGapsLab from "./pages/PrimeGapsLab.jsx";
import QuasiConformalEggLab from "./pages/QuasiConformalEggLab.jsx";
import QuatJuliaLab from "./pages/QuatJuliaLab.jsx";
import QuaternionRotLab from "./pages/QuaternionRotLab.jsx";
import RansacPlane3DLab from "./pages/RansacPlane3DLab.jsx";
import RidgeRegressionLab from "./pages/RidgeRegressionLab.jsx";
import RiemannMappingToy from "./pages/RiemannMappingToy.jsx";
import RRTSmoothLab from "./pages/RRTSmoothLab.jsx";
import RRTStarLab from "./pages/RRTStarLab.jsx";
import RSAToyLab from "./pages/RSAToyLab.jsx";
import SIRLab from "./pages/SIRLab.jsx";
import SpectralClusteringLab from "./pages/SpectralClusteringLab.jsx";
import SpectralGraphLab from "./pages/SpectralGraphLab.jsx";
import SpectralPoissonLab from "./pages/SpectralPoissonLab.jsx";
import StableFluidsLab from "./pages/StableFluidsLab.jsx";
import TSPLab from "./pages/TSPLab.jsx";
import VoronoiLloydLab from "./pages/VoronoiLloydLab.jsx";
import VorticityStreamLab from "./pages/VorticityStreamLab.jsx";
import WaveletLab from "./pages/WaveletLab.jsx";

const NAV_LINKS = [
  { to: "/chat", label: "Chat" },
  { to: "/canvas", label: "Canvas" },
  { to: "/editor", label: "Editor" },
  { to: "/terminal", label: "Terminal" },
  { to: "/boot", label: "Boot Sequence" },
  { to: "/roadview", label: "RoadView" },
  { to: "/backroad", label: "Backroad" },
  { to: "/agents", label: "Agents" },
  { to: "/subscribe", label: "Subscribe" },
  { to: "/creator-lightpath", label: "Creator lightpath" },
  { to: "/lucidia", label: "Lucidia" },
  { to: "/math", label: "Infinity Math", accent: true },
  { to: "/monitoring", label: "Monitoring" },
  { to: "/quantum-consciousness", label: "Quantum Consciousness" }
];

const PRIMARY_ROUTE_COMPONENTS = {
  agents: Agents,
  backroad: Backroad,
  canvas: Canvas,
  chat: Chat,
  "creator-lightpath": CreatorLightpath,
  editor: Editor,
  boot: BootSequence,
  lucidia: Lucidia,
  math: InfinityMath,
  monitoring: Monitoring,
  roadview: RoadView,
  status: StatusPage,
  subscribe: Subscribe,
  terminal: Terminal
};

const LAB_ROUTE_COMPONENTS = {
  astar: AStarLab,
  autodiff: AutoDiffLab,
  belief: BeliefPropagationLab,
  beltrami: BeltramiTorusLab,
  "bezier-lit": BezierShadedSurfaceLab,
  bezier3d: BezierSurfaceLab,
  bifurcate: BifurcationLab,
  blend: PoissonBlendLab,
  "blue-tsp": BlueNoiseTSPLab,
  brushfire: BrushfirePathLab,
  cahn: CahnHilliardLab,
  catmap: CatMapLab,
  curves: BezierBSplineLab,
  diffmaps: DiffusionMapsLab,
  dla: DLALab,
  drum: DrumWaveLab,
  eigenmaps: EigenmapsLab,
  eikonal: EikonalLab,
  "fmm-tree": FastMarchTreeLab,
  fourier: FourierLab,
  geo: EikonalPathLab,
  "gs-gallery": GrayScottGalleryLab,
  hilbert: HilbertMortonLab,
  hungarian: HungarianLab,
  implicit: MarchingSquaresLab,
  invert: CircleInversionLab,
  ising: Ising2DLab,
  "kf-2d": Kalman2DTrackerLab,
  kpca: KernelPCALab,
  laplace: LaplaceConductorsLab,
  lsys: LSystemLab,
  minimal: MinimalSurfaceLab,
  nbody: NBodyLab,
  ot: OTLab,
  "ot-1d": OptimalTransportLab,
  ou: OULab,
  pb: PoissonBoltzmannLab,
  pca: PCALab,
  pde: PDELiveLab,
  penrose: PenroseToyLab,
  pendulum: PendulumLab,
  poisson: SpectralPoissonLab,
  poisson2: PoissonDiskLab,
  poincare: PoincarePendulumLab,
  power: PowerDiagramLab,
  "power-lloyd": PowerLloydLab,
  potentials: ComplexPotentialsLab,
  primes: PrimeGapsLab,
  pzoo: PowerJuliaLab,
  qjulia: QuatJuliaLab,
  quat: QuaternionRotLab,
  "qc-egg": QuasiConformalEggLab,
  ridge: RidgeRegressionLab,
  riemann: RiemannMappingToy,
  rrtstar: RRTStarLab,
  "rrt-smooth": RRTSmoothLab,
  rsa: RSAToyLab,
  sir: SIRLab,
  spec: SpectralClusteringLab,
  spectral: SpectralGraphLab,
  terrain: PerlinTerrainLab,
  tsp: TSPLab,
  vor: VoronoiLloydLab,
  vorticity: VorticityStreamLab,
  wavelet: WaveletLab
};

const FEATURE_ROUTES = [
  { path: "chat", label: "Chat", component: Chat },
  { path: "canvas", label: "Canvas", component: Canvas },
  { path: "editor", label: "Editor", component: Editor },
  { path: "terminal", label: "Terminal", component: Terminal },
  { path: "boot", label: "Boot Sequence", component: BootSequence },
  { path: "roadview", label: "RoadView", component: RoadView },
  { path: "backroad", label: "Backroad", component: Backroad },
  { path: "agents", label: "Agents", component: Agents },
  { path: "subscribe", label: "Subscribe", component: Subscribe },
  { path: "creator-lightpath", label: "Creator lightpath", component: CreatorLightpath },
  { path: "lucidia", label: "Lucidia", component: Lucidia },
  { path: "math", label: "Infinity Math", component: InfinityMath, accent: true },
  { path: "status", label: "Status", component: StatusPage }
];

const LAB_ROUTES = [
  { path: "ot", label: "Optimal Transport Lab", component: OptimalTransportLab },
  { path: "bifurcate", label: "Bifurcation Lab", component: BifurcationLab },
  { path: "cfrac", label: "Continued Fractions Lab", component: ContinuedFractionsLab },
  { path: "qjulia", label: "Quaternion Julia Lab", component: QuatJuliaLab },
  { path: "fluids", label: "Stable Fluids Lab", component: StableFluidsLab },
  { path: "autodiff", label: "AutoDiff Lab", component: AutoDiffLab },
  { path: "conformal", label: "Conformal Grid Lab", component: ConformalGridLab },
  { path: "eikonal", label: "Eikonal Lab", component: EikonalLab },
  { path: "poisson2", label: "Poisson Disk Lab", component: PoissonDiskLab },
  { path: "lsys", label: "L-System Lab", component: LSystemLab },
  { path: "minimal", label: "Minimal Surface Lab", component: MinimalSurfaceLab },
  { path: "eigenmaps", label: "Eigenmaps Lab", component: EigenmapsLab },
  { path: "blend", label: "Poisson Blend Lab", component: PoissonBlendLab },
  { path: "nbody", label: "N-Body Lab", component: NBodyLab },
  { path: "wavelet", label: "Wavelet Lab", component: WaveletLab },
  { path: "pb", label: "Poisson-Boltzmann Lab", component: PoissonBoltzmannLab },
  { path: "ridge", label: "Ridge Regression Lab", component: RidgeRegressionLab },
  { path: "kpca", label: "Kernel PCA Lab", component: KernelPCALab },
  { path: "brushfire", label: "Brushfire Path Lab", component: BrushfirePathLab },
  { path: "blue-tsp", label: "Blue Noise TSP Lab", component: BlueNoiseTSPLab },
  { path: "bezier-lit", label: "Bezier Shaded Surface Lab", component: BezierShadedSurfaceLab },
  { path: "kf-2d", label: "Kalman 2D Tracker Lab", component: Kalman2DTrackerLab },
  { path: "vorticity", label: "Vorticity Stream Lab", component: VorticityStreamLab },
  { path: "ising", label: "Ising 2D Lab", component: Ising2DLab },
  { path: "pca", label: "PCA Lab", component: PCALab },
  { path: "rsa", label: "RSA Toy Lab", component: RSAToyLab },
  { path: "maxflow", label: "Max Flow Lab", component: MaxFlowLab },
  { path: "bezier3d", label: "Bezier Surface Lab", component: BezierSurfaceLab },
  { path: "cluster2", label: "Clustering Compare Lab", component: ClusteringCompareLab },
  { path: "implicit", label: "Marching Squares Lab", component: MarchingSquaresLab },
  { path: "rrtstar", label: "RRT* Lab", component: RRTStarLab },
  { path: "epicycles", label: "Fourier Painter Lab", component: FourierPainterLab },
  { path: "hilbert", label: "Hilbert Morton Lab", component: HilbertMortonLab },
  { path: "maxcut", label: "Ising Max-Cut Lab", component: IsingMaxCutLab },
  { path: "drum", label: "Drum Wave Lab", component: DrumWaveLab },
  { path: "pendulum", label: "Pendulum Lab", component: PendulumLab },
  { path: "pzoo", label: "Power Julia Lab", component: PowerJuliaLab },
  { path: "penrose", label: "Penrose Toy Lab", component: PenroseToyLab },
  { path: "dla", label: "Diffusion Limited Aggregation", component: DLALab },
  { path: "sir", label: "SIR Lab", component: SIRLab },
  { path: "curves", label: "Bezier & B-Spline Lab", component: BezierBSplineLab },
  { path: "spec", label: "Spectral Clustering Lab", component: SpectralClusteringLab },
  { path: "beltrami", label: "Beltrami Torus Lab", component: BeltramiTorusLab },
  { path: "poisson", label: "Spectral Poisson Lab", component: SpectralPoissonLab },
  { path: "ellipsoid", label: "Ellipsoid Geodesic Lab", component: EllipsoidGeodesicLab },
  { path: "qc-egg", label: "Quasi-Conformal Egg Lab", component: QuasiConformalEggLab },
  { path: "fmm-tree", label: "Fast March Tree Lab", component: FastMarchTreeLab },
  { path: "hungarian", label: "Hungarian Lab", component: HungarianLab },
  { path: "quat", label: "Quaternion Rotation Lab", component: QuaternionRotLab },
  { path: "bary", label: "Complex Barycentric Lab", component: ComplexBarycentricLab },
  { path: "astar", label: "A* Lab", component: AStarLab },
  { path: "tsp", label: "TSP Lab", component: TSPLab },
  { path: "gs-gallery", label: "Gray-Scott Gallery", component: GrayScottGalleryLab },
  { path: "plane3d", label: "RANSAC Plane 3D Lab", component: RansacPlane3DLab }
];

const QUICK_LINKS = [
  ...FEATURE_ROUTES,
  { path: "quantum-consciousness", label: "Quantum Consciousness", component: QuantumConsciousness }
];
import PoissonBoltzmannLab from "./pages/PoissonBoltzmannLab.jsx";
import RidgeRegressionLab from "./pages/RidgeRegressionLab.jsx";
import KernelPCALab from "./pages/KernelPCALab.jsx";
import BrushfirePathLab from "./pages/BrushfirePathLab.jsx";

const navLinkClassName = ({ isActive }) =>
  [
    "nav-link",
    "rounded-lg px-3 py-2 text-sm transition",
    isActive ? "bg-white/10 text-white" : "text-slate-200/80 hover:text-white"
  ].join(" ");

function useApiHealth() {
  const [state, setState] = useState({ ok: null, info: "" });

  useEffect(() => {
    let cancelled = false;

    const probe = async (path) => {
      try {
        const fetchFn = typeof globalThis.fetch === "function" ? globalThis.fetch : null;
        if (!fetchFn) {
          return { ok: false, info: "" };
        }

        const primary = await fetchFn(path, { cache: "no-store" });
        const primaryText = await primary.text();
        let ok = primary.ok;
        let info = "";

        try {
          const json = JSON.parse(primaryText);
          info = `${json.status || "ok"}${json.time ? ` • ${json.time}` : ""}`;
        } catch {
          info = "";
        }

        if (!ok) {
          const fallback = await fetch(path, { cache: "no-store" });
          const fallbackText = await fallback.text();
          ok = fallback.ok;
          try {
            const json = JSON.parse(fallbackText);
            info = `${json.status || "ok"}${json.time ? ` • ${json.time}` : ""}`;
          } catch {
            info = "";
          }
        }
import RandomMatrixLab from "./pages/RandomMatrixLab.jsx";
import TdaMiniLab from "./pages/TdaMiniLab.jsx";

        return { ok, info };
      } catch {
        return { ok: false, info: "" };
      }
    };

    (async () => {
      let result = await probe("/api/health");
      if (!result.ok) {
        result = await probe("/api/health.json");
      }
      if (!cancelled) {
        setState(result);
      }
    })();
import Lucidia from "./pages/Lucidia.jsx";
import InfinityMath from "./pages/InfinityMath.jsx";
import Agents from "./pages/Agents.jsx";
import Desktop from "./pages/Desktop.jsx";
import Atlas from "./pages/Atlas.jsx";
import { isAdminLikeRole } from "./lib/access.js";

    return () => {
      cancelled = true;
    };
  }, []);

import { NavLink, Routes, Route } from 'react-router-dom';
import { useEffect, useState } from 'react';
import Chat from './pages/Chat.jsx';
import Canvas from './pages/Canvas.jsx';
import Editor from './pages/Editor.jsx';
import Terminal from './pages/Terminal.jsx';
import RoadView from './pages/RoadView.jsx';
import Backroad from './pages/Backroad.jsx';
import Subscribe from './pages/Subscribe.jsx';
import Lucidia from './pages/Lucidia.jsx';
import InfinityMath from './pages/InfinityMath.jsx';
import Agents from './pages/Agents.jsx';
import Desktop from './pages/Desktop.jsx';
import QuantumConsciousness from './pages/QuantumConsciousness.jsx';
import OptimalTransportLab from './pages/OptimalTransportLab.jsx';
import BifurcationLab from './pages/BifurcationLab.jsx';
import ContinuedFractionsLab from './pages/ContinuedFractionsLab.jsx';
import MandelbrotLab from './pages/MandelbrotLab.jsx';
import JuliaFamilyLab from './pages/JuliaFamilyLab.jsx';
import LorenzLab from './pages/LorenzLab.jsx';
import GrayScottLab from './pages/GrayScottLab.jsx';

import { NavLink, Routes, Route } from 'react-router-dom';
import { useEffect, useState } from 'react';
import Chat from './pages/Chat.jsx';
import Canvas from './pages/Canvas.jsx';
import Editor from './pages/Editor.jsx';
import Terminal from './pages/Terminal.jsx';
import RoadView from './pages/RoadView.jsx';
import Backroad from './pages/Backroad.jsx';
import Subscribe from './pages/Subscribe.jsx';
import Lucidia from './pages/Lucidia.jsx';
import InfinityMath from './pages/InfinityMath.jsx';
import Agents from './pages/Agents.jsx';
import Desktop from './pages/Desktop.jsx';
import QuantumConsciousness from './pages/QuantumConsciousness.jsx';
import Kalman1DLab from './pages/Kalman1DLab.jsx';
import PageRankLab from './pages/PageRankLab.jsx';
import NewtonFractalLab from './pages/NewtonFractalLab.jsx';

function useApiHealth() {
  const [state, setState] = useState({ ok: null, info: '' });
  useEffect(() => {
    let dead = false;
    (async () => {
      const probe = async (path) => {
        try {
          const r = await fetch(path, { cache: 'no-store' });
          const t = await r.text();
          let info = '';
          try {
            const j = JSON.parse(t);
            info = `${j.status || 'ok'} • ${j.time || ''}`;
          } catch {}
          return { ok: r.ok, info };
        } catch {
          return { ok: false, info: '' };
        }
      };
      let res = await probe('/api/health');
      if (!res.ok) res = await probe('/api/health.json');
      if (!dead) setState(res);
    })();
    return () => {
      dead = true;
    };
  }, []);
  return state;
}

function StatusPill() {
  const { ok, info } = useApiHealth();
  const tone = ok == null ? "opacity-60" : ok ? "text-green-400" : "text-red-400";
  const label = ok == null ? "Checking API…" : ok ? "API healthy" : "API error";

  return (
    <span className={`text-xs uppercase tracking-wide ${tone}`}>
      {info ? `${label} — ${info}` : label}
  const tone =
    ok == null ? 'opacity-60' : ok ? 'text-green-400' : 'text-red-400';
  const label = ok == null ? 'Checking API…' : ok ? 'API healthy' : 'API error';
  return (
    <span className={`text-sm ${tone}`}>
      {label}
      {info ? ` — ${info}` : ''}
    </span>
  );
}

<<<<<<< HEAD
function CardLink({ path, label, accent }) {
  return (
    <NavLink
      to={`/${path}`}
      className="card-link block rounded-lg border border-white/10 bg-white/5 p-4 text-sm font-medium text-slate-100 transition hover:border-white/30 hover:bg-white/10"
    >
      {accent ? (
        <span
          className="mr-2 inline-block font-semibold"
          style={{
            background: "linear-gradient(90deg,#FF4FD8,#0096FF,#FDBA2D)",
            WebkitBackgroundClip: "text",
            WebkitTextFillColor: "transparent"
          }}
        >
          ∞
        </span>
      ) : null}
      {label}
    </NavLink>
export default function App() {
  return (
    <Routes>
      <Route path="/" element={<Desktop />} />
      <Route path="/quantum-consciousness" element={<QuantumConsciousness />} />
      <Route path="/*" element={<LegacyApp />} />
=======
function useSessionRole(){
  const [state,setState] = useState({ role:null, loading:true });
  useEffect(()=>{
    let cancelled=false;
    (async()=>{
      try{
        const res = await fetch("/api/session",{cache:"no-store"});
        if(!res.ok) throw new Error("session_lookup_failed");
        const data = await res.json();
        if(!cancelled) setState({ role:data?.user?.role ?? null, loading:false });
      }catch{
        if(!cancelled) setState({ role:null, loading:false });
      }
    })();
    return ()=>{cancelled=true;};
  },[]);
  return state;
}

export default function App(){
  const session = useSessionRole();
  return (
    <Routes>
      <Route path="/" element={<Desktop/>} />
      <Route path="/*" element={<LegacyApp session={session}/>} />
>>>>>>> 31344bdf
    </Routes>
  );
}

<<<<<<< HEAD
function LegacyApp() {
=======
function LegacyApp({session}){
  const { role, loading } = session ?? { role:null, loading:true };
  const canAccessAtlas = isAdminLikeRole(role);
  const atlasElement = loading
    ? <div className="p-4 text-sm opacity-80">Checking access…</div>
    : canAccessAtlas
      ? <Atlas sessionRole={role}/>
      : <Navigate to="/" replace />;
>>>>>>> 31344bdf
  return (
    <div className="min-h-screen grid gap-4 p-4 md:grid-cols-[240px_1fr]">
      <aside className="sidebar rounded-xl bg-slate-900/60 p-4">
        <div className="brand-logo text-2xl font-semibold text-white">BlackRoad.io</div>
        <nav className="mt-6 flex flex-col gap-2">
          {NAV_LINKS.map(({ to, label, accent }) => (
            <NavLink key={to} className={navLinkClassName} to={to} end={to === "/chat"}>
              {accent ? (
                <span
                  className="mr-1 font-semibold"
                  style={{
                    background: "linear-gradient(90deg,#FF4FD8,#0096FF,#FDBA2D)",
                    WebkitBackgroundClip: "text",
                    WebkitTextFillColor: "transparent"
                  }}
                >
                  ∞
                </span>
              ) : null}
              {label}
            </NavLink>
          ))}
        </nav>
        <div className="mt-8">
    <div className="min-h-screen grid md:grid-cols-[240px_1fr] gap-4 p-4">
      <aside className="sidebar p-3">
        <div className="brand-logo text-2xl mb-4">BlackRoad.io</div>
        <nav className="flex flex-col gap-2">
<<<<<<< HEAD
          <NavLink className="nav-link" to="/chat">
            Chat
          </NavLink>
          <NavLink className="nav-link" to="/canvas">
            Canvas
          </NavLink>
          <NavLink className="nav-link" to="/editor">
            Editor
          </NavLink>
          <NavLink className="nav-link" to="/terminal">
            Terminal
          </NavLink>
          <NavLink className="nav-link" to="/roadview">
            RoadView
          </NavLink>
          <NavLink className="nav-link" to="/backroad">
            Backroad
          </NavLink>
          <NavLink className="nav-link" to="/agents">
            Agents
          </NavLink>
          <NavLink className="nav-link" to="/subscribe">
            Subscribe
          </NavLink>
          <NavLink className="nav-link" to="/lucidia">
            Lucidia
          </NavLink>
=======
          <NavLink className="nav-link" to="/chat">Chat</NavLink>
          <NavLink className="nav-link" to="/canvas">Canvas</NavLink>
          <NavLink className="nav-link" to="/editor">Editor</NavLink>
          <NavLink className="nav-link" to="/terminal">Terminal</NavLink>
          <NavLink className="nav-link" to="/roadview">RoadView</NavLink>
          <NavLink className="nav-link" to="/backroad">BackRoad</NavLink>
          <NavLink className="nav-link" to="/agents">Agents</NavLink>
          <NavLink className="nav-link" to="/subscribe">Subscribe</NavLink>
          <NavLink className="nav-link" to="/lucidia">Lucidia</NavLink>
          {canAccessAtlas && <NavLink className="nav-link" to="/atlas">Atlas</NavLink>}
>>>>>>> 31344bdf
          <NavLink className="nav-link" to="/math">
            <span
              style={{
                background: 'linear-gradient(90deg,#FF4FD8,#0096FF,#FDBA2D)',
                WebkitBackgroundClip: 'text',
                WebkitTextFillColor: 'transparent',
              }}
            >
              ∞
            </span>{' '}
            Infinity Math
          </NavLink>
        </nav>
        <div className="mt-6 text-xs text-neutral-400">
          <StatusPill />
        </div>
      </aside>

      <main className="space-y-4">
        <header className="panel flex items-center justify-between rounded-xl bg-slate-900/60 p-4">
          <h1 className="brand-gradient text-xl font-semibold">Creator Ops Portal</h1>
          <a className="btn-primary text-sm" href="/api/health" rel="noreferrer" target="_blank">
            View API JSON
        <header className="panel p-4 flex items-center justify-between">
          <h1 className="brand-gradient text-xl font-semibold">
            Co-coding Portal
          </h1>
          <a
            className="btn-primary"
            href="/api/health"
            target="_blank"
            rel="noreferrer"
          >
            API Health
          </a>
        </header>

        <section className="panel rounded-xl bg-slate-900/60 p-4">
          <h2 className="mb-3 text-lg font-semibold text-white">Quick links</h2>
          <div className="grid gap-3 sm:grid-cols-2 lg:grid-cols-3">
            {QUICK_LINKS.map(({ path, label, accent }) => (
              <CardLink key={path} path={path} label={label} accent={accent} />
            ))}
          </div>
        </section>

        <section className="panel rounded-xl bg-slate-900/60 p-4">
          <h2 className="mb-3 text-lg font-semibold text-white">Labs</h2>
          <div className="grid gap-3 sm:grid-cols-2 lg:grid-cols-3">
            {LAB_ROUTES.map(({ path, label }) => (
              <CardLink key={path} path={path} label={label} />
            ))}
          </div>
        </section>

        <section className="panel rounded-xl bg-slate-900/60 p-4">
          <Routes>
            <Route index element={<Chat />} />
            {Object.entries(PRIMARY_ROUTE_COMPONENTS).map(([path, Component]) => (
              <Route key={path} path={path} element={<Component />} />
            ))}
            {Object.entries(LAB_ROUTE_COMPONENTS).map(([path, Component]) => (
              <Route key={path} path={path} element={<Component />} />
            ))}
            <Route path="codex/:slug" element={<CodexPromptPage />} />
            <Route path="*" element={<NotFound />} />
            <Route path="/" element={<Chat />} />
            <Route path="/chat" element={<Chat />} />
            <Route path="/canvas" element={<Canvas />} />
            <Route path="/editor" element={<Editor />} />
            <Route path="/terminal" element={<Terminal />} />
            <Route path="/roadview" element={<RoadView />} />
            <Route path="/backroad" element={<Backroad />} />
            <Route path="/agents" element={<Agents />} />
            <Route path="/subscribe" element={<Subscribe />} />
            <Route path="/lucidia" element={<Lucidia />} />
            <Route path="/math" element={<InfinityMath />} />
            <Route path="/ot" element={<OptimalTransportLab />} />
            <Route path="/bifurcate" element={<BifurcationLab />} />
            <Route path="/cfrac" element={<ContinuedFractionsLab />} />
            <Route path="/mandelbrot" element={<MandelbrotLab />} />
            <Route path="/julia" element={<JuliaFamilyLab />} />
            <Route path="/lorenz" element={<LorenzLab />} />
            <Route path="/rd" element={<GrayScottLab />} />
            <Route path="/kalman" element={<Kalman1DLab />} />
            <Route path="/pagerank" element={<PageRankLab />} />
            <Route path="/newton" element={<NewtonFractalLab />} />
            <Route path="chat" element={<Chat />} />
            <Route path="canvas" element={<Canvas />} />
            <Route path="editor" element={<Editor />} />
            <Route path="terminal" element={<Terminal />} />
            <Route path="roadview" element={<RoadView />} />
            <Route path="backroad" element={<Backroad />} />
            <Route path="subscribe" element={<Subscribe />} />
            <Route path="lucidia" element={<Lucidia />} />
            <Route path="math" element={<InfinityMath />} />
            <Route path="ot" element={<OptimalTransportLab />} />
            <Route path="bifurcate" element={<BifurcationLab />} />
            <Route path="cfrac" element={<ContinuedFractionsLab />} />
            <Route path="mandelbrot" element={<MandelbrotLab />} />
            <Route path="julia" element={<JuliaFamilyLab />} />
            <Route path="lorenz" element={<LorenzLab />} />
            <Route path="rd" element={<GrayScottLab />} />
            <Route path="*" element={<div>Not found</div>} />
            <Route path="/" element={<Chat/>} />
            <Route path="/chat" element={<Chat/>} />
            <Route path="/canvas" element={<Canvas/>} />
            <Route path="/editor" element={<Editor/>} />
            <Route path="/terminal" element={<Terminal/>} />
            <Route path="/roadview" element={<RoadView/>} />
            <Route path="/backroad" element={<Backroad/>} />
            <Route path="/agents" element={<Agents/>} />
            <Route path="/subscribe" element={<Subscribe/>} />
            <Route path="/lucidia" element={<Lucidia/>} />
            <Route path="/atlas" element={atlasElement} />
            <Route path="/math" element={<InfinityMath/>} />
            <Route path="/ot" element={<OptimalTransportLab/>} />
            <Route path="/bifurcate" element={<BifurcationLab/>} />
            <Route path="/cfrac" element={<ContinuedFractionsLab/>} />
            <Route path="/qjulia" element={<QuatJuliaLab/>} />
            <Route path="/fluids" element={<StableFluidsLab/>} />
            <Route path="/autodiff" element={<AutoDiffLab/>} />
            <Route path="/conformal" element={<ConformalGridLab/>} />
            <Route path="/eikonal" element={<EikonalLab/>} />
            <Route path="/poisson2" element={<PoissonDiskLab/>} />
              <Route path="/lsys" element={<LSystemLab/>} />
              <Route path="/minimal" element={<MinimalSurfaceLab/>} />
              <Route path="/pb" element={<PoissonBoltzmannLab/>} />
              <Route path="/ridge" element={<RidgeRegressionLab/>} />
              <Route path="/kpca" element={<KernelPCALab/>} />
              <Route path="/brushfire" element={<BrushfirePathLab/>} />
              <Route path="chat" element={<Chat/>} />
              <Route path="canvas" element={<Canvas/>} />
            <Route path="/spectral" element={<RandomMatrixLab/>} />
            <Route path="/tda" element={<TdaMiniLab/>} />
            <Route path="chat" element={<Chat/>} />
            <Route path="canvas" element={<Canvas/>} />
            <Route path="editor" element={<Editor/>} />
            <Route path="terminal" element={<Terminal/>} />
            <Route path="roadview" element={<RoadView/>} />
            <Route path="backroad" element={<Backroad/>} />
            <Route path="subscribe" element={<Subscribe/>} />
            <Route path="lucidia" element={<Lucidia/>} />
            <Route path="atlas" element={atlasElement} />
            <Route path="math" element={<InfinityMath/>} />
            <Route path="ot" element={<OptimalTransportLab/>} />
            <Route path="bifurcate" element={<BifurcationLab/>} />
            <Route path="cfrac" element={<ContinuedFractionsLab/>} />
            <Route path="qjulia" element={<QuatJuliaLab/>} />
            <Route path="fluids" element={<StableFluidsLab/>} />
            <Route path="autodiff" element={<AutoDiffLab/>} />
            <Route path="conformal" element={<ConformalGridLab/>} />
            <Route path="eikonal" element={<EikonalLab/>} />
            <Route path="poisson2" element={<PoissonDiskLab/>} />
              <Route path="lsys" element={<LSystemLab/>} />
              <Route path="minimal" element={<MinimalSurfaceLab/>} />
              <Route path="pb" element={<PoissonBoltzmannLab/>} />
              <Route path="ridge" element={<RidgeRegressionLab/>} />
              <Route path="kpca" element={<KernelPCALab/>} />
              <Route path="brushfire" element={<BrushfirePathLab/>} />
              <Route path="*" element={<div>Not found</div>} />
            <Route path="kalman" element={<Kalman1DLab />} />
            <Route path="pagerank" element={<PageRankLab />} />
            <Route path="newton" element={<NewtonFractalLab />} />
            <Route path="spectral" element={<RandomMatrixLab/>} />
            <Route path="tda" element={<TdaMiniLab/>} />
            <Route path="*" element={<div>Not found</div>} />
          </Routes>
        </section>
      </main>
    </div>
  );
}

export default function App() {
  return (
    <Routes>
      <Route path="/" element={<Desktop />} />
      <Route path="/quantum-consciousness" element={<QuantumConsciousness />} />
      <Route path="/*" element={<LegacyApp />} />
    </Routes>
  );
}<|MERGE_RESOLUTION|>--- conflicted
+++ resolved
@@ -1,7 +1,4 @@
-<<<<<<< HEAD
-=======
 import { NavLink, Routes, Route, Navigate } from "react-router-dom";
->>>>>>> 31344bdf
 import { useEffect, useState } from "react";
 import { NavLink, Route, Routes } from "react-router-dom";
 
@@ -448,7 +445,6 @@
   );
 }
 
-<<<<<<< HEAD
 function CardLink({ path, label, accent }) {
   return (
     <NavLink
@@ -475,7 +471,6 @@
       <Route path="/" element={<Desktop />} />
       <Route path="/quantum-consciousness" element={<QuantumConsciousness />} />
       <Route path="/*" element={<LegacyApp />} />
-=======
 function useSessionRole(){
   const [state,setState] = useState({ role:null, loading:true });
   useEffect(()=>{
@@ -501,14 +496,11 @@
     <Routes>
       <Route path="/" element={<Desktop/>} />
       <Route path="/*" element={<LegacyApp session={session}/>} />
->>>>>>> 31344bdf
     </Routes>
   );
 }
 
-<<<<<<< HEAD
 function LegacyApp() {
-=======
 function LegacyApp({session}){
   const { role, loading } = session ?? { role:null, loading:true };
   const canAccessAtlas = isAdminLikeRole(role);
@@ -517,7 +509,6 @@
     : canAccessAtlas
       ? <Atlas sessionRole={role}/>
       : <Navigate to="/" replace />;
->>>>>>> 31344bdf
   return (
     <div className="min-h-screen grid gap-4 p-4 md:grid-cols-[240px_1fr]">
       <aside className="sidebar rounded-xl bg-slate-900/60 p-4">
@@ -546,7 +537,6 @@
       <aside className="sidebar p-3">
         <div className="brand-logo text-2xl mb-4">BlackRoad.io</div>
         <nav className="flex flex-col gap-2">
-<<<<<<< HEAD
           <NavLink className="nav-link" to="/chat">
             Chat
           </NavLink>
@@ -574,7 +564,6 @@
           <NavLink className="nav-link" to="/lucidia">
             Lucidia
           </NavLink>
-=======
           <NavLink className="nav-link" to="/chat">Chat</NavLink>
           <NavLink className="nav-link" to="/canvas">Canvas</NavLink>
           <NavLink className="nav-link" to="/editor">Editor</NavLink>
@@ -585,7 +574,6 @@
           <NavLink className="nav-link" to="/subscribe">Subscribe</NavLink>
           <NavLink className="nav-link" to="/lucidia">Lucidia</NavLink>
           {canAccessAtlas && <NavLink className="nav-link" to="/atlas">Atlas</NavLink>}
->>>>>>> 31344bdf
           <NavLink className="nav-link" to="/math">
             <span
               style={{
