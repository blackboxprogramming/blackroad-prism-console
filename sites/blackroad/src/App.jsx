--- conflicted
+++ resolved
@@ -1,4 +1,3 @@
-<<<<<<< HEAD
 import { NavLink, Routes, Route } from 'react-router-dom';
 import { useEffect, useState } from 'react';
 import Chat from './pages/Chat.jsx';
@@ -36,7 +35,6 @@
 import BezierShadedSurfaceLab from './pages/BezierShadedSurfaceLab.jsx';
 import Kalman2DTrackerLab from './pages/Kalman2DTrackerLab.jsx';
 import VorticityStreamLab from './pages/VorticityStreamLab.jsx';
-=======
 import { NavLink, Routes, Route } from "react-router-dom";
 import { useEffect, useState } from "react";
 import Chat from "./pages/Chat.jsx";
@@ -50,7 +48,6 @@
 import InfinityMath from "./pages/InfinityMath.jsx";
 import Agents from "./pages/Agents.jsx";
 import Desktop from "./pages/Desktop.jsx";
->>>>>>> 7eda9ab7
 
 function useApiHealth() {
   const [state, setState] = useState({ ok: null, info: '' });
@@ -111,7 +108,6 @@
       <aside className="sidebar p-3">
         <div className="brand-logo text-2xl mb-4">BlackRoad.io</div>
         <nav className="flex flex-col gap-2">
-<<<<<<< HEAD
           <NavLink className="nav-link" to="/chat">
             Chat
           </NavLink>
@@ -139,7 +135,6 @@
           <NavLink className="nav-link" to="/lucidia">
             Lucidia
           </NavLink>
-=======
           <NavLink className="nav-link" to="/chat">Chat</NavLink>
           <NavLink className="nav-link" to="/canvas">Canvas</NavLink>
           <NavLink className="nav-link" to="/editor">Editor</NavLink>
@@ -149,7 +144,6 @@
           <NavLink className="nav-link" to="/agents">Agents</NavLink>
           <NavLink className="nav-link" to="/subscribe">Subscribe</NavLink>
           <NavLink className="nav-link" to="/lucidia">Lucidia</NavLink>
->>>>>>> 7eda9ab7
           <NavLink className="nav-link" to="/math">
             <span
               style={{
@@ -185,7 +179,6 @@
 
         <section className="card">
           <Routes>
-<<<<<<< HEAD
             <Route path="/" element={<Chat />} />
             <Route path="/chat" element={<Chat />} />
             <Route path="/canvas" element={<Canvas />} />
@@ -253,7 +246,6 @@
              <Route path="kf-2d" element={<Kalman2DTrackerLab />} />
              <Route path="vorticity" element={<VorticityStreamLab />} />
              <Route path="*" element={<div>Not found</div>} />
-=======
             <Route path="/" element={<Chat/>} />
             <Route path="/chat" element={<Chat/>} />
             <Route path="/canvas" element={<Canvas/>} />
@@ -275,7 +267,6 @@
             <Route path="lucidia" element={<Lucidia/>} />
             <Route path="math" element={<InfinityMath/>} />
             <Route path="*" element={<div>Not found</div>} />
->>>>>>> 7eda9ab7
           </Routes>
         </section>
       </main>
