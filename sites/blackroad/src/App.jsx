--- conflicted
+++ resolved
@@ -19,7 +19,6 @@
 import RoadView from "./pages/RoadView.jsx";
 import StatusPage from "./pages/StatusPage.jsx";
 import Subscribe from "./pages/Subscribe.jsx";
-<<<<<<< HEAD
 import Terminal from "./pages/Terminal.jsx";
 
 // Laboratory experiences
@@ -344,12 +343,10 @@
         setState(result);
       }
     })();
-=======
 import Lucidia from "./pages/Lucidia.jsx";
 import InfinityMath from "./pages/InfinityMath.jsx";
 import Agents from "./pages/Agents.jsx";
 import Desktop from "./pages/Desktop.jsx";
->>>>>>> faa277f2
 
     return () => {
       cancelled = true;
