import { useEffect, useState } from "react";
import { NavLink, Route, Routes } from "react-router-dom";
import Agents from "./pages/Agents.jsx";
import AutoDiffLab from "./pages/AutoDiffLab.jsx";
import Backroad from "./pages/Backroad.jsx";
import BezierShadedSurfaceLab from "./pages/BezierShadedSurfaceLab.jsx";
import BifurcationLab from "./pages/BifurcationLab.jsx";
import BlueNoiseTSPLab from "./pages/BlueNoiseTSPLab.jsx";
import BrushfirePathLab from "./pages/BrushfirePathLab.jsx";
import Canvas from "./pages/Canvas.jsx";
import Chat from "./pages/Chat.jsx";
import ConformalGridLab from "./pages/ConformalGridLab.jsx";
import ContinuedFractionsLab from "./pages/ContinuedFractionsLab.jsx";
import Desktop from "./pages/Desktop.jsx";
import Editor from "./pages/Editor.jsx";
import EigenmapsLab from "./pages/EigenmapsLab.jsx";
import EikonalLab from "./pages/EikonalLab.jsx";
import InfinityMath from "./pages/InfinityMath.jsx";
import Ising2DLab from "./pages/Ising2DLab.jsx";
import Kalman2DTrackerLab from "./pages/Kalman2DTrackerLab.jsx";
import KernelPCALab from "./pages/KernelPCALab.jsx";
import Lucidia from "./pages/Lucidia.jsx";
import LSystemLab from "./pages/LSystemLab.jsx";
import MinimalSurfaceLab from "./pages/MinimalSurfaceLab.jsx";
import NBodyLab from "./pages/NBodyLab.jsx";
import NotFound from "./pages/NotFound.jsx";
import OptimalTransportLab from "./pages/OptimalTransportLab.jsx";
import PCALab from "./pages/PCALab.jsx";
import PoissonBlendLab from "./pages/PoissonBlendLab.jsx";
import PoissonBoltzmannLab from "./pages/PoissonBoltzmannLab.jsx";
import PoissonDiskLab from "./pages/PoissonDiskLab.jsx";
import QuantumConsciousness from "./pages/QuantumConsciousness.jsx";
import QuatJuliaLab from "./pages/QuatJuliaLab.jsx";
import RidgeRegressionLab from "./pages/RidgeRegressionLab.jsx";
import RoadView from "./pages/RoadView.jsx";
import RSAToyLab from "./pages/RSAToyLab.jsx";
import StableFluidsLab from "./pages/StableFluidsLab.jsx";
<<<<<<< HEAD
import StatusPage from "./pages/StatusPage.jsx";
import Subscribe from "./pages/Subscribe.jsx";
import Terminal from "./pages/Terminal.jsx";
import VorticityStreamLab from "./pages/VorticityStreamLab.jsx";
import WaveletLab from "./pages/WaveletLab.jsx";

const NAV_LINKS = [
  { path: "chat", label: "Chat" },
  { path: "canvas", label: "Canvas" },
  { path: "editor", label: "Editor" },
  { path: "terminal", label: "Terminal" },
  { path: "roadview", label: "RoadView" },
  { path: "backroad", label: "Backroad" },
  { path: "agents", label: "Agents" },
  { path: "subscribe", label: "Subscribe" },
  { path: "creator-lightpath", label: "Creator lightpath" },
  { path: "lucidia", label: "Lucidia" },
  { path: "math", label: "Infinity Math", accent: true },
];

const CORE_ROUTES = [
  { path: "chat", element: <Chat /> },
  { path: "canvas", element: <Canvas /> },
  { path: "editor", element: <Editor /> },
  { path: "terminal", element: <Terminal /> },
  { path: "roadview", element: <RoadView /> },
  { path: "backroad", element: <Backroad /> },
  { path: "agents", element: <Agents /> },
  { path: "subscribe", element: <Subscribe /> },
  { path: "creator-lightpath", element: <CreatorLightpath /> },
  { path: "lucidia", element: <Lucidia /> },
  { path: "math", element: <InfinityMath /> },
  { path: "ot", element: <OptimalTransportLab /> },
  { path: "bifurcate", element: <BifurcationLab /> },
  { path: "cfrac", element: <ContinuedFractionsLab /> },
  { path: "qjulia", element: <QuatJuliaLab /> },
  { path: "fluids", element: <StableFluidsLab /> },
  { path: "autodiff", element: <AutoDiffLab /> },
  { path: "conformal", element: <ConformalGridLab /> },
  { path: "eikonal", element: <EikonalLab /> },
  { path: "poisson2", element: <PoissonDiskLab /> },
  { path: "lsys", element: <LSystemLab /> },
  { path: "minimal", element: <MinimalSurfaceLab /> },
  { path: "eigenmaps", element: <EigenmapsLab /> },
  { path: "blend", element: <PoissonBlendLab /> },
  { path: "nbody", element: <NBodyLab /> },
  { path: "wavelet", element: <WaveletLab /> },
  { path: "pb", element: <PoissonBoltzmannLab /> },
  { path: "ridge", element: <RidgeRegressionLab /> },
  { path: "kpca", element: <KernelPCALab /> },
  { path: "brushfire", element: <BrushfirePathLab /> },
  { path: "blue-tsp", element: <BlueNoiseTSPLab /> },
  { path: "bezier-lit", element: <BezierShadedSurfaceLab /> },
  { path: "kf-2d", element: <Kalman2DTrackerLab /> },
  { path: "vorticity", element: <VorticityStreamLab /> },
  { path: "ising", element: <Ising2DLab /> },
  { path: "pca", element: <PCALab /> },
  { path: "rsa", element: <RSAToyLab /> },
];

const legacyRoutes = [
  { path: "chat", label: "Chat", element: <Chat /> },
  { path: "canvas", label: "Canvas", element: <Canvas /> },
  { path: "editor", label: "Editor", element: <Editor /> },
  { path: "terminal", label: "Terminal", element: <Terminal /> },
  { path: "roadview", label: "RoadView", element: <RoadView /> },
  { path: "backroad", label: "Backroad", element: <Backroad /> },
  { path: "agents", label: "Agents", element: <Agents /> },
  { path: "subscribe", label: "Subscribe", element: <Subscribe /> },
  { path: "creator-lightpath", label: "Creator lightpath", element: <CreatorLightpath /> },
  { path: "lucidia", label: "Lucidia", element: <Lucidia /> },
  { path: "math", label: "∞ Infinity Math", accent: true, element: <InfinityMath /> },
  { path: "ising", label: "Ising 2D Lab", element: <Ising2DLab /> },
  { path: "pca", label: "PCA Lab", element: <PCALab /> },
  { path: "rsa", label: "RSA Toy Lab", element: <RSAToyLab /> },
  { path: "ot", label: "Optimal Transport Lab", element: <OptimalTransportLab /> },
  { path: "bifurcate", label: "Bifurcation Lab", element: <BifurcationLab /> },
  { path: "cfrac", label: "Continued Fractions Lab", element: <ContinuedFractionsLab /> },
  { path: "qjulia", label: "Quaternion Julia Lab", element: <QuatJuliaLab /> },
  { path: "fluids", label: "Stable Fluids Lab", element: <StableFluidsLab /> },
  { path: "autodiff", label: "AutoDiff Lab", element: <AutoDiffLab /> },
  { path: "conformal", label: "Conformal Grid Lab", element: <ConformalGridLab /> },
  { path: "eikonal", label: "Eikonal Lab", element: <EikonalLab /> },
  { path: "poisson2", label: "Poisson Disk Lab", element: <PoissonDiskLab /> },
  { path: "lsys", label: "L-System Lab", element: <LSystemLab /> },
  { path: "minimal", label: "Minimal Surface Lab", element: <MinimalSurfaceLab /> },
  { path: "eigenmaps", label: "Eigenmaps Lab", element: <EigenmapsLab /> },
  { path: "blend", label: "Poisson Blend Lab", element: <PoissonBlendLab /> },
  { path: "nbody", label: "N-Body Lab", element: <NBodyLab /> },
  { path: "wavelet", label: "Wavelet Lab", element: <WaveletLab /> },
  { path: "pb", label: "Poisson-Boltzmann Lab", element: <PoissonBoltzmannLab /> },
  { path: "ridge", label: "Ridge Regression Lab", element: <RidgeRegressionLab /> },
  { path: "kpca", label: "Kernel PCA Lab", element: <KernelPCALab /> },
  { path: "brushfire", label: "Brushfire Path Lab", element: <BrushfirePathLab /> },
  { path: "blue-tsp", label: "Blue Noise TSP Lab", element: <BlueNoiseTSPLab /> },
  { path: "bezier-lit", label: "Bezier Shaded Surface Lab", element: <BezierShadedSurfaceLab /> },
  { path: "kf-2d", label: "Kalman 2D Tracker Lab", element: <Kalman2DTrackerLab /> },
  { path: "vorticity", label: "Vorticity Stream Lab", element: <VorticityStreamLab /> },
];
import StableFluidsLab from "./pages/StableFluidsLab.jsx";
import Subscribe from "./pages/Subscribe.jsx";
import CreatorLightpath from "./pages/CreatorLightpath.jsx";
import Terminal from "./pages/Terminal.jsx";
import VorticityStreamLab from "./pages/VorticityStreamLab.jsx";
import WaveletLab from "./pages/WaveletLab.jsx";

const PRIMARY_ROUTES = [
  { to: "/chat", label: "Chat", element: Chat },
  { to: "/canvas", label: "Canvas", element: Canvas },
  { to: "/editor", label: "Editor", element: Editor },
  { to: "/terminal", label: "Terminal", element: Terminal },
  { to: "/roadview", label: "RoadView", element: RoadView },
  { to: "/backroad", label: "Backroad", element: Backroad },
  { to: "/agents", label: "Agents", element: Agents },
  { to: "/subscribe", label: "Subscribe", element: Subscribe },
  { to: "/creator-lightpath", label: "Creator lightpath", element: CreatorLightpath },
  { to: "/lucidia", label: "Lucidia", element: Lucidia },
  { to: "/math", label: "Infinity Math", element: InfinityMath, gradient: true },
  { path: "status", element: <StatusPage /> },
];

const LAB_ROUTES = [
  { path: "ot", component: OptimalTransportLab },
  { path: "bifurcate", component: BifurcationLab },
  { path: "cfrac", component: ContinuedFractionsLab },
  { path: "qjulia", component: QuatJuliaLab },
  { path: "fluids", component: StableFluidsLab },
  { path: "autodiff", component: AutoDiffLab },
  { path: "conformal", component: ConformalGridLab },
  { path: "eikonal", component: EikonalLab },
  { path: "poisson2", component: PoissonDiskLab },
  { path: "lsys", component: LSystemLab },
  { path: "minimal", component: MinimalSurfaceLab },
  { path: "eigenmaps", component: EigenmapsLab },
  { path: "blend", component: PoissonBlendLab },
  { path: "nbody", component: NBodyLab },
  { path: "wavelet", component: WaveletLab },
  { path: "pb", component: PoissonBoltzmannLab },
  { path: "ridge", component: RidgeRegressionLab },
  { path: "kpca", component: KernelPCALab },
  { path: "brushfire", component: BrushfirePathLab },
  { path: "blue-tsp", component: BlueNoiseTSPLab },
  { path: "bezier-lit", component: BezierShadedSurfaceLab },
  { path: "kf-2d", component: Kalman2DTrackerLab },
  { path: "vorticity", component: VorticityStreamLab },
  { path: "ising", component: Ising2DLab },
  { path: "pca", component: PCALab },
  { path: "rsa", component: RSAToyLab },
];

const navLinkClassName = ({ isActive }) =>
  [
    "nav-link",
    "rounded-lg px-3 py-2 text-sm transition",
    isActive ? "bg-white/10 text-white" : "text-slate-200/80 hover:text-white",
  ].join(" ");

function useApiHealth() {
  const [state, setState] = useState({ ok: null, info: "" });

  useEffect(() => {
    let cancelled = false;

    const probe = async (path) => {
      try {
        const fetchFn = typeof globalThis.fetch === "function" ? globalThis.fetch : null;
        if (!fetchFn) {
          return { ok: false, info: "" };
        }
        const response = await fetchFn(path, { cache: "no-store" });
        const text = await response.text();
        let info = "";
        try {
          const json = JSON.parse(text);
          info = `${json.status || "ok"}${json.time ? ` • ${json.time}` : ""}`;
        } catch {
          info = "";
        }
        return { ok: response.ok, info };
      } catch {
        return { ok: false, info: "" };
      }
    };

    (async () => {
      let result = await probe("/api/health");
      if (!result.ok) {
        result = await probe("/api/health.json");
      }
      if (!cancelled) {
        setState(result);
      }
    })();

    return () => {
      cancelled = true;
    };
  }, []);
=======
import AutoDiffLab from "./pages/AutoDiffLab.jsx";
import ConformalGridLab from "./pages/ConformalGridLab.jsx";
import MaxFlowLab from "./pages/MaxFlowLab.jsx";
import BezierSurfaceLab from "./pages/BezierSurfaceLab.jsx";
import ClusteringCompareLab from "./pages/ClusteringCompareLab.jsx";
import MarchingSquaresLab from "./pages/MarchingSquaresLab.jsx";
>>>>>>> c4091d31

  return state;
}

function StatusPill() {
  const { ok, info } = useApiHealth();
  const tone = ok == null ? "opacity-60" : ok ? "text-green-400" : "text-red-400";
  const label = ok == null ? "Checking API…" : ok ? "API healthy" : "API error";

  return <span className={`text-xs uppercase tracking-wide ${tone}`}>{info ? `${label} — ${info}` : label}</span>;
}

function LegacyApp() {
  return (
    <div className="min-h-screen grid gap-4 p-4 md:grid-cols-[240px_1fr]">
      <aside className="sidebar p-4">
        <div className="brand-logo text-2xl font-semibold">BlackRoad.io</div>
        <nav className="mt-6 flex flex-col gap-2">
          {NAV_LINKS.map(({ path, label, accent }) => (
            <NavLink key={path} className={navLinkClassName} to={`/${path}`}>
              {accent ? (
                <span
                  className="font-semibold"
                  style={{
                    background: "linear-gradient(90deg,#FF4FD8,#0096FF,#FDBA2D)",
                    WebkitBackgroundClip: "text",
                    WebkitTextFillColor: "transparent",
                  }}
                >
                  ∞
                </span>
              ) : null}
              {accent ? " " : null}
              {label}
            </NavLink>
          ))}
        </nav>
        <div className="mt-8">
          <StatusPill />
        </div>
      </aside>

      <main className="space-y-4">
        <header className="panel flex items-center justify-between p-4">
          <h1 className="brand-gradient text-xl font-semibold">Creator Ops Portal</h1>
          <a className="btn-primary text-sm" href="/api/health" rel="noreferrer" target="_blank">
            View API JSON
          </a>
        </header>

        <section className="card">
          <Routes>
<<<<<<< HEAD
            <Route index element={<Chat />} />
            {CORE_ROUTES.map(({ path, element }) => (
              <Route key={path} path={path} element={element} />
            ))}
            {LAB_ROUTES.map(({ path, component: Component }) => (
              <Route key={path} path={path} element={<Component />} />
            ))}
            <Route path="*" element={<NotFound />} />
=======
            <Route path="/" element={<Chat/>} />
            <Route path="/chat" element={<Chat/>} />
            <Route path="/canvas" element={<Canvas/>} />
            <Route path="/editor" element={<Editor/>} />
            <Route path="/terminal" element={<Terminal/>} />
            <Route path="/roadview" element={<RoadView/>} />
            <Route path="/backroad" element={<Backroad/>} />
            <Route path="/agents" element={<Agents/>} />
            <Route path="/subscribe" element={<Subscribe/>} />
            <Route path="/lucidia" element={<Lucidia/>} />
            <Route path="/math" element={<InfinityMath/>} />
            <Route path="/ot" element={<OptimalTransportLab/>} />
            <Route path="/bifurcate" element={<BifurcationLab/>} />
            <Route path="/cfrac" element={<ContinuedFractionsLab/>} />
            <Route path="/qjulia" element={<QuatJuliaLab/>} />
            <Route path="/fluids" element={<StableFluidsLab/>} />
            <Route path="/autodiff" element={<AutoDiffLab/>} />
            <Route path="/conformal" element={<ConformalGridLab/>} />
            <Route path="/maxflow" element={<MaxFlowLab/>} />
            <Route path="/bezier3d" element={<BezierSurfaceLab/>} />
            <Route path="/cluster2" element={<ClusteringCompareLab/>} />
            <Route path="/implicit" element={<MarchingSquaresLab/>} />
            <Route path="chat" element={<Chat/>} />
            <Route path="canvas" element={<Canvas/>} />
            <Route path="editor" element={<Editor/>} />
            <Route path="terminal" element={<Terminal/>} />
            <Route path="roadview" element={<RoadView/>} />
            <Route path="backroad" element={<Backroad/>} />
            <Route path="subscribe" element={<Subscribe/>} />
            <Route path="lucidia" element={<Lucidia/>} />
            <Route path="math" element={<InfinityMath/>} />
            <Route path="ot" element={<OptimalTransportLab/>} />
            <Route path="bifurcate" element={<BifurcationLab/>} />
            <Route path="cfrac" element={<ContinuedFractionsLab/>} />
            <Route path="qjulia" element={<QuatJuliaLab/>} />
            <Route path="fluids" element={<StableFluidsLab/>} />
            <Route path="autodiff" element={<AutoDiffLab/>} />
            <Route path="conformal" element={<ConformalGridLab/>} />
            <Route path="maxflow" element={<MaxFlowLab/>} />
            <Route path="bezier3d" element={<BezierSurfaceLab/>} />
            <Route path="cluster2" element={<ClusteringCompareLab/>} />
            <Route path="implicit" element={<MarchingSquaresLab/>} />
            <Route path="*" element={<div>Not found</div>} />
>>>>>>> c4091d31
          </Routes>
        </section>
      </main>
    </div>
  );
}

export default function App() {
  return (
    <Routes>
      <Route path="/" element={<Desktop />} />
      <Route path="/quantum-consciousness" element={<QuantumConsciousness />} />
      <Route path="/*" element={<LegacyApp />} />
    </Routes>
  );
}<|MERGE_RESOLUTION|>--- conflicted
+++ resolved
@@ -35,7 +35,6 @@
 import RoadView from "./pages/RoadView.jsx";
 import RSAToyLab from "./pages/RSAToyLab.jsx";
 import StableFluidsLab from "./pages/StableFluidsLab.jsx";
-<<<<<<< HEAD
 import StatusPage from "./pages/StatusPage.jsx";
 import Subscribe from "./pages/Subscribe.jsx";
 import Terminal from "./pages/Terminal.jsx";
@@ -234,14 +233,12 @@
       cancelled = true;
     };
   }, []);
-=======
 import AutoDiffLab from "./pages/AutoDiffLab.jsx";
 import ConformalGridLab from "./pages/ConformalGridLab.jsx";
 import MaxFlowLab from "./pages/MaxFlowLab.jsx";
 import BezierSurfaceLab from "./pages/BezierSurfaceLab.jsx";
 import ClusteringCompareLab from "./pages/ClusteringCompareLab.jsx";
 import MarchingSquaresLab from "./pages/MarchingSquaresLab.jsx";
->>>>>>> c4091d31
 
   return state;
 }
@@ -294,7 +291,6 @@
 
         <section className="card">
           <Routes>
-<<<<<<< HEAD
             <Route index element={<Chat />} />
             {CORE_ROUTES.map(({ path, element }) => (
               <Route key={path} path={path} element={element} />
@@ -303,7 +299,6 @@
               <Route key={path} path={path} element={<Component />} />
             ))}
             <Route path="*" element={<NotFound />} />
-=======
             <Route path="/" element={<Chat/>} />
             <Route path="/chat" element={<Chat/>} />
             <Route path="/canvas" element={<Canvas/>} />
@@ -347,7 +342,6 @@
             <Route path="cluster2" element={<ClusteringCompareLab/>} />
             <Route path="implicit" element={<MarchingSquaresLab/>} />
             <Route path="*" element={<div>Not found</div>} />
->>>>>>> c4091d31
           </Routes>
         </section>
       </main>
