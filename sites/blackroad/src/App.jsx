--- conflicted
+++ resolved
@@ -2,14 +2,10 @@
 import { useEffect, useState } from "react";
 import { NavLink, Route, Routes } from "react-router-dom";
 
-<<<<<<< HEAD
 // Core application pages
-=======
 import AStarLab from "./pages/AStarLab.jsx";
->>>>>>> 24836b03
 import Agents from "./pages/Agents.jsx";
 import Backroad from "./pages/Backroad.jsx";
-<<<<<<< HEAD
 import Canvas from "./pages/Canvas.jsx";
 import Chat from "./pages/Chat.jsx";
 import CodexPromptPage from "./pages/CodexPrompt.jsx";
@@ -31,8 +27,6 @@
 import AStarLab from "./pages/AStarLab.jsx";
 import AutoDiffLab from "./pages/AutoDiffLab.jsx";
 import BeliefPropagationLab from "./pages/BeliefPropagationLab.jsx";
-=======
->>>>>>> 24836b03
 import BeltramiTorusLab from "./pages/BeltramiTorusLab.jsx";
 import BezierBSplineLab from "./pages/BezierBSplineLab.jsx";
 import BezierShadedSurfaceLab from "./pages/BezierShadedSurfaceLab.jsx";
@@ -40,7 +34,6 @@
 import BifurcationLab from "./pages/BifurcationLab.jsx";
 import BlueNoiseTSPLab from "./pages/BlueNoiseTSPLab.jsx";
 import BrushfirePathLab from "./pages/BrushfirePathLab.jsx";
-<<<<<<< HEAD
 import CahnHilliardLab from "./pages/CahnHilliardLab.jsx";
 import CatMapLab from "./pages/CatMapLab.jsx";
 import CircleInversionLab from "./pages/CircleInversionLab.jsx";
@@ -58,7 +51,6 @@
 import EllipsoidGeodesicLab from "./pages/EllipsoidGeodesicLab.jsx";
 import FastMarchTreeLab from "./pages/FastMarchTreeLab.jsx";
 import FourierLab from "./pages/FourierLab.jsx";
-=======
 import Canvas from "./pages/Canvas.jsx";
 import Chat from "./pages/Chat.jsx";
 import ClusteringCompareLab from "./pages/ClusteringCompareLab.jsx";
@@ -74,15 +66,11 @@
 import EikonalLab from "./pages/EikonalLab.jsx";
 import EllipsoidGeodesicLab from "./pages/EllipsoidGeodesicLab.jsx";
 import FastMarchTreeLab from "./pages/FastMarchTreeLab.jsx";
->>>>>>> 24836b03
 import FourierPainterLab from "./pages/FourierPainterLab.jsx";
 import GrayScottGalleryLab from "./pages/GrayScottGalleryLab.jsx";
 import HilbertMortonLab from "./pages/HilbertMortonLab.jsx";
 import HungarianLab from "./pages/HungarianLab.jsx";
-<<<<<<< HEAD
-=======
 import InfinityMath from "./pages/InfinityMath.jsx";
->>>>>>> 24836b03
 import Ising2DLab from "./pages/Ising2DLab.jsx";
 import IsingMaxCutLab from "./pages/IsingMaxCutLab.jsx";
 import Kalman2DTrackerLab from "./pages/Kalman2DTrackerLab.jsx";
@@ -97,7 +85,6 @@
 import OptimalTransportLab from "./pages/OptimalTransportLab.jsx";
 import OULab from "./pages/OULab.jsx";
 import PCALab from "./pages/PCALab.jsx";
-<<<<<<< HEAD
 import PDELiveLab from "./pages/PDELiveLab.jsx";
 import PendulumLab from "./pages/PendulumLab.jsx";
 import PenroseToyLab from "./pages/PenroseToyLab.jsx";
@@ -117,7 +104,6 @@
 import RidgeRegressionLab from "./pages/RidgeRegressionLab.jsx";
 import RiemannMappingToy from "./pages/RiemannMappingToy.jsx";
 import RRTSmoothLab from "./pages/RRTSmoothLab.jsx";
-=======
 import PenroseToyLab from "./pages/PenroseToyLab.jsx";
 import PendulumLab from "./pages/PendulumLab.jsx";
 import PoissonBlendLab from "./pages/PoissonBlendLab.jsx";
@@ -131,12 +117,10 @@
 import RansacPlane3DLab from "./pages/RansacPlane3DLab.jsx";
 import RidgeRegressionLab from "./pages/RidgeRegressionLab.jsx";
 import RoadView from "./pages/RoadView.jsx";
->>>>>>> 24836b03
 import RRTStarLab from "./pages/RRTStarLab.jsx";
 import RSAToyLab from "./pages/RSAToyLab.jsx";
 import SIRLab from "./pages/SIRLab.jsx";
 import SpectralClusteringLab from "./pages/SpectralClusteringLab.jsx";
-<<<<<<< HEAD
 import SpectralGraphLab from "./pages/SpectralGraphLab.jsx";
 import SpectralPoissonLab from "./pages/SpectralPoissonLab.jsx";
 import StableFluidsLab from "./pages/StableFluidsLab.jsx";
@@ -248,7 +232,6 @@
 };
 
 const FEATURE_ROUTES = [
-=======
 import SpectralPoissonLab from "./pages/SpectralPoissonLab.jsx";
 import StableFluidsLab from "./pages/StableFluidsLab.jsx";
 import StatusPage from "./pages/StatusPage.jsx";
@@ -259,15 +242,11 @@
 import WaveletLab from "./pages/WaveletLab.jsx";
 
 const PRIMARY_PAGES = [
->>>>>>> 24836b03
   { path: "chat", label: "Chat", component: Chat },
   { path: "canvas", label: "Canvas", component: Canvas },
   { path: "editor", label: "Editor", component: Editor },
   { path: "terminal", label: "Terminal", component: Terminal },
-<<<<<<< HEAD
   { path: "boot", label: "Boot Sequence", component: BootSequence },
-=======
->>>>>>> 24836b03
   { path: "roadview", label: "RoadView", component: RoadView },
   { path: "backroad", label: "Backroad", component: Backroad },
   { path: "agents", label: "Agents", component: Agents },
@@ -275,7 +254,6 @@
   { path: "creator-lightpath", label: "Creator lightpath", component: CreatorLightpath },
   { path: "lucidia", label: "Lucidia", component: Lucidia },
   { path: "math", label: "Infinity Math", component: InfinityMath, accent: true },
-<<<<<<< HEAD
   { path: "status", label: "Status", component: StatusPage }
 ];
 
@@ -339,7 +317,6 @@
 const QUICK_LINKS = [
   ...FEATURE_ROUTES,
   { path: "quantum-consciousness", label: "Quantum Consciousness", component: QuantumConsciousness }
-=======
   { path: "status", label: "Status", component: StatusPage },
 ];
 
@@ -403,7 +380,6 @@
 const NAV_LINKS = [
   ...PRIMARY_PAGES,
   { to: "/quantum-consciousness", label: "Quantum Consciousness" },
->>>>>>> 24836b03
 ];
 import PoissonBoltzmannLab from "./pages/PoissonBoltzmannLab.jsx";
 import RidgeRegressionLab from "./pages/RidgeRegressionLab.jsx";
@@ -436,15 +412,12 @@
         let info = "";
 
         try {
-<<<<<<< HEAD
           const json = JSON.parse(primaryText);
           info = `${json.status || "ok"}${json.time ? ` • ${json.time}` : ""}`;
-=======
           const json = JSON.parse(text);
           const statusText = json.status ?? "ok";
           const time = json.time ? ` • ${json.time}` : "";
           info = `${statusText}${time}`;
->>>>>>> 24836b03
         } catch {
           info = "";
         }
@@ -491,7 +464,6 @@
       cancelled = true;
     };
   }, []);
-<<<<<<< HEAD
 
 import { NavLink, Routes, Route } from 'react-router-dom';
 import { useEffect, useState } from 'react';
@@ -560,9 +532,7 @@
       dead = true;
     };
   }, []);
-=======
-
->>>>>>> 24836b03
+
   return state;
 }
 
@@ -571,7 +541,6 @@
   const tone = ok == null ? "opacity-60" : ok ? "text-green-400" : "text-red-400";
   const label = ok == null ? "Checking API…" : ok ? "API healthy" : "API error";
 
-<<<<<<< HEAD
   return (
     <span className={`text-xs uppercase tracking-wide ${tone}`}>
       {info ? `${label} — ${info}` : label}
@@ -639,9 +608,7 @@
       <Route path="/*" element={<LegacyApp session={session}/>} />
     </Routes>
   );
-=======
   return <span className={`text-xs uppercase tracking-wide ${tone}`}>{info ? `${label} — ${info}` : label}</span>;
->>>>>>> 24836b03
 }
 
 function LegacyApp() {
@@ -658,7 +625,6 @@
       <aside className="sidebar rounded-xl bg-slate-900/60 p-4">
         <div className="brand-logo text-2xl font-semibold text-white">BlackRoad.io</div>
         <nav className="mt-6 flex flex-col gap-2">
-<<<<<<< HEAD
           {NAV_LINKS.map(({ to, label, accent }) => (
             <NavLink key={to} className={navLinkClassName} to={to} end={to === "/chat"}>
               {accent ? (
@@ -733,7 +699,6 @@
             </span>{' '}
             Infinity Math
           </NavLink>
-=======
           {NAV_LINKS.map(({ path, to, label, accent }) => {
             const destination = to ?? `/${path}`;
             return (
@@ -755,7 +720,6 @@
               </NavLink>
             );
           })}
->>>>>>> 24836b03
         </nav>
         <div className="mt-6 text-xs text-neutral-400">
           <StatusPill />
@@ -802,11 +766,8 @@
         <section className="panel rounded-xl bg-slate-900/60 p-4">
           <Routes>
             <Route index element={<Chat />} />
-<<<<<<< HEAD
             {Object.entries(PRIMARY_ROUTE_COMPONENTS).map(([path, Component]) => (
-=======
             {PRIMARY_PAGES.map(({ path, component: Component }) => (
->>>>>>> 24836b03
               <Route key={path} path={path} element={<Component />} />
             ))}
             {Object.entries(LAB_ROUTE_COMPONENTS).map(([path, Component]) => (
@@ -814,7 +775,6 @@
             ))}
             <Route path="codex/:slug" element={<CodexPromptPage />} />
             <Route path="*" element={<NotFound />} />
-<<<<<<< HEAD
             <Route path="/" element={<Chat />} />
             <Route path="/chat" element={<Chat />} />
             <Route path="/canvas" element={<Canvas />} />
@@ -922,8 +882,6 @@
             <Route path="spectral" element={<RandomMatrixLab/>} />
             <Route path="tda" element={<TdaMiniLab/>} />
             <Route path="*" element={<div>Not found</div>} />
-=======
->>>>>>> 24836b03
           </Routes>
         </section>
       </main>
