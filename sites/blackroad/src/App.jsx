--- conflicted
+++ resolved
@@ -1,4 +1,3 @@
-<<<<<<< HEAD
 import { NavLink, Routes, Route } from 'react-router-dom';
 import { useEffect, useState } from 'react';
 import Chat from './pages/Chat.jsx';
@@ -36,8 +35,6 @@
 import BezierShadedSurfaceLab from './pages/BezierShadedSurfaceLab.jsx';
 import Kalman2DTrackerLab from './pages/Kalman2DTrackerLab.jsx';
 import VorticityStreamLab from './pages/VorticityStreamLab.jsx';
-=======
->>>>>>> 292c0dac
 import { NavLink, Routes, Route } from "react-router-dom";
 import { useEffect, useState } from "react";
 import Chat from "./pages/Chat.jsx";
@@ -52,7 +49,6 @@
 import Agents from "./pages/Agents.jsx";
 import Desktop from "./pages/Desktop.jsx";
 
-<<<<<<< HEAD
 function useApiHealth() {
   const [state, setState] = useState({ ok: null, info: '' });
   useEffect(() => {
@@ -102,7 +98,6 @@
       <Route path="/" element={<Desktop />} />
       <Route path="/quantum-consciousness" element={<QuantumConsciousness />} />
       <Route path="/*" element={<LegacyApp />} />
-=======
 function useApiHealth(){
   const [state,setState]=useState({ok:null, info:""});
   useEffect(()=>{ let dead=false;
@@ -135,22 +130,17 @@
     <Routes>
       <Route path="/" element={<Desktop/>} />
       <Route path="/*" element={<LegacyApp/>} />
->>>>>>> 292c0dac
     </Routes>
   );
 }
 
-<<<<<<< HEAD
 function LegacyApp() {
-=======
 function LegacyApp(){
->>>>>>> 292c0dac
   return (
     <div className="min-h-screen grid md:grid-cols-[240px_1fr] gap-4 p-4">
       <aside className="sidebar p-3">
         <div className="brand-logo text-2xl mb-4">BlackRoad.io</div>
         <nav className="flex flex-col gap-2">
-<<<<<<< HEAD
           <NavLink className="nav-link" to="/chat">
             Chat
           </NavLink>
@@ -178,8 +168,6 @@
           <NavLink className="nav-link" to="/lucidia">
             Lucidia
           </NavLink>
-=======
->>>>>>> 292c0dac
           <NavLink className="nav-link" to="/chat">Chat</NavLink>
           <NavLink className="nav-link" to="/canvas">Canvas</NavLink>
           <NavLink className="nav-link" to="/editor">Editor</NavLink>
@@ -192,7 +180,6 @@
           <NavLink className="nav-link" to="/math">
             <span
               style={{
-<<<<<<< HEAD
                 background: 'linear-gradient(90deg,#FF4FD8,#0096FF,#FDBA2D)',
                 WebkitBackgroundClip: 'text',
                 WebkitTextFillColor: 'transparent',
@@ -292,7 +279,6 @@
              <Route path="kf-2d" element={<Kalman2DTrackerLab />} />
              <Route path="vorticity" element={<VorticityStreamLab />} />
              <Route path="*" element={<div>Not found</div>} />
-=======
                 background: "linear-gradient(90deg,#FF4FD8,#0096FF,#FDBA2D)",
                 WebkitBackgroundClip: "text",
                 WebkitTextFillColor: "transparent",
@@ -314,7 +300,6 @@
 
         <section className="card">
           <Routes>
->>>>>>> 292c0dac
             <Route path="/" element={<Chat/>} />
             <Route path="/chat" element={<Chat/>} />
             <Route path="/canvas" element={<Canvas/>} />
