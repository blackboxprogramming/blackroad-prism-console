import { useEffect, useState } from "react";
import { NavLink, Route, Routes } from "react-router-dom";

// Core application pages
import Agents from "./pages/Agents.jsx";
import Backroad from "./pages/Backroad.jsx";
import Canvas from "./pages/Canvas.jsx";
import Chat from "./pages/Chat.jsx";
import CodexPromptPage from "./pages/CodexPrompt.jsx";
import CreatorLightpath from "./pages/CreatorLightpath.jsx";
import Desktop from "./pages/Desktop.jsx";
import Editor from "./pages/Editor.jsx";
import BootSequence from "./pages/BootSequence.jsx";
import InfinityMath from "./pages/InfinityMath.jsx";
import Lucidia from "./pages/Lucidia.jsx";
import Monitoring from "./pages/Monitoring.jsx";
import NotFound from "./pages/NotFound.jsx";
import QuantumConsciousness from "./pages/QuantumConsciousness.jsx";
import RoadView from "./pages/RoadView.jsx";
import StatusPage from "./pages/StatusPage.jsx";
import Subscribe from "./pages/Subscribe.jsx";
import Terminal from "./pages/Terminal.jsx";

// Laboratory experiences
import AStarLab from "./pages/AStarLab.jsx";
import AutoDiffLab from "./pages/AutoDiffLab.jsx";
import BeliefPropagationLab from "./pages/BeliefPropagationLab.jsx";
import BeltramiTorusLab from "./pages/BeltramiTorusLab.jsx";
import BezierBSplineLab from "./pages/BezierBSplineLab.jsx";
import BezierShadedSurfaceLab from "./pages/BezierShadedSurfaceLab.jsx";
import BezierSurfaceLab from "./pages/BezierSurfaceLab.jsx";
import BifurcationLab from "./pages/BifurcationLab.jsx";
import BlueNoiseTSPLab from "./pages/BlueNoiseTSPLab.jsx";
import BrushfirePathLab from "./pages/BrushfirePathLab.jsx";
import CahnHilliardLab from "./pages/CahnHilliardLab.jsx";
import CatMapLab from "./pages/CatMapLab.jsx";
import CircleInversionLab from "./pages/CircleInversionLab.jsx";
import ClusteringCompareLab from "./pages/ClusteringCompareLab.jsx";
import ComplexBarycentricLab from "./pages/ComplexBarycentricLab.jsx";
import ComplexPotentialsLab from "./pages/ComplexPotentialsLab.jsx";
import ConformalGridLab from "./pages/ConformalGridLab.jsx";
import ContinuedFractionsLab from "./pages/ContinuedFractionsLab.jsx";
import DLALab from "./pages/DLALab.jsx";
import DiffusionMapsLab from "./pages/DiffusionMapsLab.jsx";
import DrumWaveLab from "./pages/DrumWaveLab.jsx";
import EigenmapsLab from "./pages/EigenmapsLab.jsx";
import EikonalLab from "./pages/EikonalLab.jsx";
import EikonalPathLab from "./pages/EikonalPathLab.jsx";
import EllipsoidGeodesicLab from "./pages/EllipsoidGeodesicLab.jsx";
import FastMarchTreeLab from "./pages/FastMarchTreeLab.jsx";
import FourierLab from "./pages/FourierLab.jsx";
import FourierPainterLab from "./pages/FourierPainterLab.jsx";
import GrayScottGalleryLab from "./pages/GrayScottGalleryLab.jsx";
import HilbertMortonLab from "./pages/HilbertMortonLab.jsx";
import HungarianLab from "./pages/HungarianLab.jsx";
import Ising2DLab from "./pages/Ising2DLab.jsx";
import IsingMaxCutLab from "./pages/IsingMaxCutLab.jsx";
import Kalman2DTrackerLab from "./pages/Kalman2DTrackerLab.jsx";
import KernelPCALab from "./pages/KernelPCALab.jsx";
import LaplaceConductorsLab from "./pages/LaplaceConductorsLab.jsx";
import LSystemLab from "./pages/LSystemLab.jsx";
import MarchingSquaresLab from "./pages/MarchingSquaresLab.jsx";
import MaxFlowLab from "./pages/MaxFlowLab.jsx";
import MinimalSurfaceLab from "./pages/MinimalSurfaceLab.jsx";
<<<<<<< HEAD
import NBodyLab from "./pages/NBodyLab.jsx";
import OTLab from "./pages/OTLab.jsx";
import OptimalTransportLab from "./pages/OptimalTransportLab.jsx";
import OULab from "./pages/OULab.jsx";
import PCALab from "./pages/PCALab.jsx";
import PDELiveLab from "./pages/PDELiveLab.jsx";
import PendulumLab from "./pages/PendulumLab.jsx";
import PenroseToyLab from "./pages/PenroseToyLab.jsx";
import PerlinTerrainLab from "./pages/PerlinTerrainLab.jsx";
import PoissonBlendLab from "./pages/PoissonBlendLab.jsx";
import PoissonBoltzmannLab from "./pages/PoissonBoltzmannLab.jsx";
import PoissonDiskLab from "./pages/PoissonDiskLab.jsx";
import PoincarePendulumLab from "./pages/PoincarePendulumLab.jsx";
import PowerDiagramLab from "./pages/PowerDiagramLab.jsx";
import PowerJuliaLab from "./pages/PowerJuliaLab.jsx";
import PowerLloydLab from "./pages/PowerLloydLab.jsx";
import PrimeGapsLab from "./pages/PrimeGapsLab.jsx";
import QuasiConformalEggLab from "./pages/QuasiConformalEggLab.jsx";
import QuatJuliaLab from "./pages/QuatJuliaLab.jsx";
import QuaternionRotLab from "./pages/QuaternionRotLab.jsx";
import RansacPlane3DLab from "./pages/RansacPlane3DLab.jsx";
import RidgeRegressionLab from "./pages/RidgeRegressionLab.jsx";
import RiemannMappingToy from "./pages/RiemannMappingToy.jsx";
import RRTSmoothLab from "./pages/RRTSmoothLab.jsx";
import RRTStarLab from "./pages/RRTStarLab.jsx";
import RSAToyLab from "./pages/RSAToyLab.jsx";
import SIRLab from "./pages/SIRLab.jsx";
import SpectralClusteringLab from "./pages/SpectralClusteringLab.jsx";
import SpectralGraphLab from "./pages/SpectralGraphLab.jsx";
import SpectralPoissonLab from "./pages/SpectralPoissonLab.jsx";
import StableFluidsLab from "./pages/StableFluidsLab.jsx";
import TSPLab from "./pages/TSPLab.jsx";
import VoronoiLloydLab from "./pages/VoronoiLloydLab.jsx";
import VorticityStreamLab from "./pages/VorticityStreamLab.jsx";
import WaveletLab from "./pages/WaveletLab.jsx";

const NAV_LINKS = [
  { to: "/chat", label: "Chat" },
  { to: "/canvas", label: "Canvas" },
  { to: "/editor", label: "Editor" },
  { to: "/terminal", label: "Terminal" },
  { to: "/boot", label: "Boot Sequence" },
  { to: "/roadview", label: "RoadView" },
  { to: "/backroad", label: "Backroad" },
  { to: "/agents", label: "Agents" },
  { to: "/subscribe", label: "Subscribe" },
  { to: "/creator-lightpath", label: "Creator lightpath" },
  { to: "/lucidia", label: "Lucidia" },
  { to: "/math", label: "Infinity Math", accent: true },
  { to: "/monitoring", label: "Monitoring" },
  { to: "/quantum-consciousness", label: "Quantum Consciousness" }
];

const PRIMARY_ROUTE_COMPONENTS = {
  agents: Agents,
  backroad: Backroad,
  canvas: Canvas,
  chat: Chat,
  "creator-lightpath": CreatorLightpath,
  editor: Editor,
  boot: BootSequence,
  lucidia: Lucidia,
  math: InfinityMath,
  monitoring: Monitoring,
  roadview: RoadView,
  status: StatusPage,
  subscribe: Subscribe,
  terminal: Terminal
};

const LAB_ROUTE_COMPONENTS = {
  astar: AStarLab,
  autodiff: AutoDiffLab,
  belief: BeliefPropagationLab,
  beltrami: BeltramiTorusLab,
  "bezier-lit": BezierShadedSurfaceLab,
  bezier3d: BezierSurfaceLab,
  bifurcate: BifurcationLab,
  blend: PoissonBlendLab,
  "blue-tsp": BlueNoiseTSPLab,
  brushfire: BrushfirePathLab,
  cahn: CahnHilliardLab,
  catmap: CatMapLab,
  curves: BezierBSplineLab,
  diffmaps: DiffusionMapsLab,
  dla: DLALab,
  drum: DrumWaveLab,
  eigenmaps: EigenmapsLab,
  eikonal: EikonalLab,
  "fmm-tree": FastMarchTreeLab,
  fourier: FourierLab,
  geo: EikonalPathLab,
  "gs-gallery": GrayScottGalleryLab,
  hilbert: HilbertMortonLab,
  hungarian: HungarianLab,
  implicit: MarchingSquaresLab,
  invert: CircleInversionLab,
  ising: Ising2DLab,
  "kf-2d": Kalman2DTrackerLab,
  kpca: KernelPCALab,
  laplace: LaplaceConductorsLab,
  lsys: LSystemLab,
  minimal: MinimalSurfaceLab,
  nbody: NBodyLab,
  ot: OTLab,
  "ot-1d": OptimalTransportLab,
  ou: OULab,
  pb: PoissonBoltzmannLab,
  pca: PCALab,
  pde: PDELiveLab,
  penrose: PenroseToyLab,
  pendulum: PendulumLab,
  poisson: SpectralPoissonLab,
  poisson2: PoissonDiskLab,
  poincare: PoincarePendulumLab,
  power: PowerDiagramLab,
  "power-lloyd": PowerLloydLab,
  potentials: ComplexPotentialsLab,
  primes: PrimeGapsLab,
  pzoo: PowerJuliaLab,
  qjulia: QuatJuliaLab,
  quat: QuaternionRotLab,
  "qc-egg": QuasiConformalEggLab,
  ridge: RidgeRegressionLab,
  riemann: RiemannMappingToy,
  rrtstar: RRTStarLab,
  "rrt-smooth": RRTSmoothLab,
  rsa: RSAToyLab,
  sir: SIRLab,
  spec: SpectralClusteringLab,
  spectral: SpectralGraphLab,
  terrain: PerlinTerrainLab,
  tsp: TSPLab,
  vor: VoronoiLloydLab,
  vorticity: VorticityStreamLab,
  wavelet: WaveletLab
};

const FEATURE_ROUTES = [
  { path: "chat", label: "Chat", component: Chat },
  { path: "canvas", label: "Canvas", component: Canvas },
  { path: "editor", label: "Editor", component: Editor },
  { path: "terminal", label: "Terminal", component: Terminal },
  { path: "boot", label: "Boot Sequence", component: BootSequence },
  { path: "roadview", label: "RoadView", component: RoadView },
  { path: "backroad", label: "Backroad", component: Backroad },
  { path: "agents", label: "Agents", component: Agents },
  { path: "subscribe", label: "Subscribe", component: Subscribe },
  { path: "creator-lightpath", label: "Creator lightpath", component: CreatorLightpath },
  { path: "lucidia", label: "Lucidia", component: Lucidia },
  { path: "math", label: "Infinity Math", component: InfinityMath, accent: true },
  { path: "status", label: "Status", component: StatusPage }
];

const LAB_ROUTES = [
  { path: "ot", label: "Optimal Transport Lab", component: OptimalTransportLab },
  { path: "bifurcate", label: "Bifurcation Lab", component: BifurcationLab },
  { path: "cfrac", label: "Continued Fractions Lab", component: ContinuedFractionsLab },
  { path: "qjulia", label: "Quaternion Julia Lab", component: QuatJuliaLab },
  { path: "fluids", label: "Stable Fluids Lab", component: StableFluidsLab },
  { path: "autodiff", label: "AutoDiff Lab", component: AutoDiffLab },
  { path: "conformal", label: "Conformal Grid Lab", component: ConformalGridLab },
  { path: "eikonal", label: "Eikonal Lab", component: EikonalLab },
  { path: "poisson2", label: "Poisson Disk Lab", component: PoissonDiskLab },
  { path: "lsys", label: "L-System Lab", component: LSystemLab },
  { path: "minimal", label: "Minimal Surface Lab", component: MinimalSurfaceLab },
  { path: "eigenmaps", label: "Eigenmaps Lab", component: EigenmapsLab },
  { path: "blend", label: "Poisson Blend Lab", component: PoissonBlendLab },
  { path: "nbody", label: "N-Body Lab", component: NBodyLab },
  { path: "wavelet", label: "Wavelet Lab", component: WaveletLab },
  { path: "pb", label: "Poisson-Boltzmann Lab", component: PoissonBoltzmannLab },
  { path: "ridge", label: "Ridge Regression Lab", component: RidgeRegressionLab },
  { path: "kpca", label: "Kernel PCA Lab", component: KernelPCALab },
  { path: "brushfire", label: "Brushfire Path Lab", component: BrushfirePathLab },
  { path: "blue-tsp", label: "Blue Noise TSP Lab", component: BlueNoiseTSPLab },
  { path: "bezier-lit", label: "Bezier Shaded Surface Lab", component: BezierShadedSurfaceLab },
  { path: "kf-2d", label: "Kalman 2D Tracker Lab", component: Kalman2DTrackerLab },
  { path: "vorticity", label: "Vorticity Stream Lab", component: VorticityStreamLab },
  { path: "ising", label: "Ising 2D Lab", component: Ising2DLab },
  { path: "pca", label: "PCA Lab", component: PCALab },
  { path: "rsa", label: "RSA Toy Lab", component: RSAToyLab },
  { path: "maxflow", label: "Max Flow Lab", component: MaxFlowLab },
  { path: "bezier3d", label: "Bezier Surface Lab", component: BezierSurfaceLab },
  { path: "cluster2", label: "Clustering Compare Lab", component: ClusteringCompareLab },
  { path: "implicit", label: "Marching Squares Lab", component: MarchingSquaresLab },
  { path: "rrtstar", label: "RRT* Lab", component: RRTStarLab },
  { path: "epicycles", label: "Fourier Painter Lab", component: FourierPainterLab },
  { path: "hilbert", label: "Hilbert Morton Lab", component: HilbertMortonLab },
  { path: "maxcut", label: "Ising Max-Cut Lab", component: IsingMaxCutLab },
  { path: "drum", label: "Drum Wave Lab", component: DrumWaveLab },
  { path: "pendulum", label: "Pendulum Lab", component: PendulumLab },
  { path: "pzoo", label: "Power Julia Lab", component: PowerJuliaLab },
  { path: "penrose", label: "Penrose Toy Lab", component: PenroseToyLab },
  { path: "dla", label: "Diffusion Limited Aggregation", component: DLALab },
  { path: "sir", label: "SIR Lab", component: SIRLab },
  { path: "curves", label: "Bezier & B-Spline Lab", component: BezierBSplineLab },
  { path: "spec", label: "Spectral Clustering Lab", component: SpectralClusteringLab },
  { path: "beltrami", label: "Beltrami Torus Lab", component: BeltramiTorusLab },
  { path: "poisson", label: "Spectral Poisson Lab", component: SpectralPoissonLab },
  { path: "ellipsoid", label: "Ellipsoid Geodesic Lab", component: EllipsoidGeodesicLab },
  { path: "qc-egg", label: "Quasi-Conformal Egg Lab", component: QuasiConformalEggLab },
  { path: "fmm-tree", label: "Fast March Tree Lab", component: FastMarchTreeLab },
  { path: "hungarian", label: "Hungarian Lab", component: HungarianLab },
  { path: "quat", label: "Quaternion Rotation Lab", component: QuaternionRotLab },
  { path: "bary", label: "Complex Barycentric Lab", component: ComplexBarycentricLab },
  { path: "astar", label: "A* Lab", component: AStarLab },
  { path: "tsp", label: "TSP Lab", component: TSPLab },
  { path: "gs-gallery", label: "Gray-Scott Gallery", component: GrayScottGalleryLab },
  { path: "plane3d", label: "RANSAC Plane 3D Lab", component: RansacPlane3DLab }
];

const QUICK_LINKS = [
  ...FEATURE_ROUTES,
  { path: "quantum-consciousness", label: "Quantum Consciousness", component: QuantumConsciousness }
];
=======
import PoissonBoltzmannLab from "./pages/PoissonBoltzmannLab.jsx";
import RidgeRegressionLab from "./pages/RidgeRegressionLab.jsx";
import KernelPCALab from "./pages/KernelPCALab.jsx";
import BrushfirePathLab from "./pages/BrushfirePathLab.jsx";
>>>>>>> 1cf642d0

const navLinkClassName = ({ isActive }) =>
  [
    "nav-link",
    "rounded-lg px-3 py-2 text-sm transition",
    isActive ? "bg-white/10 text-white" : "text-slate-200/80 hover:text-white"
  ].join(" ");

function useApiHealth() {
  const [state, setState] = useState({ ok: null, info: "" });

  useEffect(() => {
    let cancelled = false;

    const probe = async (path) => {
      try {
        const fetchFn = typeof globalThis.fetch === "function" ? globalThis.fetch : null;
        if (!fetchFn) {
          return { ok: false, info: "" };
        }

        const primary = await fetchFn(path, { cache: "no-store" });
        const primaryText = await primary.text();
        let ok = primary.ok;
        let info = "";

        try {
          const json = JSON.parse(primaryText);
          info = `${json.status || "ok"}${json.time ? ` • ${json.time}` : ""}`;
        } catch {
          info = "";
        }

        if (!ok) {
          const fallback = await fetch(path, { cache: "no-store" });
          const fallbackText = await fallback.text();
          ok = fallback.ok;
          try {
            const json = JSON.parse(fallbackText);
            info = `${json.status || "ok"}${json.time ? ` • ${json.time}` : ""}`;
          } catch {
            info = "";
          }
        }

        return { ok, info };
      } catch {
        return { ok: false, info: "" };
      }
    };

    (async () => {
      let result = await probe("/api/health");
      if (!result.ok) {
        result = await probe("/api/health.json");
      }
      if (!cancelled) {
        setState(result);
      }
    })();

    return () => {
      cancelled = true;
    };
  }, []);

import { NavLink, Routes, Route } from 'react-router-dom';
import { useEffect, useState } from 'react';
import Chat from './pages/Chat.jsx';
import Canvas from './pages/Canvas.jsx';
import Editor from './pages/Editor.jsx';
import Terminal from './pages/Terminal.jsx';
import RoadView from './pages/RoadView.jsx';
import Backroad from './pages/Backroad.jsx';
import Subscribe from './pages/Subscribe.jsx';
import Lucidia from './pages/Lucidia.jsx';
import InfinityMath from './pages/InfinityMath.jsx';
import Agents from './pages/Agents.jsx';
import Desktop from './pages/Desktop.jsx';
import QuantumConsciousness from './pages/QuantumConsciousness.jsx';
import OptimalTransportLab from './pages/OptimalTransportLab.jsx';
import BifurcationLab from './pages/BifurcationLab.jsx';
import ContinuedFractionsLab from './pages/ContinuedFractionsLab.jsx';
import MandelbrotLab from './pages/MandelbrotLab.jsx';
import JuliaFamilyLab from './pages/JuliaFamilyLab.jsx';
import LorenzLab from './pages/LorenzLab.jsx';
import GrayScottLab from './pages/GrayScottLab.jsx';

function useApiHealth() {
  const [state, setState] = useState({ ok: null, info: '' });
  useEffect(() => {
    let dead = false;
    (async () => {
      const probe = async (path) => {
        try {
          const r = await fetch(path, { cache: 'no-store' });
          const t = await r.text();
          let info = '';
          try {
            const j = JSON.parse(t);
            info = `${j.status || 'ok'} • ${j.time || ''}`;
          } catch {}
          return { ok: r.ok, info };
        } catch {
          return { ok: false, info: '' };
        }
      };
      let res = await probe('/api/health');
      if (!res.ok) res = await probe('/api/health.json');
      if (!dead) setState(res);
    })();
    return () => {
      dead = true;
    };
  }, []);
  return state;
}

function StatusPill() {
  const { ok, info } = useApiHealth();
  const tone = ok == null ? "opacity-60" : ok ? "text-green-400" : "text-red-400";
  const label = ok == null ? "Checking API…" : ok ? "API healthy" : "API error";

  return (
    <span className={`text-xs uppercase tracking-wide ${tone}`}>
      {info ? `${label} — ${info}` : label}
  const tone =
    ok == null ? 'opacity-60' : ok ? 'text-green-400' : 'text-red-400';
  const label = ok == null ? 'Checking API…' : ok ? 'API healthy' : 'API error';
  return (
    <span className={`text-sm ${tone}`}>
      {label}
      {info ? ` — ${info}` : ''}
    </span>
  );
}

function CardLink({ path, label, accent }) {
  return (
    <NavLink
      to={`/${path}`}
      className="card-link block rounded-lg border border-white/10 bg-white/5 p-4 text-sm font-medium text-slate-100 transition hover:border-white/30 hover:bg-white/10"
    >
      {accent ? (
        <span
          className="mr-2 inline-block font-semibold"
          style={{
            background: "linear-gradient(90deg,#FF4FD8,#0096FF,#FDBA2D)",
            WebkitBackgroundClip: "text",
            WebkitTextFillColor: "transparent"
          }}
        >
          ∞
        </span>
      ) : null}
      {label}
    </NavLink>
export default function App() {
  return (
    <Routes>
      <Route path="/" element={<Desktop />} />
      <Route path="/quantum-consciousness" element={<QuantumConsciousness />} />
      <Route path="/*" element={<LegacyApp />} />
    </Routes>
  );
}

function LegacyApp() {
  return (
    <div className="min-h-screen grid gap-4 p-4 md:grid-cols-[240px_1fr]">
      <aside className="sidebar rounded-xl bg-slate-900/60 p-4">
        <div className="brand-logo text-2xl font-semibold text-white">BlackRoad.io</div>
        <nav className="mt-6 flex flex-col gap-2">
          {NAV_LINKS.map(({ to, label, accent }) => (
            <NavLink key={to} className={navLinkClassName} to={to} end={to === "/chat"}>
              {accent ? (
                <span
                  className="mr-1 font-semibold"
                  style={{
                    background: "linear-gradient(90deg,#FF4FD8,#0096FF,#FDBA2D)",
                    WebkitBackgroundClip: "text",
                    WebkitTextFillColor: "transparent"
                  }}
                >
                  ∞
                </span>
              ) : null}
              {label}
            </NavLink>
          ))}
        </nav>
        <div className="mt-8">
    <div className="min-h-screen grid md:grid-cols-[240px_1fr] gap-4 p-4">
      <aside className="sidebar p-3">
        <div className="brand-logo text-2xl mb-4">BlackRoad.io</div>
        <nav className="flex flex-col gap-2">
          <NavLink className="nav-link" to="/chat">
            Chat
          </NavLink>
          <NavLink className="nav-link" to="/canvas">
            Canvas
          </NavLink>
          <NavLink className="nav-link" to="/editor">
            Editor
          </NavLink>
          <NavLink className="nav-link" to="/terminal">
            Terminal
          </NavLink>
          <NavLink className="nav-link" to="/roadview">
            RoadView
          </NavLink>
          <NavLink className="nav-link" to="/backroad">
            Backroad
          </NavLink>
          <NavLink className="nav-link" to="/agents">
            Agents
          </NavLink>
          <NavLink className="nav-link" to="/subscribe">
            Subscribe
          </NavLink>
          <NavLink className="nav-link" to="/lucidia">
            Lucidia
          </NavLink>
          <NavLink className="nav-link" to="/math">
            <span
              style={{
                background: 'linear-gradient(90deg,#FF4FD8,#0096FF,#FDBA2D)',
                WebkitBackgroundClip: 'text',
                WebkitTextFillColor: 'transparent',
              }}
            >
              ∞
            </span>{' '}
            Infinity Math
          </NavLink>
        </nav>
        <div className="mt-6 text-xs text-neutral-400">
          <StatusPill />
        </div>
      </aside>

      <main className="space-y-4">
        <header className="panel flex items-center justify-between rounded-xl bg-slate-900/60 p-4">
          <h1 className="brand-gradient text-xl font-semibold">Creator Ops Portal</h1>
          <a className="btn-primary text-sm" href="/api/health" rel="noreferrer" target="_blank">
            View API JSON
        <header className="panel p-4 flex items-center justify-between">
          <h1 className="brand-gradient text-xl font-semibold">
            Co-coding Portal
          </h1>
          <a
            className="btn-primary"
            href="/api/health"
            target="_blank"
            rel="noreferrer"
          >
            API Health
          </a>
        </header>

        <section className="panel rounded-xl bg-slate-900/60 p-4">
          <h2 className="mb-3 text-lg font-semibold text-white">Quick links</h2>
          <div className="grid gap-3 sm:grid-cols-2 lg:grid-cols-3">
            {QUICK_LINKS.map(({ path, label, accent }) => (
              <CardLink key={path} path={path} label={label} accent={accent} />
            ))}
          </div>
        </section>

        <section className="panel rounded-xl bg-slate-900/60 p-4">
          <h2 className="mb-3 text-lg font-semibold text-white">Labs</h2>
          <div className="grid gap-3 sm:grid-cols-2 lg:grid-cols-3">
            {LAB_ROUTES.map(({ path, label }) => (
              <CardLink key={path} path={path} label={label} />
            ))}
          </div>
        </section>

        <section className="panel rounded-xl bg-slate-900/60 p-4">
          <Routes>
<<<<<<< HEAD
            <Route index element={<Chat />} />
            {Object.entries(PRIMARY_ROUTE_COMPONENTS).map(([path, Component]) => (
              <Route key={path} path={path} element={<Component />} />
            ))}
            {Object.entries(LAB_ROUTE_COMPONENTS).map(([path, Component]) => (
              <Route key={path} path={path} element={<Component />} />
            ))}
            <Route path="codex/:slug" element={<CodexPromptPage />} />
            <Route path="*" element={<NotFound />} />
            <Route path="/" element={<Chat />} />
            <Route path="/chat" element={<Chat />} />
            <Route path="/canvas" element={<Canvas />} />
            <Route path="/editor" element={<Editor />} />
            <Route path="/terminal" element={<Terminal />} />
            <Route path="/roadview" element={<RoadView />} />
            <Route path="/backroad" element={<Backroad />} />
            <Route path="/agents" element={<Agents />} />
            <Route path="/subscribe" element={<Subscribe />} />
            <Route path="/lucidia" element={<Lucidia />} />
            <Route path="/math" element={<InfinityMath />} />
            <Route path="/ot" element={<OptimalTransportLab />} />
            <Route path="/bifurcate" element={<BifurcationLab />} />
            <Route path="/cfrac" element={<ContinuedFractionsLab />} />
            <Route path="/mandelbrot" element={<MandelbrotLab />} />
            <Route path="/julia" element={<JuliaFamilyLab />} />
            <Route path="/lorenz" element={<LorenzLab />} />
            <Route path="/rd" element={<GrayScottLab />} />
            <Route path="chat" element={<Chat />} />
            <Route path="canvas" element={<Canvas />} />
            <Route path="editor" element={<Editor />} />
            <Route path="terminal" element={<Terminal />} />
            <Route path="roadview" element={<RoadView />} />
            <Route path="backroad" element={<Backroad />} />
            <Route path="subscribe" element={<Subscribe />} />
            <Route path="lucidia" element={<Lucidia />} />
            <Route path="math" element={<InfinityMath />} />
            <Route path="ot" element={<OptimalTransportLab />} />
            <Route path="bifurcate" element={<BifurcationLab />} />
            <Route path="cfrac" element={<ContinuedFractionsLab />} />
            <Route path="mandelbrot" element={<MandelbrotLab />} />
            <Route path="julia" element={<JuliaFamilyLab />} />
            <Route path="lorenz" element={<LorenzLab />} />
            <Route path="rd" element={<GrayScottLab />} />
            <Route path="*" element={<div>Not found</div>} />
=======
            <Route path="/" element={<Chat/>} />
            <Route path="/chat" element={<Chat/>} />
            <Route path="/canvas" element={<Canvas/>} />
            <Route path="/editor" element={<Editor/>} />
            <Route path="/terminal" element={<Terminal/>} />
            <Route path="/roadview" element={<RoadView/>} />
            <Route path="/backroad" element={<Backroad/>} />
            <Route path="/agents" element={<Agents/>} />
            <Route path="/subscribe" element={<Subscribe/>} />
            <Route path="/lucidia" element={<Lucidia/>} />
            <Route path="/math" element={<InfinityMath/>} />
            <Route path="/ot" element={<OptimalTransportLab/>} />
            <Route path="/bifurcate" element={<BifurcationLab/>} />
            <Route path="/cfrac" element={<ContinuedFractionsLab/>} />
            <Route path="/qjulia" element={<QuatJuliaLab/>} />
            <Route path="/fluids" element={<StableFluidsLab/>} />
            <Route path="/autodiff" element={<AutoDiffLab/>} />
            <Route path="/conformal" element={<ConformalGridLab/>} />
            <Route path="/eikonal" element={<EikonalLab/>} />
            <Route path="/poisson2" element={<PoissonDiskLab/>} />
              <Route path="/lsys" element={<LSystemLab/>} />
              <Route path="/minimal" element={<MinimalSurfaceLab/>} />
              <Route path="/pb" element={<PoissonBoltzmannLab/>} />
              <Route path="/ridge" element={<RidgeRegressionLab/>} />
              <Route path="/kpca" element={<KernelPCALab/>} />
              <Route path="/brushfire" element={<BrushfirePathLab/>} />
              <Route path="chat" element={<Chat/>} />
              <Route path="canvas" element={<Canvas/>} />
            <Route path="editor" element={<Editor/>} />
            <Route path="terminal" element={<Terminal/>} />
            <Route path="roadview" element={<RoadView/>} />
            <Route path="backroad" element={<Backroad/>} />
            <Route path="subscribe" element={<Subscribe/>} />
            <Route path="lucidia" element={<Lucidia/>} />
            <Route path="math" element={<InfinityMath/>} />
            <Route path="ot" element={<OptimalTransportLab/>} />
            <Route path="bifurcate" element={<BifurcationLab/>} />
            <Route path="cfrac" element={<ContinuedFractionsLab/>} />
            <Route path="qjulia" element={<QuatJuliaLab/>} />
            <Route path="fluids" element={<StableFluidsLab/>} />
            <Route path="autodiff" element={<AutoDiffLab/>} />
            <Route path="conformal" element={<ConformalGridLab/>} />
            <Route path="eikonal" element={<EikonalLab/>} />
            <Route path="poisson2" element={<PoissonDiskLab/>} />
              <Route path="lsys" element={<LSystemLab/>} />
              <Route path="minimal" element={<MinimalSurfaceLab/>} />
              <Route path="pb" element={<PoissonBoltzmannLab/>} />
              <Route path="ridge" element={<RidgeRegressionLab/>} />
              <Route path="kpca" element={<KernelPCALab/>} />
              <Route path="brushfire" element={<BrushfirePathLab/>} />
              <Route path="*" element={<div>Not found</div>} />
>>>>>>> 1cf642d0
          </Routes>
        </section>
      </main>
    </div>
  );
}

export default function App() {
  return (
    <Routes>
      <Route path="/" element={<Desktop />} />
      <Route path="/quantum-consciousness" element={<QuantumConsciousness />} />
      <Route path="/*" element={<LegacyApp />} />
    </Routes>
  );
}<|MERGE_RESOLUTION|>--- conflicted
+++ resolved
@@ -62,7 +62,6 @@
 import MarchingSquaresLab from "./pages/MarchingSquaresLab.jsx";
 import MaxFlowLab from "./pages/MaxFlowLab.jsx";
 import MinimalSurfaceLab from "./pages/MinimalSurfaceLab.jsx";
-<<<<<<< HEAD
 import NBodyLab from "./pages/NBodyLab.jsx";
 import OTLab from "./pages/OTLab.jsx";
 import OptimalTransportLab from "./pages/OptimalTransportLab.jsx";
@@ -278,12 +277,10 @@
   ...FEATURE_ROUTES,
   { path: "quantum-consciousness", label: "Quantum Consciousness", component: QuantumConsciousness }
 ];
-=======
 import PoissonBoltzmannLab from "./pages/PoissonBoltzmannLab.jsx";
 import RidgeRegressionLab from "./pages/RidgeRegressionLab.jsx";
 import KernelPCALab from "./pages/KernelPCALab.jsx";
 import BrushfirePathLab from "./pages/BrushfirePathLab.jsx";
->>>>>>> 1cf642d0
 
 const navLinkClassName = ({ isActive }) =>
   [
@@ -564,7 +561,6 @@
 
         <section className="panel rounded-xl bg-slate-900/60 p-4">
           <Routes>
-<<<<<<< HEAD
             <Route index element={<Chat />} />
             {Object.entries(PRIMARY_ROUTE_COMPONENTS).map(([path, Component]) => (
               <Route key={path} path={path} element={<Component />} />
@@ -609,7 +605,6 @@
             <Route path="lorenz" element={<LorenzLab />} />
             <Route path="rd" element={<GrayScottLab />} />
             <Route path="*" element={<div>Not found</div>} />
-=======
             <Route path="/" element={<Chat/>} />
             <Route path="/chat" element={<Chat/>} />
             <Route path="/canvas" element={<Canvas/>} />
@@ -661,7 +656,6 @@
               <Route path="kpca" element={<KernelPCALab/>} />
               <Route path="brushfire" element={<BrushfirePathLab/>} />
               <Route path="*" element={<div>Not found</div>} />
->>>>>>> 1cf642d0
           </Routes>
         </section>
       </main>
