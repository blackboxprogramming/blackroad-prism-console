import { useEffect, useState } from "react";
import { NavLink, Route, Routes } from "react-router-dom";
import Agents from "./pages/Agents.jsx";
import AutoDiffLab from "./pages/AutoDiffLab.jsx";
import Backroad from "./pages/Backroad.jsx";
import BezierShadedSurfaceLab from "./pages/BezierShadedSurfaceLab.jsx";
import BifurcationLab from "./pages/BifurcationLab.jsx";
import BlueNoiseTSPLab from "./pages/BlueNoiseTSPLab.jsx";
import BrushfirePathLab from "./pages/BrushfirePathLab.jsx";
import Canvas from "./pages/Canvas.jsx";
import Chat from "./pages/Chat.jsx";
import ConformalGridLab from "./pages/ConformalGridLab.jsx";
import ContinuedFractionsLab from "./pages/ContinuedFractionsLab.jsx";
import Desktop from "./pages/Desktop.jsx";
import Editor from "./pages/Editor.jsx";
import EigenmapsLab from "./pages/EigenmapsLab.jsx";
import EikonalLab from "./pages/EikonalLab.jsx";
import InfinityMath from "./pages/InfinityMath.jsx";
import Ising2DLab from "./pages/Ising2DLab.jsx";
import Kalman2DTrackerLab from "./pages/Kalman2DTrackerLab.jsx";
import KernelPCALab from "./pages/KernelPCALab.jsx";
import Lucidia from "./pages/Lucidia.jsx";
import LSystemLab from "./pages/LSystemLab.jsx";
import MinimalSurfaceLab from "./pages/MinimalSurfaceLab.jsx";
import NBodyLab from "./pages/NBodyLab.jsx";
import NotFound from "./pages/NotFound.jsx";
import OptimalTransportLab from "./pages/OptimalTransportLab.jsx";
import PCALab from "./pages/PCALab.jsx";
import PoissonBlendLab from "./pages/PoissonBlendLab.jsx";
import PoissonBoltzmannLab from "./pages/PoissonBoltzmannLab.jsx";
import PoissonDiskLab from "./pages/PoissonDiskLab.jsx";
import QuantumConsciousness from "./pages/QuantumConsciousness.jsx";
import QuatJuliaLab from "./pages/QuatJuliaLab.jsx";
import RidgeRegressionLab from "./pages/RidgeRegressionLab.jsx";
import RoadView from "./pages/RoadView.jsx";
import RSAToyLab from "./pages/RSAToyLab.jsx";
import StableFluidsLab from "./pages/StableFluidsLab.jsx";
import StatusPage from "./pages/StatusPage.jsx";
import Subscribe from "./pages/Subscribe.jsx";
import Terminal from "./pages/Terminal.jsx";
import VorticityStreamLab from "./pages/VorticityStreamLab.jsx";
import WaveletLab from "./pages/WaveletLab.jsx";

const NAV_LINKS = [
  { path: "chat", label: "Chat" },
  { path: "canvas", label: "Canvas" },
  { path: "editor", label: "Editor" },
  { path: "terminal", label: "Terminal" },
  { path: "roadview", label: "RoadView" },
  { path: "backroad", label: "Backroad" },
  { path: "agents", label: "Agents" },
  { path: "subscribe", label: "Subscribe" },
  { path: "creator-lightpath", label: "Creator lightpath" },
  { path: "lucidia", label: "Lucidia" },
  { path: "math", label: "Infinity Math", accent: true },
];

const CORE_ROUTES = [
  { path: "chat", element: <Chat /> },
  { path: "canvas", element: <Canvas /> },
  { path: "editor", element: <Editor /> },
  { path: "terminal", element: <Terminal /> },
  { path: "roadview", element: <RoadView /> },
  { path: "backroad", element: <Backroad /> },
  { path: "agents", element: <Agents /> },
  { path: "subscribe", element: <Subscribe /> },
  { path: "creator-lightpath", element: <CreatorLightpath /> },
  { path: "lucidia", element: <Lucidia /> },
  { path: "math", element: <InfinityMath /> },
  { path: "ot", element: <OptimalTransportLab /> },
  { path: "bifurcate", element: <BifurcationLab /> },
  { path: "cfrac", element: <ContinuedFractionsLab /> },
  { path: "qjulia", element: <QuatJuliaLab /> },
  { path: "fluids", element: <StableFluidsLab /> },
  { path: "autodiff", element: <AutoDiffLab /> },
  { path: "conformal", element: <ConformalGridLab /> },
  { path: "eikonal", element: <EikonalLab /> },
  { path: "poisson2", element: <PoissonDiskLab /> },
  { path: "lsys", element: <LSystemLab /> },
  { path: "minimal", element: <MinimalSurfaceLab /> },
  { path: "eigenmaps", element: <EigenmapsLab /> },
  { path: "blend", element: <PoissonBlendLab /> },
  { path: "nbody", element: <NBodyLab /> },
  { path: "wavelet", element: <WaveletLab /> },
  { path: "pb", element: <PoissonBoltzmannLab /> },
  { path: "ridge", element: <RidgeRegressionLab /> },
  { path: "kpca", element: <KernelPCALab /> },
  { path: "brushfire", element: <BrushfirePathLab /> },
  { path: "blue-tsp", element: <BlueNoiseTSPLab /> },
  { path: "bezier-lit", element: <BezierShadedSurfaceLab /> },
  { path: "kf-2d", element: <Kalman2DTrackerLab /> },
  { path: "vorticity", element: <VorticityStreamLab /> },
  { path: "ising", element: <Ising2DLab /> },
  { path: "pca", element: <PCALab /> },
  { path: "rsa", element: <RSAToyLab /> },
];

const legacyRoutes = [
  { path: "chat", label: "Chat", element: <Chat /> },
  { path: "canvas", label: "Canvas", element: <Canvas /> },
  { path: "editor", label: "Editor", element: <Editor /> },
  { path: "terminal", label: "Terminal", element: <Terminal /> },
  { path: "roadview", label: "RoadView", element: <RoadView /> },
  { path: "backroad", label: "Backroad", element: <Backroad /> },
  { path: "agents", label: "Agents", element: <Agents /> },
  { path: "subscribe", label: "Subscribe", element: <Subscribe /> },
  { path: "creator-lightpath", label: "Creator lightpath", element: <CreatorLightpath /> },
  { path: "lucidia", label: "Lucidia", element: <Lucidia /> },
  { path: "math", label: "∞ Infinity Math", accent: true, element: <InfinityMath /> },
  { path: "ising", label: "Ising 2D Lab", element: <Ising2DLab /> },
  { path: "pca", label: "PCA Lab", element: <PCALab /> },
  { path: "rsa", label: "RSA Toy Lab", element: <RSAToyLab /> },
  { path: "ot", label: "Optimal Transport Lab", element: <OptimalTransportLab /> },
  { path: "bifurcate", label: "Bifurcation Lab", element: <BifurcationLab /> },
  { path: "cfrac", label: "Continued Fractions Lab", element: <ContinuedFractionsLab /> },
  { path: "qjulia", label: "Quaternion Julia Lab", element: <QuatJuliaLab /> },
  { path: "fluids", label: "Stable Fluids Lab", element: <StableFluidsLab /> },
  { path: "autodiff", label: "AutoDiff Lab", element: <AutoDiffLab /> },
  { path: "conformal", label: "Conformal Grid Lab", element: <ConformalGridLab /> },
  { path: "eikonal", label: "Eikonal Lab", element: <EikonalLab /> },
  { path: "poisson2", label: "Poisson Disk Lab", element: <PoissonDiskLab /> },
  { path: "lsys", label: "L-System Lab", element: <LSystemLab /> },
  { path: "minimal", label: "Minimal Surface Lab", element: <MinimalSurfaceLab /> },
  { path: "eigenmaps", label: "Eigenmaps Lab", element: <EigenmapsLab /> },
  { path: "blend", label: "Poisson Blend Lab", element: <PoissonBlendLab /> },
  { path: "nbody", label: "N-Body Lab", element: <NBodyLab /> },
  { path: "wavelet", label: "Wavelet Lab", element: <WaveletLab /> },
  { path: "pb", label: "Poisson-Boltzmann Lab", element: <PoissonBoltzmannLab /> },
  { path: "ridge", label: "Ridge Regression Lab", element: <RidgeRegressionLab /> },
  { path: "kpca", label: "Kernel PCA Lab", element: <KernelPCALab /> },
  { path: "brushfire", label: "Brushfire Path Lab", element: <BrushfirePathLab /> },
  { path: "blue-tsp", label: "Blue Noise TSP Lab", element: <BlueNoiseTSPLab /> },
  { path: "bezier-lit", label: "Bezier Shaded Surface Lab", element: <BezierShadedSurfaceLab /> },
  { path: "kf-2d", label: "Kalman 2D Tracker Lab", element: <Kalman2DTrackerLab /> },
  { path: "vorticity", label: "Vorticity Stream Lab", element: <VorticityStreamLab /> },
];
import StableFluidsLab from "./pages/StableFluidsLab.jsx";
import Subscribe from "./pages/Subscribe.jsx";
import CreatorLightpath from "./pages/CreatorLightpath.jsx";
import Terminal from "./pages/Terminal.jsx";
import VorticityStreamLab from "./pages/VorticityStreamLab.jsx";
import WaveletLab from "./pages/WaveletLab.jsx";

const PRIMARY_ROUTES = [
  { to: "/chat", label: "Chat", element: Chat },
  { to: "/canvas", label: "Canvas", element: Canvas },
  { to: "/editor", label: "Editor", element: Editor },
  { to: "/terminal", label: "Terminal", element: Terminal },
  { to: "/roadview", label: "RoadView", element: RoadView },
  { to: "/backroad", label: "Backroad", element: Backroad },
  { to: "/agents", label: "Agents", element: Agents },
  { to: "/subscribe", label: "Subscribe", element: Subscribe },
  { to: "/creator-lightpath", label: "Creator lightpath", element: CreatorLightpath },
  { to: "/lucidia", label: "Lucidia", element: Lucidia },
  { to: "/math", label: "Infinity Math", element: InfinityMath, gradient: true },
  { path: "status", element: <StatusPage /> },
];

const LAB_ROUTES = [
  { path: "ot", component: OptimalTransportLab },
  { path: "bifurcate", component: BifurcationLab },
  { path: "cfrac", component: ContinuedFractionsLab },
  { path: "qjulia", component: QuatJuliaLab },
  { path: "fluids", component: StableFluidsLab },
  { path: "autodiff", component: AutoDiffLab },
  { path: "conformal", component: ConformalGridLab },
  { path: "eikonal", component: EikonalLab },
  { path: "poisson2", component: PoissonDiskLab },
  { path: "lsys", component: LSystemLab },
  { path: "minimal", component: MinimalSurfaceLab },
  { path: "eigenmaps", component: EigenmapsLab },
  { path: "blend", component: PoissonBlendLab },
  { path: "nbody", component: NBodyLab },
  { path: "wavelet", component: WaveletLab },
  { path: "pb", component: PoissonBoltzmannLab },
  { path: "ridge", component: RidgeRegressionLab },
  { path: "kpca", component: KernelPCALab },
  { path: "brushfire", component: BrushfirePathLab },
  { path: "blue-tsp", component: BlueNoiseTSPLab },
  { path: "bezier-lit", component: BezierShadedSurfaceLab },
  { path: "kf-2d", component: Kalman2DTrackerLab },
  { path: "vorticity", component: VorticityStreamLab },
  { path: "ising", component: Ising2DLab },
  { path: "pca", component: PCALab },
  { path: "rsa", component: RSAToyLab },
];

const navLinkClassName = ({ isActive }) =>
  [
    "nav-link",
    "rounded-lg px-3 py-2 text-sm transition",
    isActive ? "bg-white/10 text-white" : "text-slate-200/80 hover:text-white",
  ].join(" ");

function useApiHealth() {
  const [state, setState] = useState({ ok: null, info: "" });

  useEffect(() => {
    let cancelled = false;

    const probe = async (path) => {
      try {
        const fetchFn = typeof globalThis.fetch === "function" ? globalThis.fetch : null;
        if (!fetchFn) {
          return { ok: false, info: "" };
        }
        const response = await fetchFn(path, { cache: "no-store" });
        const text = await response.text();
        let info = "";
        try {
          const json = JSON.parse(text);
          info = `${json.status || "ok"}${json.time ? ` • ${json.time}` : ""}`;
        } catch {
          info = "";
        }
        return { ok: response.ok, info };
      } catch {
        return { ok: false, info: "" };
      }
    };

    (async () => {
      let result = await probe("/api/health");
      if (!result.ok) {
        result = await probe("/api/health.json");
      }
      if (!cancelled) {
        setState(result);
      }
    })();

    return () => {
      cancelled = true;
    };
  }, []);
import AutoDiffLab from "./pages/AutoDiffLab.jsx";
import ConformalGridLab from "./pages/ConformalGridLab.jsx";
<<<<<<< HEAD
import MaxFlowLab from "./pages/MaxFlowLab.jsx";
import BezierSurfaceLab from "./pages/BezierSurfaceLab.jsx";
import ClusteringCompareLab from "./pages/ClusteringCompareLab.jsx";
import MarchingSquaresLab from "./pages/MarchingSquaresLab.jsx";
=======
import EikonalLab from "./pages/EikonalLab.jsx";
import PoissonDiskLab from "./pages/PoissonDiskLab.jsx";
import LSystemLab from "./pages/LSystemLab.jsx";
import MinimalSurfaceLab from "./pages/MinimalSurfaceLab.jsx";
import RRTStarLab from "./pages/RRTStarLab.jsx";
import FourierPainterLab from "./pages/FourierPainterLab.jsx";
import HilbertMortonLab from "./pages/HilbertMortonLab.jsx";
import IsingMaxCutLab from "./pages/IsingMaxCutLab.jsx";
>>>>>>> cfcabacf

  return state;
}

function StatusPill() {
  const { ok, info } = useApiHealth();
  const tone = ok == null ? "opacity-60" : ok ? "text-green-400" : "text-red-400";
  const label = ok == null ? "Checking API…" : ok ? "API healthy" : "API error";

  return <span className={`text-xs uppercase tracking-wide ${tone}`}>{info ? `${label} — ${info}` : label}</span>;
}

function LegacyApp() {
  return (
    <div className="min-h-screen grid gap-4 p-4 md:grid-cols-[240px_1fr]">
      <aside className="sidebar p-4">
        <div className="brand-logo text-2xl font-semibold">BlackRoad.io</div>
        <nav className="mt-6 flex flex-col gap-2">
          {NAV_LINKS.map(({ path, label, accent }) => (
            <NavLink key={path} className={navLinkClassName} to={`/${path}`}>
              {accent ? (
                <span
                  className="font-semibold"
                  style={{
                    background: "linear-gradient(90deg,#FF4FD8,#0096FF,#FDBA2D)",
                    WebkitBackgroundClip: "text",
                    WebkitTextFillColor: "transparent",
                  }}
                >
                  ∞
                </span>
              ) : null}
              {accent ? " " : null}
              {label}
            </NavLink>
          ))}
        </nav>
        <div className="mt-8">
          <StatusPill />
        </div>
      </aside>

      <main className="space-y-4">
        <header className="panel flex items-center justify-between p-4">
          <h1 className="brand-gradient text-xl font-semibold">Creator Ops Portal</h1>
          <a className="btn-primary text-sm" href="/api/health" rel="noreferrer" target="_blank">
            View API JSON
          </a>
        </header>

        <section className="card">
          <Routes>
            <Route index element={<Chat />} />
            {CORE_ROUTES.map(({ path, element }) => (
              <Route key={path} path={path} element={element} />
            ))}
            {LAB_ROUTES.map(({ path, component: Component }) => (
              <Route key={path} path={path} element={<Component />} />
            ))}
            <Route path="*" element={<NotFound />} />
            <Route path="/" element={<Chat/>} />
            <Route path="/chat" element={<Chat/>} />
            <Route path="/canvas" element={<Canvas/>} />
            <Route path="/editor" element={<Editor/>} />
            <Route path="/terminal" element={<Terminal/>} />
            <Route path="/roadview" element={<RoadView/>} />
            <Route path="/backroad" element={<Backroad/>} />
            <Route path="/agents" element={<Agents/>} />
            <Route path="/subscribe" element={<Subscribe/>} />
            <Route path="/lucidia" element={<Lucidia/>} />
            <Route path="/math" element={<InfinityMath/>} />
            <Route path="/ot" element={<OptimalTransportLab/>} />
            <Route path="/bifurcate" element={<BifurcationLab/>} />
            <Route path="/cfrac" element={<ContinuedFractionsLab/>} />
            <Route path="/qjulia" element={<QuatJuliaLab/>} />
            <Route path="/fluids" element={<StableFluidsLab/>} />
            <Route path="/autodiff" element={<AutoDiffLab/>} />
            <Route path="/conformal" element={<ConformalGridLab/>} />
<<<<<<< HEAD
            <Route path="/maxflow" element={<MaxFlowLab/>} />
            <Route path="/bezier3d" element={<BezierSurfaceLab/>} />
            <Route path="/cluster2" element={<ClusteringCompareLab/>} />
            <Route path="/implicit" element={<MarchingSquaresLab/>} />
=======
            <Route path="/eikonal" element={<EikonalLab/>} />
            <Route path="/poisson2" element={<PoissonDiskLab/>} />
            <Route path="/lsys" element={<LSystemLab/>} />
            <Route path="/minimal" element={<MinimalSurfaceLab/>} />
            <Route path="/rrtstar" element={<RRTStarLab/>} />
            <Route path="/epicycles" element={<FourierPainterLab/>} />
            <Route path="/hilbert" element={<HilbertMortonLab/>} />
            <Route path="/maxcut" element={<IsingMaxCutLab/>} />
>>>>>>> cfcabacf
            <Route path="chat" element={<Chat/>} />
            <Route path="canvas" element={<Canvas/>} />
            <Route path="editor" element={<Editor/>} />
            <Route path="terminal" element={<Terminal/>} />
            <Route path="roadview" element={<RoadView/>} />
            <Route path="backroad" element={<Backroad/>} />
            <Route path="subscribe" element={<Subscribe/>} />
            <Route path="lucidia" element={<Lucidia/>} />
            <Route path="math" element={<InfinityMath/>} />
            <Route path="ot" element={<OptimalTransportLab/>} />
            <Route path="bifurcate" element={<BifurcationLab/>} />
            <Route path="cfrac" element={<ContinuedFractionsLab/>} />
            <Route path="qjulia" element={<QuatJuliaLab/>} />
            <Route path="fluids" element={<StableFluidsLab/>} />
            <Route path="autodiff" element={<AutoDiffLab/>} />
            <Route path="conformal" element={<ConformalGridLab/>} />
<<<<<<< HEAD
            <Route path="maxflow" element={<MaxFlowLab/>} />
            <Route path="bezier3d" element={<BezierSurfaceLab/>} />
            <Route path="cluster2" element={<ClusteringCompareLab/>} />
            <Route path="implicit" element={<MarchingSquaresLab/>} />
=======
            <Route path="eikonal" element={<EikonalLab/>} />
            <Route path="poisson2" element={<PoissonDiskLab/>} />
            <Route path="lsys" element={<LSystemLab/>} />
            <Route path="minimal" element={<MinimalSurfaceLab/>} />
            <Route path="rrtstar" element={<RRTStarLab/>} />
            <Route path="epicycles" element={<FourierPainterLab/>} />
            <Route path="hilbert" element={<HilbertMortonLab/>} />
            <Route path="maxcut" element={<IsingMaxCutLab/>} />
>>>>>>> cfcabacf
            <Route path="*" element={<div>Not found</div>} />
          </Routes>
        </section>
      </main>
    </div>
  );
}

export default function App() {
  return (
    <Routes>
      <Route path="/" element={<Desktop />} />
      <Route path="/quantum-consciousness" element={<QuantumConsciousness />} />
      <Route path="/*" element={<LegacyApp />} />
    </Routes>
  );
}<|MERGE_RESOLUTION|>--- conflicted
+++ resolved
@@ -235,12 +235,10 @@
   }, []);
 import AutoDiffLab from "./pages/AutoDiffLab.jsx";
 import ConformalGridLab from "./pages/ConformalGridLab.jsx";
-<<<<<<< HEAD
 import MaxFlowLab from "./pages/MaxFlowLab.jsx";
 import BezierSurfaceLab from "./pages/BezierSurfaceLab.jsx";
 import ClusteringCompareLab from "./pages/ClusteringCompareLab.jsx";
 import MarchingSquaresLab from "./pages/MarchingSquaresLab.jsx";
-=======
 import EikonalLab from "./pages/EikonalLab.jsx";
 import PoissonDiskLab from "./pages/PoissonDiskLab.jsx";
 import LSystemLab from "./pages/LSystemLab.jsx";
@@ -249,7 +247,6 @@
 import FourierPainterLab from "./pages/FourierPainterLab.jsx";
 import HilbertMortonLab from "./pages/HilbertMortonLab.jsx";
 import IsingMaxCutLab from "./pages/IsingMaxCutLab.jsx";
->>>>>>> cfcabacf
 
   return state;
 }
@@ -328,12 +325,10 @@
             <Route path="/fluids" element={<StableFluidsLab/>} />
             <Route path="/autodiff" element={<AutoDiffLab/>} />
             <Route path="/conformal" element={<ConformalGridLab/>} />
-<<<<<<< HEAD
             <Route path="/maxflow" element={<MaxFlowLab/>} />
             <Route path="/bezier3d" element={<BezierSurfaceLab/>} />
             <Route path="/cluster2" element={<ClusteringCompareLab/>} />
             <Route path="/implicit" element={<MarchingSquaresLab/>} />
-=======
             <Route path="/eikonal" element={<EikonalLab/>} />
             <Route path="/poisson2" element={<PoissonDiskLab/>} />
             <Route path="/lsys" element={<LSystemLab/>} />
@@ -342,7 +337,6 @@
             <Route path="/epicycles" element={<FourierPainterLab/>} />
             <Route path="/hilbert" element={<HilbertMortonLab/>} />
             <Route path="/maxcut" element={<IsingMaxCutLab/>} />
->>>>>>> cfcabacf
             <Route path="chat" element={<Chat/>} />
             <Route path="canvas" element={<Canvas/>} />
             <Route path="editor" element={<Editor/>} />
@@ -359,12 +353,10 @@
             <Route path="fluids" element={<StableFluidsLab/>} />
             <Route path="autodiff" element={<AutoDiffLab/>} />
             <Route path="conformal" element={<ConformalGridLab/>} />
-<<<<<<< HEAD
             <Route path="maxflow" element={<MaxFlowLab/>} />
             <Route path="bezier3d" element={<BezierSurfaceLab/>} />
             <Route path="cluster2" element={<ClusteringCompareLab/>} />
             <Route path="implicit" element={<MarchingSquaresLab/>} />
-=======
             <Route path="eikonal" element={<EikonalLab/>} />
             <Route path="poisson2" element={<PoissonDiskLab/>} />
             <Route path="lsys" element={<LSystemLab/>} />
@@ -373,7 +365,6 @@
             <Route path="epicycles" element={<FourierPainterLab/>} />
             <Route path="hilbert" element={<HilbertMortonLab/>} />
             <Route path="maxcut" element={<IsingMaxCutLab/>} />
->>>>>>> cfcabacf
             <Route path="*" element={<div>Not found</div>} />
           </Routes>
         </section>
