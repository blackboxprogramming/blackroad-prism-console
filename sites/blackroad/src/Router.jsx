--- conflicted
+++ resolved
@@ -14,14 +14,11 @@
 import MathLab from './pages/MathLab.jsx';
 import Deploys from './pages/Deploys.jsx';
 import Metrics from './pages/Metrics.jsx';
-<<<<<<< HEAD
 import ExperimentsDash from './pages/ExperimentsDash.jsx';
 import News from './pages/News.jsx';
 import Deploys from './pages/Deploys.jsx';
 import AgentInbox from './pages/AgentInbox.jsx';
 import Observability from './pages/Observability.jsx';
-=======
->>>>>>> 38e9356c
 import NotFound from './pages/NotFound.jsx';
 import Metrics from './pages/Metrics.jsx';
 import AgentInbox from './pages/AgentInbox.jsx';
@@ -38,7 +35,6 @@
   '/roadmap': <Roadmap />,
   '/changelog': <Changelog />,
   '/blog': <Blog />,
-<<<<<<< HEAD
   '/math': <MathLab />,
   '/deploys': <Deploys />,
   '/metrics': <Metrics />,
@@ -50,12 +46,10 @@
   '/inbox': <AgentInbox />,
   '/observability': <Observability />,
 };
-=======
     '/math': <MathLab />,
     '/deploys': <Deploys />,
     '/metrics': <Metrics />,
   };
->>>>>>> 38e9356c
 
 export default function Router() {
   const [path, setPath] = useState(window.location.pathname);
