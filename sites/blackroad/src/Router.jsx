import { useEffect, useState } from 'react';
import Layout from './ui/Layout.jsx';
import Home from './pages/Home.jsx';
import Docs from './pages/Docs.jsx';
import StatusPage from './pages/StatusPage.jsx';
import SnapshotPage from './pages/SnapshotPage.jsx';
import Portal from './pages/Portal.jsx';
import Playground from './pages/Playground.jsx';
import Contact from './pages/Contact.jsx';
import Tutorials from './pages/Tutorials.jsx';
import Roadmap from './pages/Roadmap.jsx';
import Changelog from './pages/Changelog.jsx';
import Blog from './pages/Blog.jsx';
import MathLab from './pages/MathLab.jsx';
import Deploys from './pages/Deploys.jsx';
import Metrics from './pages/Metrics.jsx';
<<<<<<< HEAD
import ExperimentsDash from './pages/ExperimentsDash.jsx';
import News from './pages/News.jsx';
import Deploys from './pages/Deploys.jsx';
=======
import AgentInbox from './pages/AgentInbox.jsx';
import Observability from './pages/Observability.jsx';
>>>>>>> 5483233d
import NotFound from './pages/NotFound.jsx';
import Metrics from './pages/Metrics.jsx';
import AgentInbox from './pages/AgentInbox.jsx';

const routes = {
  '/': <Home />,
  '/docs': <Docs />,
  '/status': <StatusPage />,
  '/snapshot': <SnapshotPage />,
  '/portal': <Portal />,
  '/playground': <Playground />,
  '/contact': <Contact />,
  '/tutorials': <Tutorials />,
  '/roadmap': <Roadmap />,
  '/changelog': <Changelog />,
  '/blog': <Blog />,
  '/math': <MathLab />,
  '/deploys': <Deploys />,
  '/metrics': <Metrics />,
<<<<<<< HEAD
  '/experiments': <ExperimentsDash />,
  '/news': <News />,
  '/deploys': <Deploys />,
  '/inbox': <AgentInbox />,
  '/deploys': <Deploys />,
=======
  '/inbox': <AgentInbox />,
  '/observability': <Observability />,
>>>>>>> 5483233d
};

export default function Router() {
  const [path, setPath] = useState(window.location.pathname);
  useEffect(() => {
    const onPop = () => setPath(window.location.pathname);
    window.addEventListener('popstate', onPop);
    return () => window.removeEventListener('popstate', onPop);
  }, []);
  const element = routes[path] || <NotFound />;
  return <Layout>{element}</Layout>;
}<|MERGE_RESOLUTION|>--- conflicted
+++ resolved
@@ -14,14 +14,11 @@
 import MathLab from './pages/MathLab.jsx';
 import Deploys from './pages/Deploys.jsx';
 import Metrics from './pages/Metrics.jsx';
-<<<<<<< HEAD
 import ExperimentsDash from './pages/ExperimentsDash.jsx';
 import News from './pages/News.jsx';
 import Deploys from './pages/Deploys.jsx';
-=======
 import AgentInbox from './pages/AgentInbox.jsx';
 import Observability from './pages/Observability.jsx';
->>>>>>> 5483233d
 import NotFound from './pages/NotFound.jsx';
 import Metrics from './pages/Metrics.jsx';
 import AgentInbox from './pages/AgentInbox.jsx';
@@ -41,16 +38,13 @@
   '/math': <MathLab />,
   '/deploys': <Deploys />,
   '/metrics': <Metrics />,
-<<<<<<< HEAD
   '/experiments': <ExperimentsDash />,
   '/news': <News />,
   '/deploys': <Deploys />,
   '/inbox': <AgentInbox />,
   '/deploys': <Deploys />,
-=======
   '/inbox': <AgentInbox />,
   '/observability': <Observability />,
->>>>>>> 5483233d
 };
 
 export default function Router() {
