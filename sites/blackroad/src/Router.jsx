--- conflicted
+++ resolved
@@ -36,13 +36,10 @@
   '/math': <MathLab />,
   '/deploys': <Deploys />,
   '/metrics': <Metrics />,
-<<<<<<< HEAD
   '/experiments': <ExperimentsDash />,
   '/news': <News />,
   '/deploys': <Deploys />,
-=======
   '/inbox': <AgentInbox />,
->>>>>>> 3a434307
 };
 
 export default function Router() {
