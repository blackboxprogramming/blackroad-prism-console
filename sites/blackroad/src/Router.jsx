--- conflicted
+++ resolved
@@ -11,14 +11,11 @@
 import Roadmap from './pages/Roadmap.jsx';
 import Changelog from './pages/Changelog.jsx';
 import Blog from './pages/Blog.jsx';
-<<<<<<< HEAD
 import MathLab from './pages/MathLab.jsx';
 import Deploys from './pages/Deploys.jsx';
 import Metrics from './pages/Metrics.jsx';
 import ExperimentsDash from './pages/ExperimentsDash.jsx';
 import News from './pages/News.jsx';
-=======
->>>>>>> 2b8726f6
 import Deploys from './pages/Deploys.jsx';
 import NotFound from './pages/NotFound.jsx';
 import Metrics from './pages/Metrics.jsx';
@@ -36,7 +33,6 @@
   '/roadmap': <Roadmap />,
   '/changelog': <Changelog />,
   '/blog': <Blog />,
-<<<<<<< HEAD
   '/math': <MathLab />,
   '/deploys': <Deploys />,
   '/metrics': <Metrics />,
@@ -44,9 +40,7 @@
   '/news': <News />,
   '/deploys': <Deploys />,
   '/inbox': <AgentInbox />,
-=======
   '/deploys': <Deploys />,
->>>>>>> 2b8726f6
 };
 
 export default function Router() {
