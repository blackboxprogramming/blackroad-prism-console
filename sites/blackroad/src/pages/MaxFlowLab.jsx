import { useEffect, useMemo, useRef, useState, forwardRef } from "react";
import ActiveReflection from "./ActiveReflection.jsx";

function bfs(res, s, t){
  const n=res.length, q=[s], par=Array(n).fill(-1); par[s]=-2;
  const cap=Array(n).fill(0); cap[s]=Infinity;
  while(q.length){
    const u=q.shift();
    for(let v=0; v<n; v++){
      if(par[v]===-1 && res[u][v]>1e-9){
        par[v]=u; cap[v]=Math.min(cap[u], res[u][v]);
        if(v===t) return {par, flow:cap[v]};
        q.push(v);
      }
    }
  }
  return {par, flow:0};
}
function edmondsKarp(C, s, t){
  const n=C.length, R=C.map(r=>r.slice());
  let flow=0, paths=[];
  while(true){
    const {par, flow:f}=bfs(R,s,t);
    if(f<=0) break;
    flow+=f; paths.push({par, f});
    let v=t; while(v!==s){ const u=par[v]; R[u][v]-=f; R[v][u]+=f; v=u; }
  }
  // min cut by reachable in residual
  const vis=Array(n).fill(false); const stack=[s]; vis[s]=true;
  while(stack.length){ const u=stack.pop(); for(let v=0; v<n; v++) if(!vis[v] && R[u][v]>1e-9){ vis[v]=true; stack.push(v); } }
  const cutLeft = vis, cutRight = vis.map(x=>!x);
  return {flow, cutLeft, cutRight, paths};
}

export default function MaxFlowLab(){
  const [nodes,setNodes]=useState([
    {x:100,y:200,label:"s"},
    {x:260,y:100,label:"1"},
    {x:260,y:300,label:"2"},
    {x:420,y:100,label:"3"},
    {x:420,y:300,label:"4"},
    {x:580,y:200,label:"t"},
  ]);
  const [edges,setEdges]=useState([
    [0,1,8],[0,2,10],[1,3,4],[1,2,2],[2,4,8],[3,5,10],[4,5,8],[3,4,2]
  ]); // [u,v,cap]
  const [result,setResult]=useState(null);
  const [lastAug,setLastAug]=useState(null);

  const n = nodes.length;
  const C = useMemo(()=>{
    const M=Array.from({length:n},()=>Array(n).fill(0));
    for(const [u,v,c] of edges) M[u][v]=c;
    return M;
  },[edges,n]);

  const run = ()=>{
    const r = edmondsKarp(C, 0, n-1);
    setResult(r);
    setLastAug(null);
  };

  // click edge to edit cap
  const svgRef=useRef(null);
  const onEdgeClick=(u,v)=>{
    const c = prompt(`Capacity for ${u}->${v}`, String(C[u][v]||0));
    if(c==null) return;
    const cap = Math.max(0, parseFloat(c)||0);
    setEdges(es=>{
      const idx=es.findIndex(e=>e[0]===u && e[1]===v);
      if(idx>=0){ const copy=es.slice(); copy[idx]=[u,v,cap]; return copy; }
      return es.concat([[u,v,cap]]);
    });
  };

  // drag nodes
<<<<<<< HEAD
  const drag = useRef(null);
  const down = useRef(false);
  const nodesRef = useRef(nodes);
  useEffect(()=>{ nodesRef.current = nodes; }, [nodes]);
=======
  const dragRef = useRef(null);
  const downRef = useRef(false);
  const nodesRef = useRef(nodes);
  useEffect(()=>{ nodesRef.current = nodes; });
>>>>>>> 729a7367
  useEffect(()=>{
    const svg = svgRef.current; if(!svg) return;
    const downH=(e)=>{
      const {x,y} = clientToSvg(e, svg);
      const id = nodesRef.current.findIndex(p=> (p.x-x)**2+(p.y-y)**2 < 18**2);
<<<<<<< HEAD
      if(id>=0){ down.current=true; drag.current=id; }
    };
    const moveH=(e)=>{
      if(!down.current || drag.current==null) return;
      const {x,y} = clientToSvg(e, svg);
      setNodes(ns=> ns.map((p,i)=> i===drag.current ? {...p,x,y} : p));
    };
    const upH=()=>{ down.current=false; drag.current=null; };
=======
      if(id>=0){ downRef.current=true; dragRef.current=id; }
    };
    const moveH=(e)=>{
      if(!downRef.current || dragRef.current==null) return;
      const {x,y} = clientToSvg(e, svg);
      const id = dragRef.current;
      setNodes(ns=> ns.map((p,i)=> i===id ? {...p,x,y} : p));
    };
    const upH=()=>{ downRef.current=false; dragRef.current=null; };
>>>>>>> 729a7367
    svg.addEventListener("mousedown",downH);
    window.addEventListener("mousemove",moveH);
    window.addEventListener("mouseup",upH);
    return ()=>{ svg.removeEventListener("mousedown",downH); window.removeEventListener("mousemove",moveH); window.removeEventListener("mouseup",upH); };
  },[]);

  // augmenting path step-by-step
  const step = ()=>{
    const r = edmondsKarp(C, 0, n-1);
    setResult(r);
<<<<<<< HEAD
    if(!r.paths.length) return setLastAug(null);
    const idx = lastAug==null ? 0 : Math.min(r.paths.length-1, lastAug+1);
=======
    const {paths} = r;
    if(!paths.length){ setLastAug(null); return; }
    const idx = lastAug==null ? 0 : Math.min(paths.length-1, lastAug+1);
>>>>>>> 729a7367
    setLastAug(idx);
  };

  return (
    <div className="p-4 space-y-3">
      <h2 className="text-xl font-semibold">Max-Flow / Min-Cut — Edmonds–Karp</h2>
      <Graph ref={svgRef} nodes={nodes} edges={edges} C={C} result={result} lastAug={lastAug} onEdgeClick={onEdgeClick}/>
      <div className="grid" style={{gridTemplateColumns:"1fr 340px", gap:16}}>
        <section className="p-3 rounded-lg bg-white/5 border border-white/10">
          <button className="px-3 py-1 rounded bg-white/10 border border-white/10" onClick={run}>Run Max-Flow</button>
          <button className="ml-2 px-3 py-1 rounded bg-white/10 border border-white/10" onClick={step}>Step Augment Path</button>
          <p className="text-sm mt-2">Max flow = <b>{result?.flow?.toFixed?.(2) ?? "-"}</b></p>
          <p className="text-xs opacity-70">Tip: click an edge label to change capacity; drag nodes to reposition.</p>
        </section>
        <ActiveReflection
          title="Active Reflection — Max-Flow"
          storageKey="reflect_maxflow"
          prompts={[
            "Which edges saturate at optimum? Are they exactly the min-cut crossing?",
            "Do parallel routes help more than a single high-capacity edge?",
            "When you increase one capacity, where does the flow reroute?"
          ]}
        />
      </div>
    </div>
  );
}

const Graph = forwardRef(function Graph({nodes, edges, C, result, lastAug, onEdgeClick}, ref){
  const W=800,H=400, pad=20;
  const augEdges = useMemo(()=>{
    if(lastAug==null || !result?.paths?.length) return [];
    const idx = Math.min(lastAug, result.paths.length-1);
    const {par} = result.paths[idx] || {};
    if(!par) return [];
    const list=[];
    let v=nodes.length-1;
    while(par[v]!==-2 && par[v]!==-1){ list.push([par[v], v]); v=par[v]; }
    return list.map(e=> e.join("->"));
  },[result,lastAug,nodes.length]);

  return (
    <section className="p-3 rounded-lg bg-white/5 border border-white/10">
      <svg ref={ref} width="100%" viewBox={`0 0 ${W} ${H}`}>
        <rect x="0" y="0" width={W} height={H} fill="none"/>
        {edges.map(([u,v,c],i)=>{
          const a=nodes[u], b=nodes[v];
          const dx=b.x-a.x, dy=b.y-a.y;
          const L=Math.hypot(dx,dy)||1e-9;
          const nx=dx/L, ny=dy/L;
          const offX = -ny*8, offY = nx*8;
          const mx=(a.x+b.x)/2 + offX, my=(a.y+b.y)/2 + offY;
          const isAug = augEdges.includes(`${u}->${v}`);
          return (
            <g key={i} opacity={1}>
              <line x1={a.x} y1={a.y} x2={b.x} y2={b.y} strokeWidth={isAug?3:2}/>
              {/* arrow head */}
              <polygon points={`${b.x-10*nx-4*ny},${b.y-10*ny+4*nx} ${b.x},${b.y} ${b.x-10*nx+4*ny},${b.y-10*ny-4*nx}`} />
              <text x={mx} y={my} fontSize="12" onClick={()=>onEdgeClick(u,v)} style={{cursor:"pointer"}}>
                {C[u][v].toFixed(1)}
              </text>
            </g>
          );
        })}
        {nodes.map((p,i)=>(
          <g key={i}>
            <circle cx={p.x} cy={p.y} r="12"/>
            <text x={p.x-4} y={p.y+4} fontSize="12">{p.label ?? i}</text>
          </g>
        ))}
        {/* min cut shading */}
        {result?.cutLeft && nodes.map((p,i)=> result.cutLeft[i] ? <circle key={`c${i}`} cx={p.x} cy={p.y} r="16" opacity="0.08"/> : null)}
      </svg>
    </section>
  );
});

function clientToSvg(e, svg){
  const pt = svg.createSVGPoint(); pt.x=e.clientX; pt.y=e.clientY;
  const screenCTM = svg.getScreenCTM(); const inv=screenCTM.inverse();
  const loc = pt.matrixTransform(inv); return {x:loc.x, y:loc.y};
}
<|MERGE_RESOLUTION|>--- conflicted
+++ resolved
@@ -74,23 +74,19 @@
   };
 
   // drag nodes
-<<<<<<< HEAD
   const drag = useRef(null);
   const down = useRef(false);
   const nodesRef = useRef(nodes);
   useEffect(()=>{ nodesRef.current = nodes; }, [nodes]);
-=======
   const dragRef = useRef(null);
   const downRef = useRef(false);
   const nodesRef = useRef(nodes);
   useEffect(()=>{ nodesRef.current = nodes; });
->>>>>>> 729a7367
   useEffect(()=>{
     const svg = svgRef.current; if(!svg) return;
     const downH=(e)=>{
       const {x,y} = clientToSvg(e, svg);
       const id = nodesRef.current.findIndex(p=> (p.x-x)**2+(p.y-y)**2 < 18**2);
-<<<<<<< HEAD
       if(id>=0){ down.current=true; drag.current=id; }
     };
     const moveH=(e)=>{
@@ -99,7 +95,6 @@
       setNodes(ns=> ns.map((p,i)=> i===drag.current ? {...p,x,y} : p));
     };
     const upH=()=>{ down.current=false; drag.current=null; };
-=======
       if(id>=0){ downRef.current=true; dragRef.current=id; }
     };
     const moveH=(e)=>{
@@ -109,7 +104,6 @@
       setNodes(ns=> ns.map((p,i)=> i===id ? {...p,x,y} : p));
     };
     const upH=()=>{ downRef.current=false; dragRef.current=null; };
->>>>>>> 729a7367
     svg.addEventListener("mousedown",downH);
     window.addEventListener("mousemove",moveH);
     window.addEventListener("mouseup",upH);
@@ -120,14 +114,11 @@
   const step = ()=>{
     const r = edmondsKarp(C, 0, n-1);
     setResult(r);
-<<<<<<< HEAD
     if(!r.paths.length) return setLastAug(null);
     const idx = lastAug==null ? 0 : Math.min(r.paths.length-1, lastAug+1);
-=======
     const {paths} = r;
     if(!paths.length){ setLastAug(null); return; }
     const idx = lastAug==null ? 0 : Math.min(paths.length-1, lastAug+1);
->>>>>>> 729a7367
     setLastAug(idx);
   };
 
