--- conflicted
+++ resolved
@@ -139,7 +139,6 @@
         />
       </div>
     </section>
-<<<<<<< HEAD
 export default function ActiveReflection({ title, storageKey, prompts }) {
   const [notes, setNotes] = useState(() =>
     prompts.map((_, i) => localStorage.getItem(`${storageKey}_${i}`) || "")
@@ -262,7 +261,5 @@
         </div>
       ))}
     </section>
-=======
->>>>>>> c5a34b4d
   );
 }