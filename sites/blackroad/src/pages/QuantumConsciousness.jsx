import { useCallback, useEffect, useMemo, useState } from "react";

const CARDS = [
  {
    title: "Reasoning",
    metaphor: "Superposition lets minds hold multiple thoughts at once for quantum parallelism.",
    color: "#FF4FD8",
    delay: 0
  },
  {
    title: "Memory",
    metaphor: "Entangled quantum RAM could bind experiences across vast memory webs.",
    color: "#0096FF",
    delay: 150
  },
  {
    title: "Symbolic Processing",
    metaphor: "Interference patterns refine symbolic chains, amplifying the meaningful paths.",
    color: "#FDBA2D",
    delay: 300
  }
];

function Card({ title, metaphor, color, delay }) {
  const [show, setShow] = useState(false);

  useEffect(() => {
<<<<<<< HEAD
    const timeout = setTimeout(() => setShow(true), delay);
    return () => clearTimeout(timeout);
=======
    const timeout = window.setTimeout(() => setShow(true), delay);
    return () => window.clearTimeout(timeout);
>>>>>>> c5a34b4d
  }, [delay]);

  return (
    <div
      className={`rounded-lg border-2 p-4 transition-all duration-700 ${
        show ? "translate-y-0 opacity-100" : "translate-y-4 opacity-0"
      }`}
      style={{ borderColor: color }}
    >
      <h3 className="mb-2 text-xl font-semibold">{title}</h3>
      <p className="text-sm opacity-80">{metaphor}</p>
    </div>
  );
}

export default function QuantumConsciousness() {
  const [notes, setNotes] = useState([]);
  const [loading, setLoading] = useState(false);
  const [error, setError] = useState("");
  const [lastUpdated, setLastUpdated] = useState(null);

<<<<<<< HEAD
  const fetchNotes = useCallback(
    async (signal) => {
      setLoading(true);
      setError("");

      try {
        const response = await fetch("/api/quantum", {
          cache: "no-store",
          signal,
        });

        if (!response.ok) {
          throw new Error(`Request failed: ${response.status}`);
        }

        const payload = await response.json();
        if (!Array.isArray(payload.topics)) {
          throw new Error("Invalid payload");
        }

        if (signal?.aborted) {
          return;
        }

        setNotes(payload.topics);
        setLastUpdated(new Date());
      } catch (err) {
        if (signal?.aborted) {
          return;
        }
        console.error("quantum-console", err);
        setNotes([]);
        setError("Unable to reach the quantum research console.");
      } finally {
        if (!signal?.aborted) {
          setLoading(false);
        }
      }
    },
    []
  );
=======
  const fetchNotes = useCallback(async (signal) => {
    setLoading(true);
    setError("");
    try {
      const response = await fetch("/api/quantum", { cache: "no-store", signal });
      if (!response.ok) {
        throw new Error(`Request failed: ${response.status}`);
      }
      const data = await response.json();
      if (!Array.isArray(data.topics)) {
        throw new Error("Invalid payload");
      }
      if (signal?.aborted) return;
      setNotes(data.topics);
      setLastUpdated(new Date());
    } catch (err) {
      if (signal?.aborted) return;
      console.error("quantum-console", err);
      setError("Unable to reach the quantum research console.");
      setNotes([]);
    } finally {
      if (!signal?.aborted) {
        setLoading(false);
      }
    }
  }, []);
>>>>>>> c5a34b4d

  useEffect(() => {
    const controller = new AbortController();
    fetchNotes(controller.signal);
    return () => controller.abort();
  }, [fetchNotes]);

  const researchLog = useMemo(() => {
    if (error) return `⚠️ ${error}`;
    if (loading) return "Loading research notes...";
    if (!notes.length) return "No research notes available yet.";

    return notes
      .map((entry) => `${String(entry.topic).toUpperCase()}: ${entry.summary}`)
      .join("\n");
  }, [error, loading, notes]);

  const lastSynced = useMemo(() => {
    if (!lastUpdated) return "—";
    try {
      return lastUpdated.toLocaleTimeString();
    } catch {
      return lastUpdated.toISOString();
    }
  }, [lastUpdated]);

<<<<<<< HEAD
  const timestamp = useMemo(() => new Date().toISOString(), [notes, error, loading]);

  const handleRefresh = () => {
    fetchNotes();
  };
=======
  const timestamp = useMemo(() => new Date().toISOString(), []);
>>>>>>> c5a34b4d

  return (
    <div className="flex min-h-screen flex-col items-center space-y-8 p-8">
      <header className="text-center">
        <h1
          className="mb-4 text-4xl font-bold"
          style={{
            background: "linear-gradient(90deg,#FF4FD8,#0096FF,#FDBA2D)",
            WebkitBackgroundClip: "text",
            WebkitTextFillColor: "transparent"
          }}
        >
          Quantum × Consciousness
        </h1>
        <p className="text-sm opacity-70">
          A speculative console for tracking emergent cognitive research threads.
        </p>
      </header>

<<<<<<< HEAD
      <section className="grid md:grid-cols-3 gap-4 w-full max-w-5xl">
        <Card
          title="Reasoning"
          metaphor="Superposition lets minds hold multiple thoughts at once for quantum parallelism."
          color="#FF4FD8"
          delay={0}
        />
        <Card
          title="Memory"
          metaphor="Entangled quantum RAM could bind experiences across vast memory webs."
          color="#0096FF"
          delay={150}
        />
        <Card
          title="Symbolic Processing"
          metaphor="Interference patterns refine symbolic chains, amplifying the meaningful paths."
          color="#FDBA2D"
          delay={300}
        />
=======
      <section className="grid w-full max-w-5xl gap-4 md:grid-cols-3">
        {CARDS.map((card) => (
          <Card key={card.title} {...card} />
        ))}
>>>>>>> c5a34b4d
      </section>

      <section className="w-full max-w-5xl space-y-3">
        <div className="flex items-center justify-between text-sm opacity-70">
          <span>Research console</span>
          <span>Last sync: {lastSynced}</span>
        </div>
<<<<<<< HEAD
        <div className="bg-black text-green-400 font-mono p-4 rounded-md h-56 overflow-auto">
          <pre>{loading ? "Loading research notes..." : researchLog}</pre>
=======
        <div className="h-56 overflow-auto rounded-md bg-black p-4 font-mono text-green-400">
          <pre>{log}</pre>
>>>>>>> c5a34b4d
        </div>
        <div className="flex justify-end">
          <button
            type="button"
<<<<<<< HEAD
            onClick={handleRefresh}
            disabled={loading}
            className={`px-4 py-2 rounded-md border border-white/20 transition ${
              loading ? "opacity-60 cursor-not-allowed" : "hover:bg-white/10"
=======
            onClick={() => fetchNotes()}
            disabled={loading}
            className={`rounded-md border border-white/20 px-4 py-2 text-sm transition ${
              loading ? "cursor-not-allowed opacity-60" : "hover:bg-white/10"
>>>>>>> c5a34b4d
            }`}
          >
            {loading ? "Syncing" : "Refresh"}
          </button>
        </div>
      </section>

      <footer className="text-xs opacity-60">Deployed via Codex • {timestamp}</footer>
    </div>
  );
}<|MERGE_RESOLUTION|>--- conflicted
+++ resolved
@@ -25,13 +25,10 @@
   const [show, setShow] = useState(false);
 
   useEffect(() => {
-<<<<<<< HEAD
     const timeout = setTimeout(() => setShow(true), delay);
     return () => clearTimeout(timeout);
-=======
     const timeout = window.setTimeout(() => setShow(true), delay);
     return () => window.clearTimeout(timeout);
->>>>>>> c5a34b4d
   }, [delay]);
 
   return (
@@ -53,7 +50,6 @@
   const [error, setError] = useState("");
   const [lastUpdated, setLastUpdated] = useState(null);
 
-<<<<<<< HEAD
   const fetchNotes = useCallback(
     async (signal) => {
       setLoading(true);
@@ -95,7 +91,6 @@
     },
     []
   );
-=======
   const fetchNotes = useCallback(async (signal) => {
     setLoading(true);
     setError("");
@@ -122,7 +117,6 @@
       }
     }
   }, []);
->>>>>>> c5a34b4d
 
   useEffect(() => {
     const controller = new AbortController();
@@ -149,15 +143,12 @@
     }
   }, [lastUpdated]);
 
-<<<<<<< HEAD
   const timestamp = useMemo(() => new Date().toISOString(), [notes, error, loading]);
 
   const handleRefresh = () => {
     fetchNotes();
   };
-=======
   const timestamp = useMemo(() => new Date().toISOString(), []);
->>>>>>> c5a34b4d
 
   return (
     <div className="flex min-h-screen flex-col items-center space-y-8 p-8">
@@ -177,7 +168,6 @@
         </p>
       </header>
 
-<<<<<<< HEAD
       <section className="grid md:grid-cols-3 gap-4 w-full max-w-5xl">
         <Card
           title="Reasoning"
@@ -197,12 +187,10 @@
           color="#FDBA2D"
           delay={300}
         />
-=======
       <section className="grid w-full max-w-5xl gap-4 md:grid-cols-3">
         {CARDS.map((card) => (
           <Card key={card.title} {...card} />
         ))}
->>>>>>> c5a34b4d
       </section>
 
       <section className="w-full max-w-5xl space-y-3">
@@ -210,28 +198,22 @@
           <span>Research console</span>
           <span>Last sync: {lastSynced}</span>
         </div>
-<<<<<<< HEAD
         <div className="bg-black text-green-400 font-mono p-4 rounded-md h-56 overflow-auto">
           <pre>{loading ? "Loading research notes..." : researchLog}</pre>
-=======
         <div className="h-56 overflow-auto rounded-md bg-black p-4 font-mono text-green-400">
           <pre>{log}</pre>
->>>>>>> c5a34b4d
         </div>
         <div className="flex justify-end">
           <button
             type="button"
-<<<<<<< HEAD
             onClick={handleRefresh}
             disabled={loading}
             className={`px-4 py-2 rounded-md border border-white/20 transition ${
               loading ? "opacity-60 cursor-not-allowed" : "hover:bg-white/10"
-=======
             onClick={() => fetchNotes()}
             disabled={loading}
             className={`rounded-md border border-white/20 px-4 py-2 text-sm transition ${
               loading ? "cursor-not-allowed opacity-60" : "hover:bg-white/10"
->>>>>>> c5a34b4d
             }`}
           >
             {loading ? "Syncing" : "Refresh"}
