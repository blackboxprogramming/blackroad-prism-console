--- conflicted
+++ resolved
@@ -1,13 +1,11 @@
 import { useEffect } from 'react'
 import { Link, useLocation } from 'react-router-dom'
-<<<<<<< HEAD
 import { localeFromPath, withPrefix } from '../lib/i18n.ts'
 import { logToWorker } from '../lib/logger.ts'
 
 export default function Home(){
   const lang = localeFromPath(useLocation().pathname)
 
-=======
 import { t, localeFromPath, withPrefix } from '../lib/i18n.ts'
 import { logToWorker } from '../lib/logger.ts'
 import { recordConversion } from '../lib/convert.ts'
@@ -15,7 +13,6 @@
 export default function Home(){
   const lang = localeFromPath(useLocation().pathname)
 
->>>>>>> 292c0dac
   useEffect(() => {
     const url = import.meta.env.VITE_LOG_WRITE_URL
     if (url) logToWorker(url, 'info', 'home_view', { hint: 'home page mounted' })
@@ -23,7 +20,6 @@
 
   return (
     <>
-<<<<<<< HEAD
       <section className="grid grid-2 gap-4">
         <div className="card">
           <h2 className="text-xl font-semibold mb-2">Studio</h2>
@@ -55,7 +51,6 @@
           <li>Enterprise: contact us for custom agent graphs</li>
         </ul>
       </section>
-=======
       <section className="grid grid-2">
         <div className="card">
           <h2 className="text-xl font-semibold mb-2">{t('quickCommands')}</h2>
@@ -83,7 +78,6 @@
         </button>
         <p className="text-xs opacity-70 mt-2">Set <code>VITE_ANALYTICS_BASE</code> to your worker base URL (e.g. https://&lt;name&gt;.workers.dev).</p>
       </div>
->>>>>>> 292c0dac
     </>
   )
 }