import { useEffect, useState } from "react";
import Window from "../desktop/Window.jsx";
import ApiAgent from "../desktop/apps/ApiAgent.jsx";
import LlmAgent from "../desktop/apps/LlmAgent.jsx";
import MathAgent from "../desktop/apps/MathAgent.jsx";
import EchoAgent from "../desktop/apps/EchoAgent.jsx";
import GuardianAgent from "../desktop/apps/GuardianAgent.jsx";
import ExplorerAgent from "../desktop/apps/ExplorerAgent.jsx";
import createId from "../desktop/createId.js";

const APPS = {
  api: { title: "API Agent", icon: "API", component: ApiAgent, size: { width: 420, height: 360 } },
  llm: { title: "LLM Agent", icon: "LLM", component: LlmAgent, size: { width: 460, height: 440 } },
  math: { title: "Math Agent", icon: "MATH", component: MathAgent, size: { width: 520, height: 480 } },
  echo: { title: "Echo Agent", icon: "ECHO", component: EchoAgent, size: { width: 360, height: 320 } },
  guardian: { title: "Guardian Agent", icon: "GUARD", component: GuardianAgent, size: { width: 380, height: 340 } },
  explorer: { title: "Prism Explorer", icon: "FS", component: ExplorerAgent, size: { width: 460, height: 360 } },
};

<<<<<<< HEAD
function defaultWin(key) {
  const layout = APPS[key] || {};
  const size = layout.size || {};

=======
function defaultWindow(key) {
  const layout = APPS[key];
  const size = layout?.size || {};
>>>>>>> fe88be9a
  return {
    id: createId(),
    app: key,
    title: layout.title || key,
    x: 80,
    y: 80,
    w: size.width || 400,
    h: size.height || 320,
    minimized: false,
    maximized: false,
<<<<<<< HEAD
  };
}

function hydrateWindow(win) {
  if (!win || !win.app) {
    return null;
  }

  const layout = APPS[win.app] || {};
  const size = layout.size || {};

  return {
    ...defaultWin(win.app),
    ...win,
    title: win.title || layout.title || win.app,
    w: win.w || size.width || 400,
    h: win.h || size.height || 320,
=======
>>>>>>> fe88be9a
  };
}

function loadLayout() {
  if (typeof indexedDB === "undefined") {
    return Promise.resolve([]);
  }

  return new Promise((resolve) => {
<<<<<<< HEAD
    const request = indexedDB.open("prism-desktop", 1);

    request.onupgradeneeded = () => {
      request.result.createObjectStore("layout");
    };

=======
    if (!globalThis.indexedDB) {
      resolve([]);
      return;
    }
    const request = indexedDB.open("prism-desktop", 1);
    request.onupgradeneeded = () => {
      request.result.createObjectStore("layout");
    };
    request.onerror = () => resolve([]);
>>>>>>> fe88be9a
    request.onsuccess = () => {
      const db = request.result;
      const tx = db.transaction("layout", "readonly");
      const store = tx.objectStore("layout");
      const getReq = store.get("windows");
<<<<<<< HEAD

      getReq.onsuccess = () => {
        const raw = Array.isArray(getReq.result) ? getReq.result : [];
        resolve(raw.map(hydrateWindow).filter(Boolean));
      };

      getReq.onerror = () => resolve([]);
    };

    request.onerror = () => resolve([]);
=======
      getReq.onsuccess = () => resolve(Array.isArray(getReq.result) ? getReq.result : []);
      getReq.onerror = () => resolve([]);
    };
>>>>>>> fe88be9a
  });
}

function saveLayout(windows) {
<<<<<<< HEAD
  if (typeof indexedDB === "undefined") {
    return;
  }

  const request = indexedDB.open("prism-desktop", 1);

  request.onupgradeneeded = () => {
    request.result.createObjectStore("layout");
  };

=======
  if (!globalThis.indexedDB) {
    return;
  }
  const request = indexedDB.open("prism-desktop", 1);
  request.onupgradeneeded = () => {
    request.result.createObjectStore("layout");
  };
>>>>>>> fe88be9a
  request.onsuccess = () => {
    const db = request.result;
    const tx = db.transaction("layout", "readwrite");
    tx.objectStore("layout").put(windows, "windows");
  };
}
const PATHWAYS = [
  {
    title: "Create",
    description:
      "Launch a production-ready studio in minutes. Prompt the system and watch scripts, storyboards, and assets assemble themselves.",
    bullets: [
      "Conversational onboarding with ready-to-run starter kits",
      "Real-time collaboration between you and specialized AI agents",
      "Template library tuned to every niche — adapt tone, pacing, and visuals instantly",
    ],
    cta: { label: "Start building", href: "/chat" },
  },
  {
    title: "Build",
    description:
      "Ship code, games, and simulations without juggling dozens of disconnected tools. Lucidia, Genesis Road, and RoadView share one brain.",
    bullets: [
      "Voice-to-code IDE with guardrails and instant previews",
      "Natural language game engine that composes physics, AI, and art",
      "Unified analytics so every iteration learns from the last",
    ],
    cta: { label: "Explore the stack", href: "/roadview" },
  },
  {
    title: "Learn",
    description:
      "Guided paths turn research into mastery. Study cohorts, interactive labs, and certification tie directly into your live projects.",
    bullets: [
      "20-week learning paths spanning creative, technical, and business tracks",
      "Interactive labs with auto-feedback and community reviews",
      "RoadCoin rewards for teaching, mentoring, and publishing research",
    ],
    cta: { label: "Enter the Academy", href: "/status" },
  },
];

const EMPATHY_GRID = [
  {
    name: "Sarah · Filmmaker",
    pain: "Spent 14 tools and $3k/year to launch a pilot episode.",
    promise: "BlackRoad shipped her next series from a single AI-guided hub in 28 minutes.",
  },
  {
    name: "Jae · Solo Developer",
    pain: "Lost momentum switching between Git, Unity, analytics, and docs.",
    promise: "Lucidia and Genesis Road deploy playable builds on every prompt.",
  },
  {
    name: "Amara · Educator",
    pain: "Course tooling fragmented across LMS, forums, grading, and CRM.",
    promise: "BlackRoad Academy stitched content, homework, and payments into one flow.",
  },
  {
    name: "Noah · Studio Lead",
    pain: "Couldn’t scale ops — hiring, finance, and IP protection were disconnected silos.",
    promise: "Business Suite agents now automate onboarding, payroll, and compliance.",
  },
];

const DEEP_DIVES = [
  {
    title: "RoadView Studio",
    stat: "10× faster video iterations",
    description:
      "Prompt-to-premiere pipeline with live thumbnail experiments, multi-format export, and revenue-ready ad slots.",
  },
  {
    title: "Lucidia Code Portal",
    stat: "95% intent-to-build accuracy",
    description:
      "Voice-coded IDE that learns your patterns, keeps repos synchronized, and reasons over your knowledge base.",
  },
  {
    title: "Genesis Road Engine",
    stat: "60-minute playable prototypes",
    description:
      "Natural language 3D/world builder with physics, NPC brains, and asset licensing wired into RoadCoin commerce.",
  },
  {
    title: "Business Ops Suite",
    stat: "70% revenue retention",
    description:
      "CRM, finance, and legal autopilot. Every transaction clears in RoadCoin or fiat with transparent splits.",
  },
];

const ECONOMY_FLOWS = [
  "Publish in RoadView and launch optional creator-run ad inventory.",
  "Offer assets, code, and templates in the marketplace with programmable royalties.",
  "Reward your community instantly — tipping, patronage, or gated drops in RoadCoin.",
  "Spin up courses and APIs with built-in DRM and usage-based billing.",
];

const PRICING = [
  {
    name: "Free",
    price: "$0",
    description: "Prototype with daily limits and access to core agents.",
    perks: [
      "Conversational onboarding",
      "RoadView basic export",
      "Community access",
    ],
  },
  {
    name: "Creator",
    price: "$29",
    description: "Unlimited creative suite, monetization tools, and audience CRM.",
    highlight: true,
    perks: [
      "Unlimited generation and exports",
      "Integrated analytics and split testing",
      "RoadCoin wallet + instant payouts",
    ],
  },
  {
    name: "Business",
    price: "$99",
    description: "Operational agents, finance automation, and team workspaces.",
    perks: [
      "Advanced task orchestration",
      "Legal and HR automations",
      "Priority support + compliance reporting",
    ],
  },
  {
    name: "Enterprise",
    price: "Let’s talk",
    description: "Private models, custom agents, and white-label deployments.",
    perks: [
      "Dedicated success squad",
      "Sovereign data residency options",
      "Platform roadmap influence",
    ],
  },
];

const ROADMAP = [
  {
    phase: "Phase 1 · MVP",
    timeline: "Q1 – Q2 2026",
    focus: "RoadView, Lucidia, conversational shell, RoadCoin beta",
    kpi: "1K creators · 80% retention",
  },
  {
    phase: "Phase 2 · Creative Expansion",
    timeline: "Q3 – Q4 2026",
    focus: "Genesis Road + Design Studio, AI assistive loop",
    kpi: "10× iteration speed validated",
  },
  {
    phase: "Phase 3 · Business Layer",
    timeline: "Q1 – Q2 2027",
    focus: "Ops suite, legal/finance agents, RoadCoin liquidity",
    kpi: "$1M RoadCoin TVL",
  },
  {
    phase: "Phase 4 · Knowledge Ecosystem",
    timeline: "Q3 – Q4 2027",
    focus: "Academy launch, research ingestion, collaborative labs",
    kpi: "5K courses · 20% engagement",
  },
  {
    phase: "Phase 5 · Scale",
    timeline: "2028+",
    focus: "Extensibility APIs, enterprise deployments, global partners",
    kpi: "$10M ARR · 100K creators",
  },
];

const TESTIMONIALS = [
  {
    quote: "“BlackRoad replaced 17 tools and gave me back my weekends.”",
    name: "Mira — Narrative Designer",
  },
  {
    quote: "“We prototyped a fully playable vertical slice in 54 minutes.”",
    name: "Atlas Forge Studio",
  },
  {
    quote: "“Students finally learn and ship in the same space. My drop-out rate fell by 60%.”",
    name: "Prof. Delgado — Quantum Academy",
  },
];

function renderApp(key) {
  const entry = APPS[key];
  if (!entry || !entry.component) {
    return null;
  }

  const Component = entry.component;
  return <Component />;
}

function renderApp(key) {
  const entry = APPS[key];
  if (!entry || !entry.component) {
    return null;
  }
  const Component = entry.component;
  return <Component />;
}

export default function Desktop() {
<<<<<<< HEAD
  return (
    <div className="min-h-screen bg-[#05070F] text-white">
      <header className="relative overflow-hidden">
        <div className="pointer-events-none absolute inset-0">
          <div className="absolute -top-32 -left-40 h-72 w-72 rounded-full bg-[#FF4FD8]/30 blur-3xl" />
          <div className="absolute top-24 -right-32 h-80 w-80 rounded-full bg-[#0096FF]/30 blur-3xl" />
          <div className="absolute bottom-0 left-1/3 h-72 w-72 translate-x-1/2 rounded-full bg-[#FDBA2D]/20 blur-3xl" />
        </div>
        <div className="relative mx-auto flex max-w-6xl flex-col gap-10 px-6 pb-24 pt-24 md:flex-row md:items-center">
          <div className="flex-1 space-y-6">
            <p className="text-sm font-semibold uppercase tracking-[0.3em] text-slate-300">
              BLACKROAD MASTER VISION
            </p>
            <h1 className="text-4xl font-extrabold leading-tight md:text-6xl">
              Stop learning tools.<br className="hidden md:block" /> Start creating.
            </h1>
            <p className="max-w-xl text-lg text-slate-300">
              Everything inside BlackRoad flows from one conversation. Ideate, prototype, launch,
              and monetize without hopping between 14 different platforms. Cut setup time from 630
              hours to under 30 minutes.
            </p>
            <div className="flex flex-wrap gap-3">
              <a className="btn" href="/chat">
                Talk to the platform
              </a>
              <a className="btn-secondary" href="#pricing">
                View pricing
              </a>
            </div>
            <dl className="grid gap-4 pt-6 text-sm text-slate-300 md:grid-cols-3">
              <div>
                <dt className="font-semibold text-white">10×</dt>
                <dd>Average production speed increase</dd>
              </div>
              <div>
                <dt className="font-semibold text-white">70%</dt>
                <dd>Revenue retained by creators</dd>
              </div>
              <div>
                <dt className="font-semibold text-white">Q2 2026</dt>
                <dd>MVP launch timeline</dd>
              </div>
            </dl>
          </div>
          <div className="flex-1 rounded-2xl border border-white/10 bg-white/5 p-6 backdrop-blur">
            <h2 className="text-lg font-semibold text-white">Creator flow — before vs. after</h2>
            <div className="mt-6 space-y-4 text-sm text-slate-200">
              <div>
                <p className="font-semibold text-white">Fragmented Stack</p>
                <p>14 logins · $3.2k/year · 630 hours before first revenue.</p>
              </div>
              <div>
                <p className="font-semibold text-white">BlackRoad Unified</p>
                <p>Single conversation · auto-orchestrated workflows · revenue in minutes.</p>
              </div>
              <div className="rounded-xl border border-white/10 bg-black/40 p-4">
                <p className="text-xs uppercase tracking-wide text-slate-400">Primary principle</p>
                <p className="mt-2 text-base font-semibold text-white">
                  Natural language is the operating system.
                </p>
              </div>
            </div>
          </div>
        </div>
      </header>

      <main className="relative z-10">
        <section className="border-t border-white/5 bg-[#070B18]/90 py-20">
          <div className="mx-auto max-w-6xl px-6">
            <div className="max-w-3xl">
              <p className="text-sm font-semibold uppercase tracking-[0.3em] text-slate-400">Paths</p>
              <h2 className="mt-3 text-3xl font-bold">Choose how you enter the BlackRoad ecosystem</h2>
            </div>
            <div className="mt-10 grid gap-6 md:grid-cols-3">
              {PATHWAYS.map((path) => (
                <article
                  key={path.title}
                  className="flex flex-col gap-4 rounded-2xl border border-white/10 bg-white/5 p-6 backdrop-blur"
                >
                  <header className="space-y-2">
                    <h3 className="text-2xl font-semibold">{path.title}</h3>
                    <p className="text-sm text-slate-300">{path.description}</p>
                  </header>
                  <ul className="flex flex-1 list-disc flex-col gap-2 pl-5 text-sm text-slate-200/90">
                    {path.bullets.map((item) => (
                      <li key={item}>{item}</li>
                    ))}
                  </ul>
                  <a className="link-cta text-sm font-semibold" href={path.cta.href}>
                    {path.cta.label} →
                  </a>
                </article>
              ))}
            </div>
          </div>
        </section>

        <section className="bg-[#05070F] py-20">
          <div className="mx-auto max-w-6xl px-6">
            <div className="grid gap-8 md:grid-cols-[1.1fr_1fr] md:items-center">
              <div>
                <p className="text-sm font-semibold uppercase tracking-[0.3em] text-slate-400">Empathy Grid</p>
                <h2 className="mt-3 text-3xl font-bold">Creators shouldn’t burn out just to ship</h2>
                <p className="mt-4 max-w-xl text-slate-300">
                  We mapped every bottleneck in the creator lifecycle. BlackRoad responds with guided
                  AI agents, unified workspaces, and a native economy so momentum never stalls.
                </p>
              </div>
              <div className="grid gap-4 text-sm">
                {EMPATHY_GRID.map((persona) => (
                  <div key={persona.name} className="rounded-2xl border border-white/10 bg-white/5 p-5">
                    <p className="text-xs uppercase tracking-wide text-slate-400">{persona.name}</p>
                    <p className="mt-2 font-semibold text-white">{persona.pain}</p>
                    <p className="mt-2 text-slate-300">{persona.promise}</p>
                  </div>
                ))}
              </div>
            </div>
          </div>
        </section>

  const open = (key) => {
    setWins((windows) => {
      const existing = windows.find((win) => win.app === key);
      if (existing) {
        const restored = { ...existing, minimized: false };
        return [...windows.filter((win) => win.app !== key), restored];
      }

      const next = defaultWin(key);
      return [...windows, next];
    });
  };

  const update = (id, patch) =>
    setWins((windows) => windows.map((win) => (win.id === id ? { ...win, ...patch } : win)));

  return (
    <div
      className="w-screen h-screen relative overflow-hidden"
=======
  const [windows, setWindows] = useState([]);

  useEffect(() => {
    let ignore = false;
    loadLayout().then((data) => {
      if (!ignore) {
        setWindows(data.map((win) => ({ ...defaultWindow(win.app), ...win, id: win.id || createId() })));
      }
    });
    return () => {
      ignore = true;
    };
  }, []);

  useEffect(() => {
    saveLayout(windows);
  }, [windows]);

  const openWindow = (key) => {
    if (!APPS[key]) return;
    setWindows((prev) => {
      const existing = prev.find((win) => win.app === key);
      if (existing) {
        return prev.map((win) => (win.app === key ? { ...win, minimized: false } : win));
      }
      return [...prev, defaultWindow(key)];
    });
  };

  const updateWindow = (id, patch) => {
    setWindows((prev) => prev.map((win) => (win.id === id ? { ...win, ...patch } : win)));
  };

  return (
    <div
      className="relative h-screen w-screen overflow-hidden"
>>>>>>> fe88be9a
      style={{ background: "linear-gradient(135deg,#FF4FD8,#0096FF,#FDBA2D)" }}
    >
      {windows.map((win) => (
        <Window
          key={win.id}
          win={win}
<<<<<<< HEAD
          onClose={() => setWins((windows) => windows.filter((w) => w.id !== win.id))}
          onToggleMin={() => update(win.id, { minimized: !win.minimized })}
          onToggleMax={() => update(win.id, { maximized: !win.maximized })}
          onUpdate={(data) => update(win.id, data)}
=======
          onClose={() => setWindows((prev) => prev.filter((item) => item.id !== win.id))}
          onToggleMin={() => updateWindow(win.id, { minimized: !win.minimized })}
          onToggleMax={() => updateWindow(win.id, { maximized: !win.maximized })}
          onUpdate={(patch) => updateWindow(win.id, patch)}
>>>>>>> fe88be9a
        >
          {renderApp(win.app)}
        </Window>
      ))}

      <div className="absolute inset-x-0 bottom-0 flex items-center gap-3 bg-black/60 px-3 py-2 text-white">
        {Object.entries(APPS).map(([key, app]) => (
          <button
            key={key}
            type="button"
            onClick={() => openWindow(key)}
            className="rounded bg-white/15 px-3 py-1 text-sm font-semibold tracking-wide hover:bg-white/25"
            title={app.title}
          >
            {app.icon}
          </button>
        ))}
      </div>
        <section className="border-y border-white/5 bg-[#070B18]/90 py-20">
          <div className="mx-auto max-w-6xl px-6">
            <div className="max-w-3xl">
              <p className="text-sm font-semibold uppercase tracking-[0.3em] text-slate-400">Suites</p>
              <h2 className="mt-3 text-3xl font-bold">One platform that replaces 47 disconnected tools</h2>
            </div>
            <div className="mt-10 grid gap-6 md:grid-cols-2">
              {DEEP_DIVES.map((suite) => (
                <article
                  key={suite.title}
                  className="rounded-2xl border border-white/10 bg-gradient-to-br from-white/10 to-white/0 p-6"
                >
                  <header className="flex items-baseline justify-between gap-4">
                    <h3 className="text-2xl font-semibold">{suite.title}</h3>
                    <span className="text-xs font-semibold uppercase tracking-wide text-[#FDBA2D]">
                      {suite.stat}
                    </span>
                  </header>
                  <p className="mt-3 text-sm text-slate-200">{suite.description}</p>
                </article>
              ))}
            </div>
          </div>
        </section>

        <section className="bg-[#05070F] py-20">
          <div className="mx-auto max-w-6xl px-6">
            <div className="grid gap-8 md:grid-cols-[1.2fr_1fr] md:items-center">
              <div>
                <p className="text-sm font-semibold uppercase tracking-[0.3em] text-slate-400">Economy</p>
                <h2 className="mt-3 text-3xl font-bold">RoadCoin keeps value circulating with creators</h2>
                <p className="mt-4 max-w-xl text-slate-300">
                  Four native monetization streams compound into sustainable revenue. Instant
                  settlement, transparent splits, and programmable royalties ensure you own the
                  upside.
                </p>
                <ul className="mt-6 grid gap-3 text-sm text-slate-200">
                  {ECONOMY_FLOWS.map((step) => (
                    <li key={step} className="flex items-start gap-3">
                      <span className="mt-1 h-2 w-2 rounded-full bg-[#FF4FD8]" />
                      <span>{step}</span>
                    </li>
                  ))}
                </ul>
              </div>
              <div className="rounded-2xl border border-white/10 bg-white/5 p-6 text-sm text-slate-200">
                <h3 className="text-lg font-semibold text-white">Revenue Simulation</h3>
                <p className="mt-2 text-slate-300">
                  A single coffee-brewing tutorial with 10K monthly viewers yields $880:
                </p>
                <ul className="mt-4 space-y-2">
                  <li className="flex justify-between">
                    <span>Ad inventory (70%)</span>
                    <span className="font-semibold text-white">$350</span>
                  </li>
                  <li className="flex justify-between">
                    <span>Tips & patronage</span>
                    <span className="font-semibold text-white">$200</span>
                  </li>
                  <li className="flex justify-between">
                    <span>Asset licensing</span>
                    <span className="font-semibold text-white">$130</span>
                  </li>
                  <li className="flex justify-between">
                    <span>Course/API access</span>
                    <span className="font-semibold text-white">$500</span>
                  </li>
                </ul>
                <p className="mt-4 text-xs uppercase tracking-wide text-slate-400">
                  2.5× revenue retention vs. legacy platforms
                </p>
              </div>
            </div>
          </div>
        </section>

        <section className="border-y border-white/5 bg-[#070B18]/90 py-20" id="pricing">
          <div className="mx-auto max-w-6xl px-6">
            <div className="max-w-3xl">
              <p className="text-sm font-semibold uppercase tracking-[0.3em] text-slate-400">Pricing</p>
              <h2 className="mt-3 text-3xl font-bold">Scale from your first prototype to a full studio</h2>
            </div>
            <div className="mt-10 grid gap-6 md:grid-cols-4">
              {PRICING.map((tier) => (
                <article
                  key={tier.name}
                  className={`flex h-full flex-col gap-4 rounded-2xl border border-white/10 p-6 ${
                    tier.highlight ? "bg-[#FF4FD8]/10" : "bg-white/5"
                  }`}
                >
                  <header>
                    <h3 className="text-xl font-semibold text-white">{tier.name}</h3>
                    <p className="mt-1 text-sm text-slate-300">{tier.description}</p>
                    <p className="mt-4 text-3xl font-bold text-white">{tier.price}</p>
                  </header>
                  <ul className="flex flex-1 list-disc flex-col gap-2 pl-5 text-sm text-slate-200">
                    {tier.perks.map((perk) => (
                      <li key={perk}>{perk}</li>
                    ))}
                  </ul>
                  <a className="link-cta text-sm font-semibold" href="/subscribe">
                    Talk to sales →
                  </a>
                </article>
              ))}
            </div>
          </div>
        </section>

        <section className="bg-[#05070F] py-20">
          <div className="mx-auto max-w-6xl px-6">
            <div className="grid gap-8 md:grid-cols-[1.1fr_1fr] md:items-center">
              <div>
                <p className="text-sm font-semibold uppercase tracking-[0.3em] text-slate-400">Knowledge</p>
                <h2 className="mt-3 text-3xl font-bold">BlackRoad Academy + Research Hub</h2>
                <p className="mt-4 max-w-xl text-slate-300">
                  5,000+ hours of guided curricula feed directly into hands-on projects. The research
                  repository powers 30% of our platform intelligence — every whitepaper, dataset, and
                  model becomes fuel for your agents.
                </p>
                <ul className="mt-6 grid gap-3 text-sm text-slate-200">
                  <li>Interactive coursework with auto-graded labs and peer reviews.</li>
                  <li>Research graph linking theory to in-product demos and simulations.</li>
                  <li>Earn RoadCoin by publishing, reviewing, and mentoring.</li>
                </ul>
              </div>
              <div className="rounded-2xl border border-white/10 bg-white/5 p-6 text-sm text-slate-200">
                <h3 className="text-lg font-semibold text-white">Repository Blueprint</h3>
                <pre className="mt-3 whitespace-pre-wrap rounded-xl bg-black/60 p-4 text-xs text-slate-300">
{`/BlackRoad-Research
  /AI-ML → Model optimization, Lucidia playbooks
  /Creator-Economy → Monetization strategies, retention data
  /Design → Cognitive load studies powering predictive UI`}
                </pre>
                <p className="mt-3 text-xs uppercase tracking-wide text-slate-400">
                  Theoretical rigor meets practical application.
                </p>
              </div>
            </div>
          </div>
        </section>

        <section className="border-y border-white/5 bg-[#070B18]/90 py-20">
          <div className="mx-auto max-w-6xl px-6">
            <div className="max-w-3xl">
              <p className="text-sm font-semibold uppercase tracking-[0.3em] text-slate-400">Roadmap</p>
              <h2 className="mt-3 text-3xl font-bold">Phased execution with measurable milestones</h2>
            </div>
            <div className="mt-10 grid gap-4">
              {ROADMAP.map((phase) => (
                <div
                  key={phase.phase}
                  className="flex flex-col gap-2 rounded-2xl border border-white/10 bg-white/5 p-5 text-sm text-slate-200 md:flex-row md:items-center md:justify-between"
                >
                  <div>
                    <p className="text-xs uppercase tracking-wide text-slate-400">{phase.timeline}</p>
                    <p className="text-lg font-semibold text-white">{phase.phase}</p>
                  </div>
                  <p className="max-w-lg text-slate-300">{phase.focus}</p>
                  <p className="text-xs font-semibold uppercase tracking-wide text-[#FDBA2D]">
                    {phase.kpi}
                  </p>
                </div>
              ))}
            </div>
          </div>
        </section>

        <section className="bg-[#05070F] py-20">
          <div className="mx-auto max-w-6xl px-6">
            <div className="max-w-3xl">
              <p className="text-sm font-semibold uppercase tracking-[0.3em] text-slate-400">Proof</p>
              <h2 className="mt-3 text-3xl font-bold">Creators already feel the difference</h2>
            </div>
            <div className="mt-10 grid gap-6 md:grid-cols-3">
              {TESTIMONIALS.map((item) => (
                <blockquote key={item.name} className="rounded-2xl border border-white/10 bg-white/5 p-6">
                  <p className="text-base text-slate-100">{item.quote}</p>
                  <footer className="mt-4 text-xs uppercase tracking-wide text-slate-400">
                    {item.name}
                  </footer>
                </blockquote>
              ))}
            </div>
          </div>
        </section>

        <section className="border-y border-white/5 bg-[#070B18]/95 py-20">
          <div className="mx-auto max-w-4xl px-6 text-center">
            <p className="text-sm font-semibold uppercase tracking-[0.3em] text-slate-400">Next Steps</p>
            <h2 className="mt-3 text-4xl font-bold">
              Ready to help us build the creator operating system?
            </h2>
            <p className="mx-auto mt-4 max-w-2xl text-slate-300">
              Join the founding cohort, contribute research, or co-create the initial product suite.
              BlackRoad is the master vision that unifies creation, monetization, and learning for the
              next generation of builders.
            </p>
            <div className="mt-8 flex flex-wrap justify-center gap-4">
              <a className="btn" href="mailto:hello@blackroad.io">
                Partner with BlackRoad
              </a>
              <a className="btn-secondary" href="/subscribe">
                Join the waitlist
              </a>
            </div>
          </div>
        </section>
      </main>

      <footer className="border-t border-white/10 bg-[#04060C] py-12 text-sm text-slate-400">
        <div className="mx-auto flex max-w-6xl flex-col gap-6 px-6 md:flex-row md:items-center md:justify-between">
          <div>
            <p className="brand-gradient text-lg font-semibold">BlackRoad.io</p>
            <p className="mt-2 text-xs uppercase tracking-wide">Conversation-first creation.</p>
          </div>
          <div className="flex flex-wrap gap-6 text-xs uppercase tracking-wide">
            <a className="hover:text-slate-200" href="/roadmap">
              Roadmap
            </a>
            <a className="hover:text-slate-200" href="/blog">
              Blog
            </a>
            <a className="hover:text-slate-200" href="/docs">
              Docs
            </a>
            <a className="hover:text-slate-200" href="/support">
              Support
            </a>
          </div>
          <p className="text-xs text-slate-500">© {new Date().getFullYear()} BlackRoad Labs. All rights reserved.</p>
        </div>
      </footer>
    </div>
  );
}<|MERGE_RESOLUTION|>--- conflicted
+++ resolved
@@ -17,16 +17,13 @@
   explorer: { title: "Prism Explorer", icon: "FS", component: ExplorerAgent, size: { width: 460, height: 360 } },
 };
 
-<<<<<<< HEAD
 function defaultWin(key) {
   const layout = APPS[key] || {};
   const size = layout.size || {};
 
-=======
 function defaultWindow(key) {
   const layout = APPS[key];
   const size = layout?.size || {};
->>>>>>> fe88be9a
   return {
     id: createId(),
     app: key,
@@ -37,7 +34,6 @@
     h: size.height || 320,
     minimized: false,
     maximized: false,
-<<<<<<< HEAD
   };
 }
 
@@ -55,8 +51,6 @@
     title: win.title || layout.title || win.app,
     w: win.w || size.width || 400,
     h: win.h || size.height || 320,
-=======
->>>>>>> fe88be9a
   };
 }
 
@@ -66,14 +60,12 @@
   }
 
   return new Promise((resolve) => {
-<<<<<<< HEAD
     const request = indexedDB.open("prism-desktop", 1);
 
     request.onupgradeneeded = () => {
       request.result.createObjectStore("layout");
     };
 
-=======
     if (!globalThis.indexedDB) {
       resolve([]);
       return;
@@ -83,13 +75,11 @@
       request.result.createObjectStore("layout");
     };
     request.onerror = () => resolve([]);
->>>>>>> fe88be9a
     request.onsuccess = () => {
       const db = request.result;
       const tx = db.transaction("layout", "readonly");
       const store = tx.objectStore("layout");
       const getReq = store.get("windows");
-<<<<<<< HEAD
 
       getReq.onsuccess = () => {
         const raw = Array.isArray(getReq.result) ? getReq.result : [];
@@ -100,16 +90,13 @@
     };
 
     request.onerror = () => resolve([]);
-=======
       getReq.onsuccess = () => resolve(Array.isArray(getReq.result) ? getReq.result : []);
       getReq.onerror = () => resolve([]);
     };
->>>>>>> fe88be9a
   });
 }
 
 function saveLayout(windows) {
-<<<<<<< HEAD
   if (typeof indexedDB === "undefined") {
     return;
   }
@@ -120,7 +107,6 @@
     request.result.createObjectStore("layout");
   };
 
-=======
   if (!globalThis.indexedDB) {
     return;
   }
@@ -128,7 +114,6 @@
   request.onupgradeneeded = () => {
     request.result.createObjectStore("layout");
   };
->>>>>>> fe88be9a
   request.onsuccess = () => {
     const db = request.result;
     const tx = db.transaction("layout", "readwrite");
@@ -340,7 +325,6 @@
 }
 
 export default function Desktop() {
-<<<<<<< HEAD
   return (
     <div className="min-h-screen bg-[#05070F] text-white">
       <header className="relative overflow-hidden">
@@ -481,7 +465,6 @@
   return (
     <div
       className="w-screen h-screen relative overflow-hidden"
-=======
   const [windows, setWindows] = useState([]);
 
   useEffect(() => {
@@ -518,24 +501,20 @@
   return (
     <div
       className="relative h-screen w-screen overflow-hidden"
->>>>>>> fe88be9a
       style={{ background: "linear-gradient(135deg,#FF4FD8,#0096FF,#FDBA2D)" }}
     >
       {windows.map((win) => (
         <Window
           key={win.id}
           win={win}
-<<<<<<< HEAD
           onClose={() => setWins((windows) => windows.filter((w) => w.id !== win.id))}
           onToggleMin={() => update(win.id, { minimized: !win.minimized })}
           onToggleMax={() => update(win.id, { maximized: !win.maximized })}
           onUpdate={(data) => update(win.id, data)}
-=======
           onClose={() => setWindows((prev) => prev.filter((item) => item.id !== win.id))}
           onToggleMin={() => updateWindow(win.id, { minimized: !win.minimized })}
           onToggleMax={() => updateWindow(win.id, { maximized: !win.maximized })}
           onUpdate={(patch) => updateWindow(win.id, patch)}
->>>>>>> fe88be9a
         >
           {renderApp(win.app)}
         </Window>
