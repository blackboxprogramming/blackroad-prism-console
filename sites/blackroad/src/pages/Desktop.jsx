--- conflicted
+++ resolved
@@ -1,4 +1,3 @@
-<<<<<<< HEAD
 import { useEffect, useState } from "react";
 import Window from "../desktop/Window.jsx";
 import ApiAgent from "../desktop/apps/ApiAgent.jsx";
@@ -99,20 +98,6 @@
     tx.objectStore("layout").put(windows, "windows");
   };
 }
-
-function renderApp(key) {
-  const entry = APPS[key];
-  if (!entry || !entry.component) {
-    return null;
-  }
-
-  const Component = entry.component;
-  return <Component />;
-}
-
-export default function Desktop() {
-  const [wins, setWins] = useState([]);
-=======
 const PATHWAYS = [
   {
     title: "Create",
@@ -198,7 +183,6 @@
       "CRM, finance, and legal autopilot. Every transaction clears in RoadCoin or fiat with transparent splits.",
   },
 ];
->>>>>>> 007e8d5d
 
 const ECONOMY_FLOWS = [
   "Publish in RoadView and launch optional creator-run ad inventory.",
@@ -251,23 +235,6 @@
   },
 ];
 
-<<<<<<< HEAD
-  const open = (key) => {
-    setWins((windows) => {
-      const existing = windows.find((win) => win.app === key);
-      if (existing) {
-        const restored = { ...existing, minimized: false };
-        return [...windows.filter((win) => win.app !== key), restored];
-      }
-
-      const next = defaultWin(key);
-      return [...windows, next];
-    });
-  };
-
-  const update = (id, patch) =>
-    setWins((windows) => windows.map((win) => (win.id === id ? { ...win, ...patch } : win)));
-=======
 const ROADMAP = [
   {
     phase: "Phase 1 · MVP",
@@ -315,40 +282,19 @@
     name: "Prof. Delgado — Quantum Academy",
   },
 ];
->>>>>>> 007e8d5d
+
+function renderApp(key) {
+  const entry = APPS[key];
+  if (!entry || !entry.component) {
+    return null;
+  }
+
+  const Component = entry.component;
+  return <Component />;
+}
 
 export default function Desktop() {
   return (
-<<<<<<< HEAD
-    <div
-      className="w-screen h-screen relative overflow-hidden"
-      style={{ background: "linear-gradient(135deg,#FF4FD8,#0096FF,#FDBA2D)" }}
-    >
-      {wins.map((win) => (
-        <Window
-          key={win.id}
-          win={win}
-          onClose={() => setWins((windows) => windows.filter((w) => w.id !== win.id))}
-          onToggleMin={() => update(win.id, { minimized: !win.minimized })}
-          onToggleMax={() => update(win.id, { maximized: !win.maximized })}
-          onUpdate={(data) => update(win.id, data)}
-        >
-          {renderApp(win.app)}
-        </Window>
-      ))}
-
-      <div className="taskbar absolute bottom-0 left-0 right-0 bg-black/60 text-white flex gap-2 p-2">
-        {Object.entries(APPS).map(([key, app]) => (
-          <button
-            key={key}
-            onClick={() => open(key)}
-            className="px-2 py-1 bg-white/20 rounded hover:bg-white/30"
-          >
-            {app.icon}
-          </button>
-        ))}
-      </div>
-=======
     <div className="min-h-screen bg-[#05070F] text-white">
       <header className="relative overflow-hidden">
         <div className="pointer-events-none absolute inset-0">
@@ -469,6 +415,51 @@
           </div>
         </section>
 
+  const open = (key) => {
+    setWins((windows) => {
+      const existing = windows.find((win) => win.app === key);
+      if (existing) {
+        const restored = { ...existing, minimized: false };
+        return [...windows.filter((win) => win.app !== key), restored];
+      }
+
+      const next = defaultWin(key);
+      return [...windows, next];
+    });
+  };
+
+  const update = (id, patch) =>
+    setWins((windows) => windows.map((win) => (win.id === id ? { ...win, ...patch } : win)));
+
+  return (
+    <div
+      className="w-screen h-screen relative overflow-hidden"
+      style={{ background: "linear-gradient(135deg,#FF4FD8,#0096FF,#FDBA2D)" }}
+    >
+      {wins.map((win) => (
+        <Window
+          key={win.id}
+          win={win}
+          onClose={() => setWins((windows) => windows.filter((w) => w.id !== win.id))}
+          onToggleMin={() => update(win.id, { minimized: !win.minimized })}
+          onToggleMax={() => update(win.id, { maximized: !win.maximized })}
+          onUpdate={(data) => update(win.id, data)}
+        >
+          {renderApp(win.app)}
+        </Window>
+      ))}
+
+      <div className="taskbar absolute bottom-0 left-0 right-0 bg-black/60 text-white flex gap-2 p-2">
+        {Object.entries(APPS).map(([key, app]) => (
+          <button
+            key={key}
+            onClick={() => open(key)}
+            className="px-2 py-1 bg-white/20 rounded hover:bg-white/30"
+          >
+            {app.icon}
+          </button>
+        ))}
+      </div>
         <section className="border-y border-white/5 bg-[#070B18]/90 py-20">
           <div className="mx-auto max-w-6xl px-6">
             <div className="max-w-3xl">
@@ -702,7 +693,6 @@
           <p className="text-xs text-slate-500">© {new Date().getFullYear()} BlackRoad Labs. All rights reserved.</p>
         </div>
       </footer>
->>>>>>> 007e8d5d
     </div>
   );
 }