import { createBrowserRouter } from 'react-router-dom'
import Layout from './ui/Layout.jsx'
import Home from './pages/Home.jsx'
import Docs from './pages/Docs.jsx'
import StatusPage from './pages/StatusPage.jsx'
import SnapshotPage from './pages/SnapshotPage.jsx'
import Portal from './pages/Portal.jsx'
import Playground from './pages/Playground.jsx'
import Contact from './pages/Contact.jsx'
import Tutorials from './pages/Tutorials.jsx'
import Roadmap from './pages/Roadmap.jsx'
import Changelog from './pages/Changelog.jsx'
import Atlas from './pages/Atlas.jsx'
import Blog from './pages/Blog.jsx'
import Post from './pages/Post.jsx'
import QuantumLab from './pages/QuantumLab.jsx'
import NotFound from './pages/NotFound.jsx'
import PromptRequest from './pages/PromptRequest.jsx'

export const router = createBrowserRouter([
  {
    path: '/:lang(en|es)?',
    element: <Layout />,
    errorElement: <Layout><NotFound/></Layout>,
    children: [
      { index: true, element: <Home /> },
      { path: 'docs', element: <Docs /> },
      { path: 'status', element: <StatusPage /> },
      { path: 'snapshot', element: <SnapshotPage /> },
      { path: 'portal', element: <Portal /> },
      { path: 'playground', element: <Playground /> },
<<<<<<< HEAD
      { path: 'quantum-lab', element: <QuantumLab /> },
=======
      { path: 'atlas', element: <Atlas /> },
>>>>>>> 5d354a2a
      { path: 'contact', element: <Contact /> },
      { path: 'tutorials', element: <Tutorials /> },
      { path: 'roadmap', element: <Roadmap /> },
      { path: 'changelog', element: <Changelog /> },
      { path: 'blog', element: <Blog /> },
      { path: 'prompts', element: <PromptRequest /> },
      { path: 'blog/:slug', element: <Post /> },
      { path: '*', element: <NotFound /> }
    ]
  }
  { path: '/', element: <Layout />, errorElement: <Layout><NotFound/></Layout>, children: [
    { index: true, element: <Home /> },
    { path: 'docs', element: <Docs /> },
    { path: 'status', element: <StatusPage /> },
    { path: 'snapshot', element: <SnapshotPage /> },
    { path: 'portal', element: <Portal /> },
    { path: 'playground', element: <Playground /> },
<<<<<<< HEAD
    { path: 'quantum-lab', element: <QuantumLab /> },
=======
    { path: 'atlas', element: <Atlas /> },
>>>>>>> 5d354a2a
    { path: 'contact', element: <Contact /> },
    { path: 'tutorials', element: <Tutorials /> },
    { path: 'roadmap', element: <Roadmap /> },
    { path: 'changelog', element: <Changelog /> },
    { path: 'blog', element: <Blog /> },
    { path: 'prompts', element: <PromptRequest /> },
    { path: 'blog/:slug', element: <Post /> },
    { path: '*', element: <NotFound /> }
  ] }
])<|MERGE_RESOLUTION|>--- conflicted
+++ resolved
@@ -29,11 +29,8 @@
       { path: 'snapshot', element: <SnapshotPage /> },
       { path: 'portal', element: <Portal /> },
       { path: 'playground', element: <Playground /> },
-<<<<<<< HEAD
       { path: 'quantum-lab', element: <QuantumLab /> },
-=======
       { path: 'atlas', element: <Atlas /> },
->>>>>>> 5d354a2a
       { path: 'contact', element: <Contact /> },
       { path: 'tutorials', element: <Tutorials /> },
       { path: 'roadmap', element: <Roadmap /> },
@@ -51,11 +48,8 @@
     { path: 'snapshot', element: <SnapshotPage /> },
     { path: 'portal', element: <Portal /> },
     { path: 'playground', element: <Playground /> },
-<<<<<<< HEAD
     { path: 'quantum-lab', element: <QuantumLab /> },
-=======
     { path: 'atlas', element: <Atlas /> },
->>>>>>> 5d354a2a
     { path: 'contact', element: <Contact /> },
     { path: 'tutorials', element: <Tutorials /> },
     { path: 'roadmap', element: <Roadmap /> },
