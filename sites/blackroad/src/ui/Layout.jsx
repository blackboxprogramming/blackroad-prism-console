const links = [
  { to: '/', label: 'Home' },
  { to: '/docs', label: 'Docs' },
  { to: '/status', label: 'Status' },
  { to: '/snapshot', label: 'Snapshot' },
  { to: '/portal', label: 'Portal' },
  { to: '/playground', label: 'Playground' },
  { to: '/contact', label: 'Contact' },
  { to: '/tutorials', label: 'Tutorials' },
  { to: '/roadmap', label: 'Roadmap' },
  { to: '/changelog', label: 'Changelog' },
  { to: '/blog', label: 'Blog' },
<<<<<<< HEAD
  { to: '/math', label: 'MathLab' },
  { to: '/deploys', label: 'Deploys' },
  { to: '/metrics', label: 'Metrics' },
  { to: '/experiments', label: 'Experiments' },
  { to: '/news', label: 'News' },
=======
  { to: '/deploys', label: 'Deploys' },
>>>>>>> 097c2769
];

function navigate(e, to) {
  e.preventDefault();
  window.history.pushState({}, '', to);
  window.dispatchEvent(new Event('popstate'));
}

export default function Layout({ children }) {
  return (
    <main className="min-h-screen bg-gradient-to-br from-slate-900 to-slate-800 text-white">
      <div className="max-w-5xl mx-auto p-6">
        <header className="py-8">
          <h1 className="text-4xl font-bold">blackroad.io</h1>
          <nav className="mt-4 flex flex-wrap gap-4">
            {links.map((l) => (
              <a key={l.to} href={l.to} onClick={(e) => navigate(e, l.to)} className="underline">
                {l.label}
              </a>
            ))}
          </nav>
        </header>
        {children}
        <footer className="opacity-70 mt-16">© {new Date().getFullYear()} blackroad</footer>
      </div>
    </main>
  );
}<|MERGE_RESOLUTION|>--- conflicted
+++ resolved
@@ -10,15 +10,12 @@
   { to: '/roadmap', label: 'Roadmap' },
   { to: '/changelog', label: 'Changelog' },
   { to: '/blog', label: 'Blog' },
-<<<<<<< HEAD
   { to: '/math', label: 'MathLab' },
   { to: '/deploys', label: 'Deploys' },
   { to: '/metrics', label: 'Metrics' },
   { to: '/experiments', label: 'Experiments' },
   { to: '/news', label: 'News' },
-=======
   { to: '/deploys', label: 'Deploys' },
->>>>>>> 097c2769
 ];
 
 function navigate(e, to) {
