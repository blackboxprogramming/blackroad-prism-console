--- conflicted
+++ resolved
@@ -10,7 +10,6 @@
   { to: '/roadmap', label: 'Roadmap' },
   { to: '/changelog', label: 'Changelog' },
   { to: '/blog', label: 'Blog' },
-<<<<<<< HEAD
   { to: '/math', label: 'MathLab' },
   { to: '/deploys', label: 'Deploys' },
   { to: '/metrics', label: 'Metrics' },
@@ -18,9 +17,7 @@
   { to: '/news', label: 'News' },
   { to: '/deploys', label: 'Deploys' },
   { to: '/inbox', label: 'Inbox' },
-=======
   { to: '/deploys', label: 'Deploys' },
->>>>>>> 2b8726f6
 ];
 
 function navigate(e, to) {
