--- conflicted
+++ resolved
@@ -13,13 +13,10 @@
   { to: '/math', label: 'MathLab' },
   { to: '/deploys', label: 'Deploys' },
   { to: '/metrics', label: 'Metrics' },
-<<<<<<< HEAD
   { to: '/experiments', label: 'Experiments' },
   { to: '/news', label: 'News' },
   { to: '/deploys', label: 'Deploys' },
-=======
   { to: '/inbox', label: 'Inbox' },
->>>>>>> 3a434307
 ];
 
 function navigate(e, to) {
