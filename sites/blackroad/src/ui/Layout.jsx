--- conflicted
+++ resolved
@@ -14,11 +14,8 @@
   { to: '/deploys', label: 'Deploys' },
   { to: '/metrics', label: 'Metrics' },
   { to: '/experiments', label: 'Experiments' },
-<<<<<<< HEAD
   { to: '/news', label: 'News' },
-=======
   { to: '/deploys', label: 'Deploys' },
->>>>>>> cbd2a1e9
 ];
 
 function navigate(e, to) {
