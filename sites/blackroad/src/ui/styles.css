@tailwind base;
@tailwind components;
@tailwind utilities;

code {
  background: #0b1220;
  padding: 2px 6px;
  border-radius: 6px;
}
.card {
  @apply rounded-2xl border border-white/10 bg-white/5 p-5;
<<<<<<< HEAD
code { background: #0b1220; padding: 2px 6px; border-radius: 6px; }

@layer components {
  .card { @apply rounded-2xl border border-white/10 bg-white/5 p-5 }
  .grid-2 { @apply grid gap-6 md:grid-cols-2 }
}
.card { border-radius: 1rem; border: 1px solid rgba(255,255,255,0.1); background: rgba(255,255,255,0.05); padding: 1.25rem; }
=======
}

.btn {
  @apply bg-sky-600 hover:bg-sky-500 text-white px-3 py-1 rounded;
}
>>>>>>> 5483233d
<|MERGE_RESOLUTION|>--- conflicted
+++ resolved
@@ -9,7 +9,6 @@
 }
 .card {
   @apply rounded-2xl border border-white/10 bg-white/5 p-5;
-<<<<<<< HEAD
 code { background: #0b1220; padding: 2px 6px; border-radius: 6px; }
 
 @layer components {
@@ -17,10 +16,7 @@
   .grid-2 { @apply grid gap-6 md:grid-cols-2 }
 }
 .card { border-radius: 1rem; border: 1px solid rgba(255,255,255,0.1); background: rgba(255,255,255,0.05); padding: 1.25rem; }
-=======
-}
 
 .btn {
   @apply bg-sky-600 hover:bg-sky-500 text-white px-3 py-1 rounded;
-}
->>>>>>> 5483233d
+}