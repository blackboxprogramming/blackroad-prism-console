--- conflicted
+++ resolved
@@ -15,7 +15,6 @@
 import { router } from './router.jsx'
 import './ui/styles.css'
 import { telemetryInit } from './lib/telemetry.ts'
-<<<<<<< HEAD
 
 telemetryInit()
 
@@ -26,9 +25,7 @@
     <Router />
   </ErrorBoundary>
 );
-=======
 
 telemetryInit()
 
->>>>>>> f899cd37
 createRoot(document.getElementById('root')).render(<RouterProvider router={router} />)