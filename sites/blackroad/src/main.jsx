<<<<<<< HEAD
import React from 'react';
import { createRoot } from 'react-dom/client';
import App from './App.jsx';
import './styles.css';

createRoot(document.getElementById('root')).render(
=======
import React from "react";
import { createRoot } from "react-dom/client";
import App from "./App.jsx";
import "./styles.css";

createRoot(document.getElementById("root")).render(
>>>>>>> 29d3d33b
  <React.StrictMode>
    <App />
  </React.StrictMode>
);<|MERGE_RESOLUTION|>--- conflicted
+++ resolved
@@ -1,18 +1,15 @@
-<<<<<<< HEAD
 import React from 'react';
 import { createRoot } from 'react-dom/client';
 import App from './App.jsx';
 import './styles.css';
 
 createRoot(document.getElementById('root')).render(
-=======
 import React from "react";
 import { createRoot } from "react-dom/client";
 import App from "./App.jsx";
 import "./styles.css";
 
 createRoot(document.getElementById("root")).render(
->>>>>>> 29d3d33b
   <React.StrictMode>
     <App />
   </React.StrictMode>
