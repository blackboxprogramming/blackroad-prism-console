{
  "name": "blackroad-site",
  "private": true,
  "version": "0.3.0",
  "version": "0.2.0",
  "type": "module",
  "version": "0.3.1",
  "scripts": {
    "prebuild": "node ./scripts/build-blog.js",
    "dev": "vite",
    "build": "vite build",
    "preview": "vite preview",
    "lint": "eslint . --ext .js,.jsx",
    "format": "prettier -w ."
    "format": "prettier -w .",
    "lint": "eslint . --ext .js,.jsx || true"
    "format": "prettier -w .",
    "lint": "eslint . --ext .js,.jsx,.ts,.tsx || true",
    "test": "echo \"(add Playwright later)\""
    "prebuild": "node ./scripts/build-docs.cjs && node ./scripts/build-blog.cjs",
    "dev": "vite",
    "build": "vite build",
    "preview": "vite preview",
    "format": "prettier -w .",
    "lint": "eslint . --ext .js,.jsx,.ts,.tsx || true",
    "e2e": "playwright test || true"
  },
  "dependencies": {
    "react": "^18.3.1",
    "react-dom": "^18.3.1",
<<<<<<< HEAD
    "recharts": "^2.7.2"
    "react-router-dom": "^6.26.1"
    "react-router-dom": "^6.26.2"
    "recharts": "^2.7.2",
    "vite": "^5.4.2"
    "react-router-dom": "^6.26.1"
=======
    "recharts": "^3.1.2"
>>>>>>> fe10ebcd
  },
  "devDependencies": {
    "eslint": "^9.9.0",
    "gray-matter": "^4.0.3",
    "marked": "^12.0.2",
    "monaco-editor": "^0.49.0",
    "react-router-dom": "^6.26.2"
  },
  "devDependencies": {
    "@axe-core/cli": "^4.10.0",
    "@playwright/test": "^1.47.0",
    "@typescript-eslint/eslint-plugin": "^8.4.0",
    "@typescript-eslint/parser": "^8.4.0",
    "eslint": "^9.9.0",
    "gray-matter": "^4.0.3",
    "husky": "^9.1.5",
    "marked": "^12.0.2",
    "monaco-editor": "^0.49.0",
    "size-limit": "^11.1.5",
    "@size-limit/file": "^11.1.5",
    "vite": "^5.4.2",
    "@eslint/js": "^9.9.0",
    "eslint-config-prettier": "^9.1.0",
    "prettier": "^3.3.3",
    "tailwindcss": "^4.1.12",
    "vite": "^7.1.2"
    "vite": "^5.4.2"
    "tailwindcss": "^3.4.10"
    "react-router-dom": "^6.26.1",
    "recharts": "^2.12.7"
  },
  "devDependencies": {
    "@types/react": "^18.3.4",
    "@types/react-dom": "^18.3.0",
    "eslint": "^9.9.0",
    "prettier": "^3.3.3",
    "vite": "^5.4.0"
    "tailwindcss": "^3.4.10"
  }
}<|MERGE_RESOLUTION|>--- conflicted
+++ resolved
@@ -28,16 +28,13 @@
   "dependencies": {
     "react": "^18.3.1",
     "react-dom": "^18.3.1",
-<<<<<<< HEAD
     "recharts": "^2.7.2"
     "react-router-dom": "^6.26.1"
     "react-router-dom": "^6.26.2"
     "recharts": "^2.7.2",
     "vite": "^5.4.2"
     "react-router-dom": "^6.26.1"
-=======
     "recharts": "^3.1.2"
->>>>>>> fe10ebcd
   },
   "devDependencies": {
     "eslint": "^9.9.0",
