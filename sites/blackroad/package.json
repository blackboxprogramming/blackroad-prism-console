--- conflicted
+++ resolved
@@ -21,15 +21,12 @@
   "dependencies": {
     "react": "^18.3.1",
     "react-dom": "^18.3.1",
-<<<<<<< HEAD
     "recharts": "^2.7.2"
     "react-router-dom": "^6.26.1"
     "react-router-dom": "^6.26.2"
     "recharts": "^2.7.2",
     "vite": "^5.4.2"
-=======
     "react-router-dom": "^6.26.1"
->>>>>>> f899cd37
   },
   "devDependencies": {
     "eslint": "^9.9.0",
