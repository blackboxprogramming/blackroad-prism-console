{
  "name": "blackroad-site",
  "private": true,
  "version": "0.3.0",
  "version": "0.2.0",
  "type": "module",
  "version": "0.3.1",
  "scripts": {
    "prebuild": "node ./scripts/build-blog.js",
    "dev": "vite",
    "build": "vite build",
    "preview": "vite preview",
    "lint": "eslint . --ext .js,.jsx",
    "format": "prettier -w ."
    "format": "prettier -w .",
    "lint": "eslint . --ext .js,.jsx || true"
    "format": "prettier -w .",
    "lint": "eslint . --ext .js,.jsx,.ts,.tsx || true",
    "test": "echo \"(add Playwright later)\""
    "prebuild": "node ./scripts/build-docs.cjs && node ./scripts/build-blog.cjs",
    "dev": "vite",
    "build": "vite build",
    "preview": "vite preview",
    "format": "prettier -w .",
    "lint": "eslint . --ext .js,.jsx,.ts,.tsx || true",
    "e2e": "playwright test || true"
  },
  "dependencies": {
    "react": "^18.3.1",
    "react-dom": "^19.1.1",
    "react": "^19.1.1",
    "react-dom": "^18.3.1",
    "recharts": "^2.7.2"
    "react-router-dom": "^6.26.1"
    "react-router-dom": "^6.26.2"
    "recharts": "^2.7.2",
    "vite": "^5.4.2"
    "react-router-dom": "^6.26.1"
    "recharts": "^3.1.2"
    "react-router-dom": "^6.26.0"
  },
  "devDependencies": {
    "eslint": "^9.9.0",
<<<<<<< HEAD
    "gray-matter": "^4.0.3",
    "marked": "^12.0.2",
    "monaco-editor": "^0.49.0",
    "react-router-dom": "^6.26.2"
  },
  "devDependencies": {
    "@axe-core/cli": "^4.10.0",
    "@playwright/test": "^1.47.0",
    "@typescript-eslint/eslint-plugin": "^8.4.0",
    "@typescript-eslint/parser": "^8.4.0",
    "eslint": "^9.9.0",
    "gray-matter": "^4.0.3",
    "husky": "^9.1.5",
    "marked": "^12.0.2",
    "monaco-editor": "^0.49.0",
    "size-limit": "^11.1.5",
    "@size-limit/file": "^11.1.5",
    "vite": "^5.4.2",
    "@eslint/js": "^9.9.0",
    "eslint-config-prettier": "^9.1.0",
=======
    "eslint-config-prettier": "^10.1.8",
>>>>>>> 697892e8
    "prettier": "^3.3.3",
    "tailwindcss": "^4.1.12",
    "vite": "^7.1.2"
    "vite": "^5.4.2"
    "tailwindcss": "^3.4.10"
    "react-router-dom": "^6.26.1",
    "recharts": "^2.12.7"
  },
  "devDependencies": {
    "@types/react": "^18.3.4",
    "@types/react-dom": "^18.3.0",
    "eslint": "^9.9.0",
    "prettier": "^3.3.3",
    "vite": "^5.4.0"
    "tailwindcss": "^3.4.10"
  }
}<|MERGE_RESOLUTION|>--- conflicted
+++ resolved
@@ -41,7 +41,6 @@
   },
   "devDependencies": {
     "eslint": "^9.9.0",
-<<<<<<< HEAD
     "gray-matter": "^4.0.3",
     "marked": "^12.0.2",
     "monaco-editor": "^0.49.0",
@@ -62,9 +61,7 @@
     "vite": "^5.4.2",
     "@eslint/js": "^9.9.0",
     "eslint-config-prettier": "^9.1.0",
-=======
     "eslint-config-prettier": "^10.1.8",
->>>>>>> 697892e8
     "prettier": "^3.3.3",
     "tailwindcss": "^4.1.12",
     "vite": "^7.1.2"
