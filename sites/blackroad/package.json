{
  "name": "blackroad-site",
  "version": "0.3.1",
  "private": true,
  "type": "module",
  "scripts": {
    "prebuild": "node ./scripts/build-docs.cjs && node ./scripts/build-blog.cjs && node ./scripts/build-codex.cjs",
    "dev": "vite",
    "watch-content": "node ./scripts/watch-content.cjs",
    "build": "vite build",
    "preview": "vite preview",
    "lint": "eslint . --ext .js,.jsx,.ts,.tsx || true",
    "format": "prettier -w .",
<<<<<<< HEAD
    "test": "playwright test",
    "e2e": "playwright test"
    ,"deploy": "gh-pages -d dist"
=======
    "test": "echo \"(add Playwright later)\"",
    "e2e": "playwright test || true",
    "validate:codex": "node ./scripts/build-codex.cjs --validate"
>>>>>>> 3b594d4d
  },
  "dependencies": {
    "react": "^19.1.1",
    "react-dom": "^19.1.1",
    "react-rnd": "10.5.2",
    "@eslint/js": "^9.9.0",
    "@playwright/test": "^1.47.0",
    "@size-limit/file": "^11.1.5",
    "@types/react": "^19.1.12",
<<<<<<< HEAD
    "@types/react-dom": "^19.1.5",
=======
    "@types/react-dom": "^18.3.7",
    "@typescript-eslint/eslint-plugin": "^8.4.0",
    "@typescript-eslint/parser": "^8.4.0",
    "ajv": "^8.17.1",
>>>>>>> 3b594d4d
    "@vitejs/plugin-react": "5.0.2",
    "autoprefixer": "10.4.21",
    "chokidar": "^3.6.0",
    "eslint": "^9.34.0",
    "eslint-config-prettier": "^9.1.0",
    "gray-matter": "^4.0.3",
    "husky": "^9.1.5",
    "marked": "^16.2.1",
    "monaco-editor": "^0.49.0",
    "postcss": "8.5.6",
    "prettier": "^3.3.3",
    "size-limit": "^11.1.5",
    "tailwindcss": "3.4.17",
    "vite": "^7.1.5"
  }
}<|MERGE_RESOLUTION|>--- conflicted
+++ resolved
@@ -11,15 +11,12 @@
     "preview": "vite preview",
     "lint": "eslint . --ext .js,.jsx,.ts,.tsx || true",
     "format": "prettier -w .",
-<<<<<<< HEAD
     "test": "playwright test",
     "e2e": "playwright test"
     ,"deploy": "gh-pages -d dist"
-=======
     "test": "echo \"(add Playwright later)\"",
     "e2e": "playwright test || true",
     "validate:codex": "node ./scripts/build-codex.cjs --validate"
->>>>>>> 3b594d4d
   },
   "dependencies": {
     "react": "^19.1.1",
@@ -29,14 +26,11 @@
     "@playwright/test": "^1.47.0",
     "@size-limit/file": "^11.1.5",
     "@types/react": "^19.1.12",
-<<<<<<< HEAD
     "@types/react-dom": "^19.1.5",
-=======
     "@types/react-dom": "^18.3.7",
     "@typescript-eslint/eslint-plugin": "^8.4.0",
     "@typescript-eslint/parser": "^8.4.0",
     "ajv": "^8.17.1",
->>>>>>> 3b594d4d
     "@vitejs/plugin-react": "5.0.2",
     "autoprefixer": "10.4.21",
     "chokidar": "^3.6.0",
