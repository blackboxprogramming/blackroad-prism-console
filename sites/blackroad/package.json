--- conflicted
+++ resolved
@@ -2,33 +2,8 @@
   "name": "blackroad-site",
   "version": "0.3.1",
   "private": true,
-<<<<<<< HEAD
-  "version": "0.3.0",
-  "version": "0.2.0",
-=======
->>>>>>> 9c96dbe6
   "type": "module",
-  "version": "0.3.1",
   "scripts": {
-<<<<<<< HEAD
-    "prebuild": "node ./scripts/build-blog.js",
-    "dev": "vite",
-    "build": "vite build",
-    "preview": "vite preview",
-    "lint": "eslint . --ext .js,.jsx",
-    "format": "prettier -w ."
-    "format": "prettier -w .",
-    "lint": "eslint . --ext .js,.jsx || true"
-    "format": "prettier -w .",
-    "lint": "eslint . --ext .js,.jsx,.ts,.tsx || true",
-    "test": "echo \"(add Playwright later)\""
-    "prebuild": "node ./scripts/build-docs.cjs && node ./scripts/build-blog.cjs",
-    "dev": "vite",
-    "build": "vite build",
-    "preview": "vite preview",
-    "format": "prettier -w .",
-    "lint": "eslint . --ext .js,.jsx,.ts,.tsx || true",
-=======
     "prebuild": "node ./scripts/build-docs.cjs && node ./scripts/build-blog.cjs",
     "dev": "vite",
     "build": "vite build",
@@ -36,28 +11,11 @@
     "lint": "eslint . --ext .js,.jsx,.ts,.tsx || true",
     "format": "prettier -w .",
     "test": "echo \"(add Playwright later)\"",
->>>>>>> 9c96dbe6
     "e2e": "playwright test || true"
   },
   "dependencies": {
     "react": "^18.3.1",
-    "react-dom": "^19.1.1",
-    "react": "^19.1.1",
     "react-dom": "^18.3.1",
-<<<<<<< HEAD
-    "recharts": "^2.7.2"
-    "react-router-dom": "^6.26.1"
-    "react-router-dom": "^6.26.2"
-    "recharts": "^2.7.2",
-    "vite": "^5.4.2"
-    "react-router-dom": "^6.26.1"
-    "recharts": "^3.1.2"
-    "react-router-dom": "^6.26.0"
-    "react-dom": "^18.3.1",
-    "recharts": "^2.11.0"
-  },
-  "devDependencies": {
-=======
     "react-router-dom": "^6.26.2",
     "recharts": "^2.11.0"
   },
@@ -68,34 +26,8 @@
     "@eslint/js": "^9.9.0",
     "@types/react": "^18.3.4",
     "@types/react-dom": "^18.3.0",
->>>>>>> 9c96dbe6
     "eslint": "^9.9.0",
-    "gray-matter": "^4.0.3",
-    "marked": "^12.0.2",
-    "monaco-editor": "^0.49.0",
-    "react-router-dom": "^6.26.2"
-  },
-  "devDependencies": {
-    "@axe-core/cli": "^4.10.0",
-    "@playwright/test": "^1.47.0",
-    "@typescript-eslint/eslint-plugin": "^8.4.0",
-    "@typescript-eslint/parser": "^8.4.0",
-    "eslint": "^9.9.0",
-    "gray-matter": "^4.0.3",
-    "husky": "^9.1.5",
-    "marked": "^12.0.2",
-    "monaco-editor": "^0.49.0",
-    "size-limit": "^11.1.5",
-    "@size-limit/file": "^11.1.5",
-    "vite": "^5.4.2",
-    "@eslint/js": "^9.9.0",
     "eslint-config-prettier": "^9.1.0",
-<<<<<<< HEAD
-    "eslint-config-prettier": "^10.1.8",
-    "prettier": "^3.3.3",
-    "tailwindcss": "^4.1.12",
-    "vite": "^7.1.2"
-=======
     "gray-matter": "^4.0.3",
     "husky": "^9.1.5",
     "marked": "^12.0.2",
@@ -104,18 +36,6 @@
     "size-limit": "^11.1.5",
     "@size-limit/file": "^11.1.5",
     "tailwindcss": "^3.4.10",
->>>>>>> 9c96dbe6
     "vite": "^5.4.2"
-    "tailwindcss": "^3.4.10"
-    "react-router-dom": "^6.26.1",
-    "recharts": "^2.12.7"
-  },
-  "devDependencies": {
-    "@types/react": "^18.3.4",
-    "@types/react-dom": "^18.3.0",
-    "eslint": "^9.9.0",
-    "prettier": "^3.3.3",
-    "vite": "^5.4.0"
-    "tailwindcss": "^3.4.10"
   }
 }