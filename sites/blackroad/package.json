{
  "name": "blackroad-site",
  "private": true,
  "version": "0.3.0",
  "type": "module",
  "scripts": {
    "dev": "vite",
    "build": "vite build",
    "preview": "vite preview",
    "lint": "eslint . --ext .js,.jsx",
    "format": "prettier -w ."
  },
  "dependencies": {
    "react": "^18.3.1",
    "react-dom": "^18.3.1",
    "recharts": "^2.7.2"
  },
  "devDependencies": {
    "@eslint/js": "^9.9.0",
    "eslint": "^9.9.0",
    "eslint-config-prettier": "^9.1.0",
    "prettier": "^3.3.3",
    "tailwindcss": "^4.1.12",
<<<<<<< HEAD
    "vite": "^7.1.2"
=======
    "vite": "^5.4.2"
>>>>>>> 853ff241
  }
}<|MERGE_RESOLUTION|>--- conflicted
+++ resolved
@@ -21,10 +21,7 @@
     "eslint-config-prettier": "^9.1.0",
     "prettier": "^3.3.3",
     "tailwindcss": "^4.1.12",
-<<<<<<< HEAD
     "vite": "^7.1.2"
-=======
     "vite": "^5.4.2"
->>>>>>> 853ff241
   }
 }