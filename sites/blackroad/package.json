{
  "name": "blackroad-site",
  "private": true,
<<<<<<< HEAD
  "version": "0.3.0",
=======
  "version": "0.2.0",
>>>>>>> 9229ac32
  "type": "module",
  "scripts": {
    "prebuild": "node ./scripts/build-blog.js",
    "dev": "vite",
    "build": "vite build",
    "preview": "vite preview",
<<<<<<< HEAD
    "lint": "eslint . --ext .js,.jsx",
    "format": "prettier -w ."
=======
    "format": "prettier -w .",
    "lint": "eslint . --ext .js,.jsx || true"
>>>>>>> 9229ac32
  },
  "dependencies": {
    "react": "^18.3.1",
    "react-dom": "^18.3.1",
<<<<<<< HEAD
    "recharts": "^2.7.2"
    "react-router-dom": "^6.26.1"
=======
    "react-router-dom": "^6.26.2"
>>>>>>> 9229ac32
  },
  "devDependencies": {
    "eslint": "^9.9.0",
    "gray-matter": "^4.0.3",
    "marked": "^12.0.2",
    "monaco-editor": "^0.49.0",
    "vite": "^5.4.2",
    "@eslint/js": "^9.9.0",
    "eslint-config-prettier": "^9.1.0",
    "prettier": "^3.3.3",
<<<<<<< HEAD
    "tailwindcss": "^4.1.12",
    "vite": "^7.1.2"
    "vite": "^5.4.2"
=======
    "tailwindcss": "^3.4.10"
>>>>>>> 9229ac32
  }
}<|MERGE_RESOLUTION|>--- conflicted
+++ resolved
@@ -1,34 +1,25 @@
 {
   "name": "blackroad-site",
   "private": true,
-<<<<<<< HEAD
   "version": "0.3.0",
-=======
   "version": "0.2.0",
->>>>>>> 9229ac32
   "type": "module",
   "scripts": {
     "prebuild": "node ./scripts/build-blog.js",
     "dev": "vite",
     "build": "vite build",
     "preview": "vite preview",
-<<<<<<< HEAD
     "lint": "eslint . --ext .js,.jsx",
     "format": "prettier -w ."
-=======
     "format": "prettier -w .",
     "lint": "eslint . --ext .js,.jsx || true"
->>>>>>> 9229ac32
   },
   "dependencies": {
     "react": "^18.3.1",
     "react-dom": "^18.3.1",
-<<<<<<< HEAD
     "recharts": "^2.7.2"
     "react-router-dom": "^6.26.1"
-=======
     "react-router-dom": "^6.26.2"
->>>>>>> 9229ac32
   },
   "devDependencies": {
     "eslint": "^9.9.0",
@@ -39,12 +30,9 @@
     "@eslint/js": "^9.9.0",
     "eslint-config-prettier": "^9.1.0",
     "prettier": "^3.3.3",
-<<<<<<< HEAD
     "tailwindcss": "^4.1.12",
     "vite": "^7.1.2"
     "vite": "^5.4.2"
-=======
     "tailwindcss": "^3.4.10"
->>>>>>> 9229ac32
   }
 }