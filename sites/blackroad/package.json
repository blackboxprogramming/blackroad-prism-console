--- conflicted
+++ resolved
@@ -2,14 +2,10 @@
   "name": "blackroad-site",
   "private": true,
   "version": "0.3.0",
-<<<<<<< HEAD
   "version": "0.2.0",
-=======
->>>>>>> f0dbbcc6
   "type": "module",
   "version": "0.3.1",
   "scripts": {
-<<<<<<< HEAD
     "prebuild": "node ./scripts/build-blog.js",
     "dev": "vite",
     "build": "vite build",
@@ -21,7 +17,6 @@
     "format": "prettier -w .",
     "lint": "eslint . --ext .js,.jsx,.ts,.tsx || true",
     "test": "echo \"(add Playwright later)\""
-=======
     "prebuild": "node ./scripts/build-docs.cjs && node ./scripts/build-blog.cjs",
     "dev": "vite",
     "build": "vite build",
@@ -29,12 +24,10 @@
     "format": "prettier -w .",
     "lint": "eslint . --ext .js,.jsx,.ts,.tsx || true",
     "e2e": "playwright test || true"
->>>>>>> f0dbbcc6
   },
   "dependencies": {
     "react": "^18.3.1",
     "react-dom": "^18.3.1",
-<<<<<<< HEAD
     "recharts": "^2.7.2"
     "react-router-dom": "^6.26.1"
     "react-router-dom": "^6.26.2"
@@ -47,7 +40,6 @@
     "gray-matter": "^4.0.3",
     "marked": "^12.0.2",
     "monaco-editor": "^0.49.0",
-=======
     "react-router-dom": "^6.26.2"
   },
   "devDependencies": {
@@ -62,12 +54,10 @@
     "monaco-editor": "^0.49.0",
     "size-limit": "^11.1.5",
     "@size-limit/file": "^11.1.5",
->>>>>>> f0dbbcc6
     "vite": "^5.4.2",
     "@eslint/js": "^9.9.0",
     "eslint-config-prettier": "^9.1.0",
     "prettier": "^3.3.3",
-<<<<<<< HEAD
     "tailwindcss": "^4.1.12",
     "vite": "^7.1.2"
     "vite": "^5.4.2"
@@ -81,8 +71,6 @@
     "eslint": "^9.9.0",
     "prettier": "^3.3.3",
     "vite": "^5.4.0"
-=======
     "tailwindcss": "^3.4.10"
->>>>>>> f0dbbcc6
   }
 }