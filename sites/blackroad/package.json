{
  "name": "blackroad-site",
  "version": "0.3.1",
  "private": true,
  "type": "module",
  "scripts": {
    "prebuild": "node ./scripts/build-docs.cjs && node ./scripts/build-blog.cjs",
    "dev": "vite",
    "watch-content": "node ./scripts/watch-content.cjs",
    "build": "vite build",
    "preview": "vite preview",
    "lint": "eslint . --ext .js,.jsx,.ts,.tsx || true",
    "format": "prettier -w .",
    "test": "playwright test",
    "e2e": "playwright test"
  },
  "dependencies": {
    "react": "^19.1.1",
<<<<<<< HEAD
    "react-dom": "^19.1.1",
=======
    "react-dom": "^18.3.1",
>>>>>>> 7eda9ab7
    "react-rnd": "10.5.2",
    "react-router-dom": "7.8.2",
    "recharts": "^2.11.0"
  },
  "devDependencies": {
    "@eslint/js": "^9.9.0",
    "@playwright/test": "^1.47.0",
    "@size-limit/file": "^11.1.5",
    "@types/react": "^19.1.12",
<<<<<<< HEAD
    "@types/react-dom": "^19.1.5",
=======
    "@types/react-dom": "^18.3.7",
>>>>>>> 7eda9ab7
    "@typescript-eslint/eslint-plugin": "^8.4.0",
    "@typescript-eslint/parser": "^8.4.0",
    "@vitejs/plugin-react": "5.0.2",
    "autoprefixer": "10.4.21",
    "chokidar": "^3.6.0",
    "eslint": "^9.34.0",
    "eslint-config-prettier": "^9.1.0",
    "gray-matter": "^4.0.3",
    "husky": "^9.1.5",
    "marked": "^16.2.1",
    "monaco-editor": "^0.49.0",
    "postcss": "8.5.6",
    "prettier": "^3.3.3",
    "size-limit": "^11.1.5",
    "tailwindcss": "3.4.17",
<<<<<<< HEAD
    "vite": "^7.1.5"
=======
    "vite": "^7.1.4"
>>>>>>> 7eda9ab7
  }
}<|MERGE_RESOLUTION|>--- conflicted
+++ resolved
@@ -16,11 +16,8 @@
   },
   "dependencies": {
     "react": "^19.1.1",
-<<<<<<< HEAD
     "react-dom": "^19.1.1",
-=======
     "react-dom": "^18.3.1",
->>>>>>> 7eda9ab7
     "react-rnd": "10.5.2",
     "react-router-dom": "7.8.2",
     "recharts": "^2.11.0"
@@ -30,11 +27,8 @@
     "@playwright/test": "^1.47.0",
     "@size-limit/file": "^11.1.5",
     "@types/react": "^19.1.12",
-<<<<<<< HEAD
     "@types/react-dom": "^19.1.5",
-=======
     "@types/react-dom": "^18.3.7",
->>>>>>> 7eda9ab7
     "@typescript-eslint/eslint-plugin": "^8.4.0",
     "@typescript-eslint/parser": "^8.4.0",
     "@vitejs/plugin-react": "5.0.2",
@@ -50,10 +44,7 @@
     "prettier": "^3.3.3",
     "size-limit": "^11.1.5",
     "tailwindcss": "3.4.17",
-<<<<<<< HEAD
     "vite": "^7.1.5"
-=======
     "vite": "^7.1.4"
->>>>>>> 7eda9ab7
   }
 }