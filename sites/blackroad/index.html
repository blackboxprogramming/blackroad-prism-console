--- conflicted
+++ resolved
@@ -9,12 +9,9 @@
       name="description"
       content="BlackRoad.io — AI-native portals for journeys, collaboration, code, and on-chain proofs."
     />
-<<<<<<< HEAD
-=======
     <meta name="viewport" content="width=device-width, initial-scale=1" />
     <title>BlackRoad.io — AI-Native Portals</title>
     <meta name="description" content="BlackRoad.io — AI-native portals for travel, collaboration, and symbolic systems." />
->>>>>>> ef3ff10b
     <link rel="icon" href="/favicon.ico" />
   </head>
   <body class="bg-neutral-950 text-neutral-100">
