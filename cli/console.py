import importlib
import json
import time
from dataclasses import asdict
import os
import subprocess
import sys
from datetime import datetime
from pathlib import Path
from typing import Optional, Dict

import typer

from bench import runner as bench_runner
from bots import available_bots
from change import calendar as change_calendar
from enablement import calendar as en_cal
from enablement import certify as en_cert
from enablement import courses as en_courses
from enablement import feedback as en_fb
from enablement import labs as en_labs
from enablement import paths as en_paths
from enablement import quizzes as en_quizzes
from enablement import readiness as en_read
from healthchecks import synthetic as hc_synth
from mfg import coq as mfg_coq
from mfg import mrp as mfg_mrp
from mfg import routing as mfg_routing
from mfg import spc as mfg_spc
from mfg import work_instructions as mfg_wi
from orchestrator import orchestrator, slo_report
from orchestrator.perf import perf_timer
from orchestrator.protocols import Task
<<<<<<< HEAD
from plm import bom as plm_bom
from plm import eco as plm_eco
from runbooks import executor as rb_executor
=======
from tools import storage
from strategy import okr as strat_okr
from strategy import bets as strat_bets
from strategy import scorecard as strat_scorecard
from strategy import reviews as strat_reviews
from strategy import tradeoffs as strat_tradeoffs
from strategy import memos as strat_memos
>>>>>>> 442aa4ef
from services import catalog as svc_catalog
from services import deps as svc_deps
from status import generator as status_gen
from tools import storage
from aiops import canary as aiops_canary
from aiops import config_drift as aiops_drift
from aiops import correlation as aiops_correlation
from aiops import maintenance as aiops_maintenance
from aiops import remediation as aiops_remediation
from aiops import slo_budget as aiops_budget

VERB_FUN: dict[str, str] = {}
VERB_FUN['plm:bom:where-used'] = 'cli_bom_where_used'

mfg_yield = importlib.import_module("mfg.yield")

from close import calendar as close_calendar
from close import flux as close_flux
from close import journal as close_journal
from close import packet as close_packet
from close import recon as close_recon
from close import sox as close_sox
from orchestrator import orchestrator, slo_report
from orchestrator.perf import perf_timer
from orchestrator.protocols import Task
import settings
from bots import available_bots
from integrations import (
    mappers,
    salesforce_stub,
    sap_stub,
    servicenow_stub,
    workday_stub,
)
from observability import report as obs_report
from orchestrator import metrics, orchestrator, redaction
from orchestrator.protocols import Task
from policy import enforcer
from tools import storage
from tools import storage
from twin import snapshots, replay, stress, compare

from legal import clm, clauses, redline, obligations, compliance_calendar, export_controls, data_room
from close import journal as close_journal
from close import recon as close_recon
from close import flux as close_flux
from close import sox as close_sox
from close import packet as close_packet

app = typer.Typer()
from rnd import ideas as rnd_ideas
from rnd import experiments as rnd_exp
from rnd import radar as rnd_radar
from rnd import ip as rnd_ip
from rnd import notes as rnd_notes
from rnd import merge as rnd_merge
from rnd import dashboard as rnd_dashboard

ROOT = Path(__file__).resolve().parents[1]
ARTIFACTS = ROOT / "artifacts"


def _next_task_id() -> str:
    counter_path = ARTIFACTS / "last_task_id.txt"
    last = int(storage.read(str(counter_path)) or 0)
    new = last + 1
    if not settings.DRY_RUN:
        storage.write(str(counter_path), str(new))
    return f"T{new:04d}"


@app.callback()
def main(
    ctx: typer.Context,
    dry_run: bool = typer.Option(False, "--dry-run", help="Do not write artifacts"),
):
    settings.DRY_RUN = dry_run


@app.command("bot:run")
def bot_run(
    bot: str = typer.Option(..., "--bot"),
    goal: str = typer.Option(..., "--goal"),
    context: Optional[Path] = typer.Option(None, "--context", exists=True, dir_okay=False),
):
    from orchestrator.protocols import Task

    ctx = json.loads(storage.read(str(context))) if context else None
    task_id = _next_task_id()
    task = Task(id=task_id, goal=goal, context=ctx, created_at=datetime.utcnow())
    response = orchestrator.route(task, bot)
    if settings.DRY_RUN:
        typer.echo("DRY-RUN: no artifacts written")
    else:
        scrubbed_task = Task(
            id=task.id,
            goal=task.goal,
            context=redaction.scrub(task.context) if task.context else None,
            created_at=task.created_at,
        )
        storage.write(
            str(ARTIFACTS / task_id / "task.json"),
            scrubbed_task.model_dump(mode="json"),
        )
        storage.write(
            str(ARTIFACTS / task_id / "response.json"), response.model_dump(mode="json")
        )
    typer.echo(response.summary)


@app.command("policy:check-task")
def policy_check_task(
    goal: str = typer.Option(..., "--goal"),
    context: Optional[Path] = typer.Option(None, "--context", exists=True, dir_okay=False),
):
    ctx_raw = json.loads(storage.read(str(context))) if context else None
    ctx = redaction.scrub(ctx_raw)
    task = Task(id="TCHK", goal=goal, context=ctx, created_at=datetime.utcnow())
    violations = enforcer.check_task(task)
    if violations:
        typer.echo("\n".join(violations))
    else:
        typer.echo("OK")
    from orchestrator import orchestrator
    from orchestrator.protocols import Task

    task_data = json.loads(storage.read(str(ARTIFACTS / id / "task.json")))
    task = Task(**task_data)
    response = orchestrator.route(task, bot)
    storage.write(str(ARTIFACTS / id / "response.json"), response.model_dump(mode="json"))
    typer.echo(response.summary)


@app.command("import:salesforce")
def import_salesforce(fixtures: Path = typer.Option(..., "--fixtures", exists=True, file_okay=False)):
    records = salesforce_stub.load_opportunities(str(fixtures))
    rows = mappers.to_rows(records, ["id", "owner", "stage", "amount", "close_date", "age_days"])
    metrics.inc("importer_runs")
    if not settings.DRY_RUN:
        storage.write(
            str(ARTIFACTS / "imports" / "salesforce.json"), json.dumps(rows)
        )
    else:
        typer.echo("DRY-RUN: no artifacts written")
    typer.echo(f"{len(rows)} rows")


@app.command("import:sap")
def import_sap(fixtures: Path = typer.Option(..., "--fixtures", exists=True, file_okay=False)):
    records = sap_stub.load_gl(str(fixtures))
    rows = mappers.to_rows(records, ["account", "period", "debit", "credit", "entity"])
    metrics.inc("importer_runs")
    if not settings.DRY_RUN:
        storage.write(str(ARTIFACTS / "imports" / "sap_gl.json"), json.dumps(rows))
    else:
        typer.echo("DRY-RUN: no artifacts written")
    typer.echo(f"{len(rows)} rows")


@app.command("import:servicenow")
def import_servicenow(
    fixtures: Path = typer.Option(..., "--fixtures", exists=True, file_okay=False)
):
    records = servicenow_stub.load_incidents(str(fixtures))
    rows = mappers.to_rows(records, ["id", "sev", "opened_at", "closed_at", "service"])
    metrics.inc("importer_runs")
    if not settings.DRY_RUN:
        storage.write(
            str(ARTIFACTS / "imports" / "servicenow.json"), json.dumps(rows)
        )
    else:
        typer.echo("DRY-RUN: no artifacts written")
    typer.echo(f"{len(rows)} rows")


@app.command("import:workday")
def import_workday(fixtures: Path = typer.Option(..., "--fixtures", exists=True, file_okay=False)):
    records = workday_stub.load_headcount(str(fixtures))
    rows = mappers.to_rows(
        records, ["employee_id", "dept", "role", "grade", "region", "start_date", "status"]
    )
    metrics.inc("importer_runs")
    if not settings.DRY_RUN:
        storage.write(str(ARTIFACTS / "imports" / "workday.json"), json.dumps(rows))
    else:
        typer.echo("DRY-RUN: no artifacts written")
    typer.echo(f"{len(rows)} rows")


@app.command("obs:report")
def obs_report_cmd():
    if settings.DRY_RUN:
        typer.echo("DRY-RUN: no artifacts written")
        obs_report.generate()
        return
    obs_report.write_report()
    typer.echo("Report generated")


@app.command("bot:list")
def bot_list():
    from bots import available_bots

    for name, cls in available_bots().items():
        typer.echo(f"{name}\t{cls.mission}")


def _perf_footer(perf: bool, data: dict) -> None:
    if perf:
        typer.echo(f"time={data.get('elapsed_ms')} rss={data.get('rss_mb')} cache=na exec=inproc")
        typer.echo(
            f"time={data.get('elapsed_ms')} rss={data.get('rss_mb')} cache=na exec=inproc"
        )


@app.command("bench:list")
def bench_list():
    for name in bench_runner.list_scenarios():
        typer.echo(name)


@app.command("bench:show")
def bench_show(name: str = typer.Option(..., "--name")):
    cfg = bench_runner.load_scenario(name)
    typer.echo(json.dumps(cfg, indent=2))


@app.command("bench:run")
def bench_run(
    name: str = typer.Option(..., "--name"),
    iterations: int = typer.Option(20, "--iter"),
    warmup: int = typer.Option(5, "--warmup"),
    cache: str = typer.Option("na", "--cache"),
    export_csv: Optional[Path] = typer.Option(None, "--export-csv"),
    perf: bool = typer.Option(False, "--perf"),
    as_user: str = typer.Option("system", "--as-user"),
):
    if perf:
        with perf_timer("bench_run") as p:
            bench_runner.run_bench(name, iterations, warmup, cache, export_csv)
    else:
        p = {"elapsed_ms": None, "rss_mb": None}
        bench_runner.run_bench(name, iterations, warmup, cache, export_csv)
    _perf_footer(perf, p)


@app.command("bench:all")
def bench_all(
    perf: bool = typer.Option(False, "--perf"),
    as_user: str = typer.Option("system", "--as-user"),
):
    if perf:
        with perf_timer("bench_all") as p:
            bench_runner.run_all()
    else:
        p = {"elapsed_ms": None, "rss_mb": None}
        bench_runner.run_all()
    _perf_footer(perf, p)


@app.command("slo:report")
def slo_report_cmd(
    perf: bool = typer.Option(False, "--perf"),
    as_user: str = typer.Option("system", "--as-user"),
):
    if perf:
        with perf_timer("slo_report") as p:
            slo_report.build_report()
    else:
        p = {"elapsed_ms": None, "rss_mb": None}
        slo_report.build_report()
    _perf_footer(perf, p)


@app.command("slo:gate")
def slo_gate(
    fail_on: str = typer.Option("regressions", "--fail-on"),
    perf: bool = typer.Option(False, "--perf"),
    as_user: str = typer.Option("system", "--as-user"),
):
    if perf:
        with perf_timer("slo_gate") as p:
            ok = slo_report.gate(fail_on)
    else:
        p = {"elapsed_ms": None, "rss_mb": None}
        ok = slo_report.gate(fail_on)
    _perf_footer(perf, p)
    if not ok:
        raise typer.Exit(code=1)


@app.command("svc:load")
def svc_load(dir: str = typer.Option("configs/services", "--dir")):
    svc_catalog.load_services(f"{dir}/*.yaml")
    typer.echo("catalog loaded")


@app.command("svc:deps")
def svc_deps_cmd(
    service: str = typer.Option(..., "--service"),
    dir: str = typer.Option("configs/services", "--dir"),
):
    services = svc_catalog.load_services(f"{dir}/*.yaml")
    for dep in svc_deps.blast_radius(service, services):
        typer.echo(dep)


@app.command("svc:validate")
def svc_validate(dir: str = typer.Option("configs/services", "--dir")):
    services = svc_catalog.load_services(f"{dir}/*.yaml")
    errs = svc_deps.validate_dependencies(services)
    if errs:
        for e in errs:
            typer.echo(e)
        raise typer.Exit(code=1)
    typer.echo("ok")


@app.command("rb:run")
def rb_run(file: str = typer.Option(..., "--file")):
    code = rb_executor.run(file)
    typer.echo(code)


@app.command("rb:list")
def rb_list():
    for name in rb_executor.list_examples():
        typer.echo(name)


@app.command("hc:run")
def hc_run(service: str = typer.Option(..., "--service")):
    results = hc_synth.run_checks(service)
    typer.echo(json.dumps(results))


@app.command("hc:summary")
def hc_summary(service: str = typer.Option(..., "--service")):
    data = hc_synth.summary(service)
    typer.echo(json.dumps(data))


@app.command("change:add")
def change_add(
    service: str = typer.Option(..., "--service"),
    type: str = typer.Option(..., "--type"),
    start: str = typer.Option(..., "--start"),
    end: str = typer.Option(..., "--end"),
    risk: str = typer.Option(..., "--risk"),
):
    cid = f"chg-{int(time.time())}"
    ch = change_calendar.Change(
        id=cid, service=service, type=type, start=start, end=end, owner="cli", risk=risk
    )
    change_calendar.add_change(ch)
    typer.echo(cid)


@app.command("change:list")
def change_list(
    service: str = typer.Option(None, "--service"),
    start: str = typer.Option(None, "--from"),
    end: str = typer.Option(None, "--to"),
):
    for c in change_calendar.list_changes(service, start, end):
        typer.echo(json.dumps(c))


@app.command("close:cal:new")
def close_cal_new(
    period: str = typer.Option(..., "--period"),
    template: str = typer.Option(..., "--template"),
):
    cal = close_calendar.CloseCalendar.from_template(period, template)
    cal.save()
    typer.echo("created")


@app.command("close:cal:list")
def close_cal_list(period: str = typer.Option(..., "--period")):
    cal = close_calendar.CloseCalendar.load(period)
    for t in cal.topo_order():
        typer.echo(f"{t.id}\t{t.status}")


@app.command("close:cal:update")
def close_cal_update(
    period: str = typer.Option(..., "--period"),
    task: str = typer.Option(..., "--task"),
    status: str = typer.Option(None, "--status"),
    evidence: str = typer.Option(None, "--evidence"),
):
    cal = close_calendar.CloseCalendar.load(period)
    try:
        cal.update_task(task, status=status, evidence=evidence)
    except ValueError as e:
        typer.echo(str(e))
        raise typer.Exit(code=1)
    cal.save()
    typer.echo("updated")


@app.command("close:jrnl:propose")
def close_jrnl_propose(
    period: str = typer.Option(..., "--period"),
    rules: str = typer.Option(..., "--rules"),
):
    tb = close_journal.load_tb(period)
    journals = close_journal.propose_journals(tb, rules)
    close_journal.post(period, tb, journals)  # persist journals and adjusted tb
    typer.echo(str(len(journals)))


@app.command("close:jrnl:post")
def close_jrnl_post(period: str = typer.Option(..., "--period")):
    base = Path("artifacts/close") / period
    journals = []
    if (base / "journals.json").exists():
        data = json.loads((base / "journals.json").read_text())
        for j in data:
            lines = [close_journal.JournalLine(**ln) for ln in j["lines"]]
            journals.append(close_journal.Journal(id=j["id"], lines=lines))
    tb = close_journal.load_tb(period)
    close_journal.post(period, tb, journals)
    typer.echo("posted")


@app.command("close:recon:run")
def close_recon_run(
    period: str = typer.Option(..., "--period"),
    fixtures: str = typer.Option(..., "--fixtures"),
    config: str = typer.Option("configs/close/recons.yaml", "--config"),
):
    base = Path("artifacts/close") / period
    adj_tb_path = base / "adjusted_tb.csv"
    tb: Dict[str, float] = {}
    if adj_tb_path.exists():
        import csv

        with adj_tb_path.open() as f:
            reader = csv.DictReader(f)
            for row in reader:
                tb[row["account"]] = float(row["amount"])
    close_recon.run_recons(period, tb, config, fixtures)
    typer.echo("recons")


@app.command("close:flux")
def close_flux_cmd(
    period: str = typer.Option(..., "--period"),
    prev: str = typer.Option(..., "--prev"),
    py: str = typer.Option(..., "--py"),
    threshold: float = typer.Option(..., "--threshold"),
):
    close_flux.run_flux(period, prev, py, threshold)
    typer.echo("flux")


@app.command("close:sox:add")
def close_sox_add(
    period: str = typer.Option(..., "--period"),
    control: str = typer.Option(..., "--control"),
    path: str = typer.Option(..., "--path"),
    owner: str = typer.Option("cli", "--owner"),
):
    close_sox.add(period, control, path, owner)
    typer.echo("logged")


@app.command("close:sox:check")
def close_sox_check(period: str = typer.Option(..., "--period")):
    missing = close_sox.check(period, [])
    if missing:
        for m in missing:
            typer.echo(m)
        raise typer.Exit(code=1)
    typer.echo("ok")


@app.command("close:packet")
def close_packet_cmd(period: str = typer.Option(..., "--period")):
    close_packet.build_packet(period)
    typer.echo("packet")


@app.command("close:sign")
def close_sign(period: str = typer.Option(..., "--period"), role: str = typer.Option(..., "--role"), as_user: str = typer.Option(..., "--as-user")):
    try:
        close_packet.sign(period, role, as_user)
    except ValueError as e:
        typer.echo(str(e))
        raise typer.Exit(code=1)
    typer.echo("signed")

@app.command("change:conflicts")
def change_conflicts(service: str = typer.Option(..., "--service")):
    issues = change_calendar.conflicts(service)
    if issues:
        for i in issues:
            typer.echo(i)
        raise typer.Exit(code=1)
    typer.echo("ok")


@app.command("close:cal:new")
def close_cal_new(
    period: str = typer.Option(..., "--period"),
    template: Path = typer.Option(..., "--template", exists=True),
):
    cal = close_calendar.CloseCalendar.from_template(period, str(template))
    cal.save()
    typer.echo("ok")


@app.command("close:cal:list")
def close_cal_list(period: str = typer.Option(..., "--period")):
    cal = close_calendar.load_calendar(period)
    for t in cal.tasks:
        typer.echo(json.dumps(asdict(t)))


@app.command("close:cal:update")
def close_cal_update(
    period: str = typer.Option(..., "--period"),
    task: str = typer.Option(..., "--task"),
    status: str = typer.Option(None, "--status"),
    evidence: str = typer.Option(None, "--evidence"),
):
    cal = close_calendar.load_calendar(period)
    cal.update(task, status, evidence)
    typer.echo("updated")


@app.command("close:jrnl:propose")
def close_jrnl_propose(
    period: str = typer.Option(..., "--period"),
    rules: Path = typer.Option(..., "--rules", exists=True),
):
    close_journal.propose_journals(period, str(rules))
    typer.echo("proposed")


@app.command("close:jrnl:post")
def close_jrnl_post(period: str = typer.Option(..., "--period")):
    journals = close_journal.load_journals(period)
    close_journal.post(period, journals)
    typer.echo("posted")


@app.command("close:recon:run")
def close_recon_run(
    period: str = typer.Option(..., "--period"),
    fixtures: Path = typer.Option(..., "--fixtures", exists=True),
):
    close_recon.run_recons(period, str(fixtures))
    typer.echo("recons")


@app.command("close:flux")
def close_flux_cmd(
    period: str = typer.Option(..., "--period"),
    prev: str = typer.Option(..., "--prev"),
    py: str = typer.Option(..., "--py"),
    threshold: float = typer.Option(..., "--threshold"),
):
    close_flux.run_flux(period, prev, py, threshold)
    typer.echo("flux")


@app.command("close:sox:add")
def close_sox_add(
    period: str = typer.Option(..., "--period"),
    control: str = typer.Option(..., "--control"),
    path: str = typer.Option(..., "--path"),
    owner: str = typer.Option("cli", "--owner"),
):
    close_sox.add_evidence(period, control, path, owner)
    typer.echo("logged")


@app.command("close:sox:check")
def close_sox_check(period: str = typer.Option(..., "--period")):
    close_sox.check_evidence(period)
    typer.echo("ok")


@app.command("close:packet")
def close_packet_cmd(period: str = typer.Option(..., "--period")):
    close_packet.build_packet(period)
    typer.echo("packet")


@app.command("close:sign")
def close_sign(
    period: str = typer.Option(..., "--period"),
    role: str = typer.Option(..., "--role"),
    as_user: str = typer.Option(..., "--as-user"),
):
    close_packet.sign(period, role, as_user)
    typer.echo("signed")


@app.command("plm:items:load")
def plm_items_load(dir: Path = typer.Option(..., "--dir", exists=True, file_okay=False)):
    plm_bom.load_items(str(dir))
    typer.echo("ok")


@app.command("plm:bom:load")
def plm_bom_load(dir: Path = typer.Option(..., "--dir", exists=True, file_okay=False)):
    plm_bom.load_boms(str(dir))
    typer.echo("ok")


@app.command("plm:bom:explode")
def plm_bom_explode(
    item: str = typer.Option(..., "--item"),
    rev: str = typer.Option(..., "--rev"),
    level: int = typer.Option(1, "--level"),
):
    lines = plm_bom.explode(item, rev, level)
    for lvl, comp, qty in lines:
        typer.echo(f"{lvl}\t{comp}\t{qty}")


@app.command("plm:bom:where-used")
def plm_bom_where_used(component: str = typer.Option(..., "--component")):
    rows = plm_bom.where_used(component)
    for item_id, rev in rows:
        typer.echo(f"{item_id}\t{rev}")


@app.command("plm:eco:new")
def plm_eco_new(
    item: str = typer.Option(..., "--item"),
    from_rev: str = typer.Option(..., "--from"),
    to_rev: str = typer.Option(..., "--to"),
    reason: str = typer.Option(..., "--reason"),
):
    ch = plm_eco.new_change(item, from_rev, to_rev, reason)
    typer.echo(ch.id)


@app.command("plm:eco:impact")
def plm_eco_impact(id: str = typer.Option(..., "--id")):
    impact = plm_eco.impact(id)
    typer.echo(f"impact {impact}")


@app.command("plm:eco:approve")
def plm_eco_approve(
    id: str = typer.Option(..., "--id"), as_user: str = typer.Option(..., "--as-user")
):
    plm_eco.approve(id, as_user)
    typer.echo("approved")


@app.command("plm:eco:release")
def plm_eco_release(id: str = typer.Option(..., "--id")):
    plm_eco.release(id)
    typer.echo("released")


@app.command("mfg:wc:load")
def mfg_wc_load(file: Path = typer.Option(..., "--file", exists=True, dir_okay=False)):
    mfg_routing.load_work_centers(str(file))
    typer.echo("ok")


@app.command("mfg:routing:load")
def mfg_routing_load(
    dir: Path = typer.Option(..., "--dir", exists=True, file_okay=False),
    strict: bool = typer.Option(False, "--strict"),
):
    mfg_routing.load_routings(str(dir), strict)
    typer.echo("ok")


@app.command("mfg:routing:capcheck")
def mfg_routing_capcheck(
    item: str = typer.Option(..., "--item"),
    rev: str = typer.Option(..., "--rev"),
    qty: int = typer.Option(..., "--qty"),
):
    res = mfg_routing.capacity_check(item, rev, qty)
    typer.echo(json.dumps(res))


@app.command("mfg:wi:render")
def mfg_wi_render(item: str = typer.Option(..., "--item"), rev: str = typer.Option(..., "--rev")):
    path = mfg_wi.render(item, rev)
    typer.echo(str(path))


@app.command("mfg:spc:analyze")
def mfg_spc_analyze(
    op: str = typer.Option(..., "--op"), window: int = typer.Option(50, "--window")
):
    report = mfg_spc.analyze(op, window)
    if report["findings"]:
        typer.echo(" ".join(report["findings"]))
    else:
        typer.echo("OK")


@app.command("mfg:yield")
def mfg_yield_cmd(period: str = typer.Option(..., "--period")):
    stats = mfg_yield.compute(period)
    typer.echo(json.dumps(stats))


@app.command("mfg:coq")
def mfg_coq_cmd(period: str = typer.Option(..., "--period")):
    totals = mfg_coq.build(period)
    typer.echo(json.dumps(totals))


@app.command("mfg:mrp")
def mfg_mrp_cmd(
    demand: Path = typer.Option(..., "--demand", exists=True),
    inventory: Path = typer.Option(..., "--inventory", exists=True),
    pos: Path = typer.Option(..., "--pos", exists=True),
):
    plan = mfg_mrp.plan(str(demand), str(inventory), str(pos))
    typer.echo(json.dumps(plan))


@app.command("learn:courses:load")
def learn_courses_load(dir: Path = typer.Option(..., "--dir", exists=True, file_okay=False)):
    en_courses.load_courses(str(dir))
    typer.echo("ok")


@app.command("learn:courses:list")
def learn_courses_list(role_track: str = typer.Option(..., "--role_track")):
    for c in en_courses.list_courses(role_track):
        typer.echo(f"{c['id']}	{c['title']}")


@app.command("learn:path:new")
def learn_path_new(
    name: str = typer.Option(..., "--name"),
    role_track: str = typer.Option(..., "--role_track"),
    courses: str = typer.Option(..., "--courses"),
    required: int = typer.Option(..., "--required"),
):
    p = en_paths.new_path(name, role_track, courses.split(","), required)
    typer.echo(p.id)


@app.command("learn:assign")
def learn_assign(
    user: str = typer.Option(..., "--user"),
    path: str = typer.Option(..., "--path"),
    due: str = typer.Option(..., "--due"),
):
    en_paths.assign(user, path, due)
    typer.echo("ok")


@app.command("learn:quiz:grade")
def learn_quiz_grade(
    quiz: str = typer.Option(..., "--quiz"),
    answers: Path = typer.Option(..., "--answers", exists=True),
):
    res = en_quizzes.grade(quiz, str(answers))
    typer.echo(json.dumps(res))


@app.command("learn:lab:run")
def learn_lab_run(
    lab: str = typer.Option(..., "--lab"),
    submission: Path = typer.Option(..., "--submission", exists=True),
):
    res = en_labs.run_lab(lab, str(submission))
    typer.echo(json.dumps(res))


@app.command("learn:cert:check")
def learn_cert_check(
    user: str = typer.Option(..., "--user"), cert: str = typer.Option(..., "--cert")
):
    ok = en_cert.check(user, cert)
    typer.echo("awarded" if ok else "not met")


@app.command("learn:cert:list")
def learn_cert_list(user: str = typer.Option(..., "--user")):
    for c in en_cert.list_user(user):
        typer.echo(c)


@app.command("learn:readiness")
def learn_readiness():
    en_read.build()
    typer.echo("ok")


@app.command("learn:event:add")
def learn_event_add(
    title: str = typer.Option(..., "--title"),
    type: str = typer.Option(..., "--type"),
    date: str = typer.Option(..., "--date"),
    capacity: int = typer.Option(..., "--capacity"),
):
    ev = en_cal.add_event(title, type, date, capacity)
    typer.echo(ev.id)


@app.command("learn:event:join")
def learn_event_join(id: str = typer.Option(..., "--id"), user: str = typer.Option(..., "--user")):
    en_cal.join(id, user)
    typer.echo("ok")


@app.command("learn:feedback:add")
def learn_feedback_add(
    course: str = typer.Option(..., "--course"),
    user: str = typer.Option(..., "--user"),
    score: int = typer.Option(..., "--score"),
    comment: str = typer.Option(..., "--comment"),
):
    en_fb.add(course, user, score, comment)
    typer.echo("ok")


@app.command("learn:feedback:summary")
def learn_feedback_summary(course: str = typer.Option(..., "--course")):
    res = en_fb.summary(course)
    typer.echo(json.dumps(res))


@app.command("status:build")
def status_build():
    status_gen.build()
    typer.echo("built")
@app.command("aiops:correlate")
def aiops_correlate():
    aiops_correlation.correlate(datetime.utcnow())


@app.command("aiops:plan")
def aiops_plan(correlations: str = typer.Option(..., "--correlations")):
    corr = aiops_remediation.load_correlations(correlations)
    aiops_remediation.plan(corr)


@app.command("aiops:execute")
def aiops_execute(
    plan: Path = typer.Option(..., "--plan", exists=True, dir_okay=False),
    dry_run: bool = typer.Option(False, "--dry-run"),
):
    aiops_remediation.execute(plan, dry_run)


@app.command("aiops:canary")
def aiops_canary_cmd(
    base: Path = typer.Option(..., "--base", exists=True, dir_okay=False),
    canary: Path = typer.Option(..., "--canary", exists=True, dir_okay=False),
):
    aiops_canary.analyze(base, canary)


@app.command("aiops:baseline:record")
def aiops_baseline_record():
    aiops_drift.record_baseline({})


@app.command("aiops:drift:check")
def aiops_drift_check():
    aiops_drift.compare()


@app.command("aiops:budget")
def aiops_budget_cmd(service: str = typer.Option(..., "--service"), window: str = typer.Option(..., "--window")):
    aiops_budget.budget_status(service, window)


@app.command("aiops:window")
def aiops_window(service: str = typer.Option(..., "--service"), action: str = typer.Option(..., "--action")):
    w = aiops_maintenance.next_window(service, action)
    typer.echo(json.dumps(w) if w else "null")
@app.command("ir:kpi:compute")
def ir_kpi_compute(period: str = typer.Option(..., "--period")):
    from ir import kpi_sot

    rows = kpi_sot.compute(period)
    typer.echo(json.dumps(rows, indent=2))


@app.command("ir:kpi:signoff")
def ir_kpi_signoff(
    kpi: str = typer.Option(..., "--kpi"),
    period: str = typer.Option(..., "--period"),
):
    from ir import kpi_signoff

    kpi_signoff.request_signoff(kpi, period)


@app.command("ir:kpi:approve")
def ir_kpi_approve(
    kpi: str = typer.Option(..., "--kpi"),
    period: str = typer.Option(..., "--period"),
    as_user: str = typer.Option(..., "--as-user"),
):
    from ir import kpi_signoff

    kpi_signoff.approve(kpi, period, as_user)


@app.command("ir:kpi:reject")
def ir_kpi_reject(
    kpi: str = typer.Option(..., "--kpi"),
    period: str = typer.Option(..., "--period"),
    as_user: str = typer.Option(..., "--as-user"),
):
    from ir import kpi_signoff

    kpi_signoff.reject(kpi, period, as_user)


@app.command("ir:earnings:build")
def ir_earnings_build(
    period: str = typer.Option(..., "--period"),
    as_user: str = typer.Option(..., "--as-user"),
):
    from ir import earnings

    earnings.build(period, user=as_user)


@app.command("ir:guidance")
def ir_guidance_run(
    period: str = typer.Option(..., "--period"),
    assumptions: Path = typer.Option(..., "--assumptions", exists=True, dir_okay=False),
):
    from ir import guidance

    guidance.run(period, assumptions)


@app.command("ir:blackouts:status")
def ir_blackouts_status(date: str = typer.Option(..., "--date")):
    from ir import blackouts

    code = blackouts.status(date)
    typer.echo(code or "CLEAR")


@app.command("ir:disclose")
def ir_disclose(
    type: str = typer.Option(..., "--type"),
    path: Path = typer.Option(..., "--path", exists=True, dir_okay=False),
    as_user: str = typer.Option(..., "--as-user"),
):
    from ir import disclosures

    disclosures.log_disclosure(type, str(path), as_user)


@app.command("board:pack")
def board_pack_cmd(month: str = typer.Option(..., "--month")):
    from board import pack

    pack.build(month)


@app.command("ir:faq")
def ir_faq(
    q: str = typer.Option(..., "--q"),
    mode: str = typer.Option("internal", "--mode"),
    as_user: str = typer.Option("U_IR", "--as-user"),
):
    from ir import faq_bot

    resp = faq_bot.answer(q, mode=mode, user=as_user)
    typer.echo(json.dumps(resp, indent=2))
@app.command("preflight:check")
def preflight_check():
    require = os.getenv("REQUIRE_SIGNED_ARTIFACTS", "False") == "True"
    wheels_dir = ROOT / "dist" / "wheels"
    sha_file = wheels_dir / "SHA256SUMS"
    if require and not sha_file.exists():
        typer.echo("signatures missing")
        raise typer.Exit(code=1)
    typer.echo("preflight ok")


@app.command("integrity:verify")
def integrity_verify():
    try:
        subprocess.check_call([sys.executable, "build/signing/verify_wheels.py"])
        subprocess.check_call([sys.executable, "build/sbom.py"])
        subprocess.check_call(
            [
                "gpg",
                "--batch",
                "--verify",
                "dist/attestation.json.asc",
                "dist/attestation.json",
            ],
            env={"GNUPGHOME": str(ROOT / "build" / "signing" / "gnupg")},
        )
    except subprocess.CalledProcessError:
        typer.echo("FAIL")
        raise typer.Exit(code=1)
    typer.echo("PASS")


@app.command("policy:license-check")
def policy_license_check():
    try:
        subprocess.check_call([sys.executable, "build/licenses.py"])
    except subprocess.CalledProcessError:
        raise typer.Exit(code=1)
    typer.echo("OK")


@app.command("version:show")
def version_show():
    from importlib.metadata import version

    typer.echo(version("blackroad-prism-console"))
@app.command("twin:checkpoint")
def twin_checkpoint(name: str = typer.Option(..., "--name")):
    path = snapshots.create_checkpoint(name)
    typer.echo(path)


@app.command("twin:list")
def twin_list():
    for info in snapshots.list_checkpoints():
        typer.echo(f"{info['name']}\t{info['created_at']}")


@app.command("twin:restore")
def twin_restore(name: str = typer.Option(..., "--name")):
    snapshots.restore_checkpoint(name)
    typer.echo("restored")


@app.command("twin:replay")
def twin_replay(
    range_from: Optional[str] = typer.Option(None, "--from"),
    range_to: Optional[str] = typer.Option(None, "--to"),
    mode: str = typer.Option("verify", "--mode"),
):
    report = replay.replay(range_from, range_to, mode=mode)
    typer.echo(str(report))


@app.command("twin:stress")
def twin_stress(
    profile: str = typer.Option("default", "--profile"),
    duration: int = typer.Option(60, "--duration"),
):
    prof = stress.load_profile(profile)
    stress.run_load(prof, duration)
    typer.echo("ok")


@app.command("twin:compare")
def twin_compare(
    left: str = typer.Option(..., "--left"),
    right: str = typer.Option(..., "--right"),
):
    res = compare.compare_runs(left, right)
    typer.echo(str(res))



# Strategy commands

@app.command("okr:new:obj")
def okr_new_obj(level: str = typer.Option(..., "--level"), owner: str = typer.Option(..., "--owner"), period: str = typer.Option(..., "--period"), text: str = typer.Option(..., "--text")):
    obj = strat_okr.new_objective(level, owner, period, text)
    typer.echo(obj.id)


@app.command("okr:new:kr")
def okr_new_kr(obj: str = typer.Option(..., "--obj"), metric: str = typer.Option(..., "--metric"), target: float = typer.Option(..., "--target"), unit: str = typer.Option(..., "--unit"), scoring: str = typer.Option(..., "--scoring")):
    kr = strat_okr.new_key_result(obj, metric, target, unit, scoring)
    typer.echo(kr.id)


@app.command("okr:link")
def okr_link(child: str = typer.Option(..., "--child"), parent: str = typer.Option(..., "--parent")):
    strat_okr.link(child, parent)
    typer.echo("linked")


@app.command("okr:validate")
def okr_validate(period: str = typer.Option(..., "--period")):
    ok = strat_okr.validate(period)
    typer.echo("ok" if ok else "invalid")


@app.command("bets:new")
def bets_new(title: str = typer.Option(..., "--title"), owner: str = typer.Option(..., "--owner"), period: str = typer.Option(..., "--period"), est_cost: float = typer.Option(..., "--est_cost"), est_impact: float = typer.Option(..., "--est_impact"), risk: str = typer.Option(..., "--risk"), ttv: int = typer.Option(..., "--ttv")):
    bet = strat_bets.new_bet(title, owner, period, est_cost, est_impact, risk, ttv)
    typer.echo(bet.id)


@app.command("bets:rank")
def bets_rank(period: str = typer.Option(..., "--period"), scoring: Path = typer.Option(..., "--scoring", exists=False)):
    strat_bets.rank(period, scoring)
    typer.echo("ranked")


@app.command("scorecard:build")
def scorecard_build(period: str = typer.Option(..., "--period"), level: str = typer.Option(..., "--level"), owner: str = typer.Option(..., "--owner")):
    strat_scorecard.build(period, level, owner)
    typer.echo("built")


@app.command("review:prepare")
def review_prepare(date: str = typer.Option(..., "--date")):
    strat_reviews.prepare(date)
    typer.echo("prepared")


@app.command("review:packet")
def review_packet(date: str = typer.Option(..., "--date")):
    strat_reviews.packet(date)
    typer.echo("packet")


@app.command("tradeoff:select")
def tradeoff_select(period: str = typer.Option(..., "--period"), budget: float = typer.Option(..., "--budget")):
    strat_tradeoffs.select(period, budget)
    typer.echo("selected")


@app.command("tradeoff:frontier")
def tradeoff_frontier(period: str = typer.Option(..., "--period")):
    strat_tradeoffs.frontier(period)
    typer.echo("frontier")


@app.command("memo:build")
def memo_build(period: str = typer.Option(..., "--period"), theme: str = typer.Option(..., "--theme")):
    strat_memos.build(period, theme)
    typer.echo("memo")

if __name__ == "__main__":

@app.command("rnd:idea:new")
def rnd_idea_new(title: str = typer.Option(..., "--title"), problem: str = typer.Option(..., "--problem"), solution: str = typer.Option(..., "--solution"), owner: str = typer.Option(..., "--owner"), tags: str = typer.Option("", "--tags"), status: str = typer.Option("new", "--status")):
    idea = rnd_ideas.new(title, problem, solution, owner, [t.strip() for t in tags.split(",") if t.strip()], status)
    typer.echo(idea.id)


@app.command("rnd:idea:score")
def rnd_idea_score(id: str = typer.Option(..., "--id")):
    idea = next((i for i in rnd_ideas.list() if i.id == id), None)
    if not idea:
        raise typer.Exit(code=1)
    typer.echo(str(rnd_ideas.score(idea)))


@app.command("rnd:idea:list")
def rnd_idea_list(status: Optional[str] = typer.Option(None, "--status")):
    for i in rnd_ideas.list(status):
        typer.echo(f"{i.id}\t{i.title}\t{i.status}")


@app.command("rnd:exp:design")
def rnd_exp_design(idea: str = typer.Option(..., "--idea"), hypothesis: str = typer.Option(..., "--hypothesis"), method: str = typer.Option(..., "--method")):
    exp = rnd_exp.design(idea, hypothesis, method)
    typer.echo(exp.id)


@app.command("rnd:exp:run")
def rnd_exp_run_cmd(id: str = typer.Option(..., "--id")):
    rnd_exp.run(id)
    typer.echo("ran")


@app.command("rnd:exp:decide")
def rnd_exp_decide(id: str = typer.Option(..., "--id"), decision: str = typer.Option(..., "--decision"), reason: str = typer.Option(..., "--reason")):
    rnd_exp.decide(id, decision, reason)
    typer.echo("ok")


@app.command("rnd:radar:build")
def rnd_radar_build():
    rnd_radar.build()
    typer.echo("built")


@app.command("rnd:radar:add")
def rnd_radar_add(tech: str = typer.Option(..., "--tech"), ring: str = typer.Option(..., "--ring"), quadrant: str = typer.Option(..., "--quadrant"), rationale: str = typer.Option(..., "--rationale")):
    rnd_radar.add(tech, ring, quadrant, rationale)
    typer.echo("added")


@app.command("rnd:radar:list")
def rnd_radar_list(quadrant: Optional[str] = typer.Option(None, "--quadrant")):
    for e in rnd_radar.list(quadrant):
        typer.echo(f"{e.tech}\t{e.ring}\t{e.quadrant}")


@app.command("rnd:ip:new")
def rnd_ip_new(idea: str = typer.Option(..., "--idea"), title: str = typer.Option(..., "--title"), inventors: str = typer.Option(..., "--inventors"), jurisdictions: str = typer.Option(..., "--jurisdictions")):
    disc = rnd_ip.new(idea, title, inventors.split(","), jurisdictions.split(","))
    typer.echo(disc.id)


@app.command("rnd:ip:update")
def rnd_ip_update(id: str = typer.Option(..., "--id"), status: str = typer.Option(..., "--status")):
    rnd_ip.update(id, status)
    typer.echo("ok")


@app.command("rnd:notes:index")
def rnd_notes_index_cmd():
    rnd_notes.index()
    typer.echo("indexed")


@app.command("rnd:notes:link")
def rnd_notes_link(idea: str = typer.Option(..., "--idea"), note: Path = typer.Option(..., "--note", exists=True)):
    rnd_notes.link(idea, str(note))
    typer.echo("linked")


@app.command("rnd:merge")
def rnd_merge_cmd(idea: str = typer.Option(..., "--idea")):
    rnd_merge.merge(idea)
    typer.echo("merged")


@app.command("rnd:dashboard")
def rnd_dashboard_cmd():
    rnd_dashboard.build()
    typer.echo("built")


# Legal Ops -----------------------------------------------------------------


@app.command("legal:contract:new")
def legal_contract_new(type: str = typer.Option(..., "--type"), counterparty: str = typer.Option(..., "--counterparty")):
    c = clm.create(type, counterparty)
    typer.echo(c.id)


@app.command("legal:contract:route")
def legal_contract_route(id: str = typer.Option(..., "--id"), to_role: str = typer.Option(..., "--to-role")):
    clm.route_for_review(id, to_role)
    typer.echo("routed")


@app.command("legal:contract:approve")
def legal_contract_approve(id: str = typer.Option(..., "--id"), as_user: str = typer.Option(..., "--as-user")):
    clm.approve(id, as_user)
    typer.echo("approved")


@app.command("legal:contract:execute")
def legal_contract_execute(id: str = typer.Option(..., "--id"), date: str = typer.Option(..., "--date")):
    clm.execute(id, date)
    typer.echo("executed")


@app.command("legal:approve:request")
def legal_approve_request(id: str = typer.Option(..., "--id"), for_role: str = typer.Option(..., "--for-role"), note: str = typer.Option("", "--note")):
    clm.route_for_review(id, for_role)
    typer.echo("requested")


@app.command("legal:esign")
def legal_esign(id: str = typer.Option(..., "--id"), user: str = typer.Option(..., "--user"), text: str = typer.Option(..., "--text")):
    clm.esign(id, user, text)
    typer.echo("signed")


@app.command("legal:clauses:list")
def legal_clauses_list(tag: str = typer.Option(None, "--tag")):
    for c in clauses.load_clauses(tag):
        typer.echo(c["id"])


@app.command("legal:assemble")
def legal_assemble(template: str = typer.Option(..., "--template"), options: Path = typer.Option(..., "--options", exists=True, dir_okay=False), out: Path = typer.Option(..., "--out")):
    doc, _ = clauses.assemble(template, str(options))
    out.parent.mkdir(parents=True, exist_ok=True)
    out.write_text(doc)
    typer.echo(str(out))


@app.command("legal:redline")
def legal_redline_cmd(old: Path = typer.Option(..., "--old"), new: Path = typer.Option(..., "--new")):
    diff = redline.write_redline(str(old), str(new), str(ROOT / "artifacts" / "legal" / "redlines" / f"{new.stem}_vs_{old.stem}"))
    typer.echo(json.dumps(diff))


@app.command("legal:obligations:extract")
def legal_obligations_extract(id: str = typer.Option(..., "--id")):
    obs = obligations.extract(id)
    typer.echo(json.dumps(obs))


@app.command("legal:obligations:list")
def legal_obligations_list(due_within: int = typer.Option(None, "--due-within")):
    obs = obligations.list_obligations(due_within)
    for ob in obs:
        typer.echo(json.dumps(ob))


@app.command("legal:calendar:build")
def legal_calendar_build():
    items = compliance_calendar.build()
    typer.echo(len(items))


@app.command("legal:calendar:list")
def legal_calendar_list(from_date: str = typer.Option(..., "--from"), to_date: str = typer.Option(..., "--to")):
    items = compliance_calendar.list_items(from_date, to_date)
    for it in items:
        typer.echo(json.dumps(it))


@app.command("legal:export:screen")
def legal_export_screen(partner: str = typer.Option(..., "--partner"), order: Path = typer.Option(..., "--order", exists=True, dir_okay=False)):
    res = export_controls.screen(partner, str(order))
    typer.echo(json.dumps(res))


@app.command("legal:dataroom:build")
def legal_dataroom_build(include: str = typer.Option(..., "--include")):
    includes = [s.strip() for s in include.split(",") if s.strip()]
    manifest = data_room.build(includes)
    typer.echo(len(manifest))


if __name__ == "__main__":
    app()


def main():
    app()
import argparse
import json
from pathlib import Path

from samples import gen as sample_gen

COOKBOOK_DIR = Path("cookbook/tasks")
ARTIFACT_DIR = Path("artifacts/cookbook")


def _list_cookbook():
    return [p.stem for p in COOKBOOK_DIR.glob("*.md")]


def cmd_samples(args):
    sample_gen.main(args.overwrite)
    print("samples generated at", sample_gen.GENERATED_DIR)


def cmd_bot(args):
    print(f"running bot {args.bot} for goal '{args.goal}'")


def _parse_context(text: str) -> dict:
    import re

    match = re.search(r"```json\n(.*?)\n```", text, re.S)
    if match:
        return json.loads(match.group(1))
    return {}


def cmd_cookbook(args):
    slug = args.name
    path = COOKBOOK_DIR / f"{slug}.md"
    if not path.exists():
        print("unknown cookbook name", slug)
        print("available:", ", ".join(_list_cookbook()))
        return
    text = path.read_text()
    context = _parse_context(text)
    ARTIFACT_DIR.mkdir(parents=True, exist_ok=True)
    out_path = ARTIFACT_DIR / f"{slug}.json"
    with out_path.open("w") as f:
        json.dump({"goal": slug, "context": context}, f, indent=2)
    print(out_path)


def main():
    parser = argparse.ArgumentParser()
    sub = parser.add_subparsers(dest="cmd")

    p_samples = sub.add_parser("samples:gen")
    p_samples.add_argument("--overwrite", action="store_true")
    p_samples.set_defaults(func=cmd_samples)

    p_bot = sub.add_parser("bot:run")
    p_bot.add_argument("--bot", required=True)
    p_bot.add_argument("--goal", required=True)
    p_bot.set_defaults(func=cmd_bot)

    p_cb = sub.add_parser("cookbook:run")
    p_cb.add_argument("--name")
    p_cb.set_defaults(func=cmd_cookbook)

    args = parser.parse_args()
    if hasattr(args, "func"):
        args.func(args)
    else:
        parser.print_help()


if __name__ == "__main__":
    main()
from __future__ import annotations

import argparse
import json
import sys

from orchestrator import audit, approvals, tasks
from orchestrator.exceptions import BotExecutionError
from security import rbac
from security.rbac import APPROVAL_DECIDE, APPROVAL_REQUEST, TASK_CREATE, TASK_ROUTE
from tools import storage

BOTS = ["Treasury-BOT", "Change/Release-BOT", "SRE-BOT"]


def parse_user(user_id: str) -> rbac.User:
    return rbac.rbac.get_user(user_id)


def cmd_bot_list(args: argparse.Namespace, *, user: rbac.User) -> None:
    for b in BOTS:
        print(b)


@rbac.require([TASK_CREATE])
def cmd_task_create(args: argparse.Namespace, *, user: rbac.User) -> None:
    context = {}
    if args.context:
        context = storage.read_json(args.context, from_data=False)
    task = tasks.create_task(args.goal, context, user=user)
    print(task.id)


@rbac.require([TASK_ROUTE])
def cmd_task_route(args: argparse.Namespace, *, user: rbac.User) -> None:
    try:
        task = tasks.route_task(args.id, args.bot, user=user)
        print(task.status)
    except BotExecutionError as e:
        print(str(e))
        sys.exit(1)


@rbac.require([APPROVAL_REQUEST])
def cmd_approval_create(args: argparse.Namespace, *, user: rbac.User) -> None:
    req = approvals.create_approval(args.task, user.id, args.for_role)
    print(req.id)


@rbac.require([APPROVAL_DECIDE])
def cmd_approval_decide(args: argparse.Namespace, *, user: rbac.User) -> None:
    req = approvals.decide(args.id, args.decision, user.id, args.reason)
    print(req.status)


@rbac.require([APPROVAL_DECIDE])
def cmd_approval_list(args: argparse.Namespace, *, user: rbac.User) -> None:
    items = approvals.list_approvals(args.status)
    for item in items:
        print(json.dumps(item.__dict__))


@rbac.require([rbac.ADMIN])
def cmd_audit_verify(args: argparse.Namespace, *, user: rbac.User) -> None:
    bad = audit.verify_log()
    if bad:
        print("invalid signatures at lines", bad)
        sys.exit(1)
    print("all signatures valid")


def build_parser() -> argparse.ArgumentParser:
    p = argparse.ArgumentParser()
    sub = p.add_subparsers(dest="cmd")

    def add_user(sp: argparse.ArgumentParser) -> None:
        sp.add_argument("--as-user", dest="as_user", default="U_SYS")

    sub_bot = sub.add_parser("bot:list")
    add_user(sub_bot)
    sub_bot.set_defaults(func=cmd_bot_list)

    sub_create = sub.add_parser("task:create")
    add_user(sub_create)
    sub_create.add_argument("--goal", required=True)
    sub_create.add_argument("--context")
    sub_create.set_defaults(func=cmd_task_create)

    sub_route = sub.add_parser("task:route")
    add_user(sub_route)
    sub_route.add_argument("--id", required=True)
    sub_route.add_argument("--bot", required=True)
    sub_route.set_defaults(func=cmd_task_route)

    sub_acreate = sub.add_parser("approval:create")
    add_user(sub_acreate)
    sub_acreate.add_argument("--task", required=True)
    sub_acreate.add_argument("--for-role", dest="for_role", required=True)
    sub_acreate.set_defaults(func=cmd_approval_create)

    sub_alist = sub.add_parser("approval:list")
    add_user(sub_alist)
    sub_alist.add_argument("--status")
    sub_alist.set_defaults(func=cmd_approval_list)

    sub_adecide = sub.add_parser("approval:decide")
    add_user(sub_adecide)
    sub_adecide.add_argument("--id", required=True)
    sub_adecide.add_argument("--decision", required=True)
    sub_adecide.add_argument("--reason")
    sub_adecide.set_defaults(func=cmd_approval_decide)

    sub_verify = sub.add_parser("audit:verify")
    add_user(sub_verify)
    sub_verify.set_defaults(func=cmd_audit_verify)

    return p


def main(argv: list[str] | None = None) -> int:
    parser = build_parser()
    args = parser.parse_args(argv)
    user = parse_user(args.as_user)
    try:
        if not args.cmd:
            parser.print_help()
            return 0
        args.func(args, user=user)
        return 0
    except rbac.PermissionError as e:
        print(str(e))
        return 2


if __name__ == "__main__":  # pragma: no cover
    raise SystemExit(main())<|MERGE_RESOLUTION|>--- conflicted
+++ resolved
@@ -31,11 +31,9 @@
 from orchestrator import orchestrator, slo_report
 from orchestrator.perf import perf_timer
 from orchestrator.protocols import Task
-<<<<<<< HEAD
 from plm import bom as plm_bom
 from plm import eco as plm_eco
 from runbooks import executor as rb_executor
-=======
 from tools import storage
 from strategy import okr as strat_okr
 from strategy import bets as strat_bets
@@ -43,7 +41,6 @@
 from strategy import reviews as strat_reviews
 from strategy import tradeoffs as strat_tradeoffs
 from strategy import memos as strat_memos
->>>>>>> 442aa4ef
 from services import catalog as svc_catalog
 from services import deps as svc_deps
 from status import generator as status_gen
@@ -1115,80 +1112,6 @@
     typer.echo(str(res))
 
 
-
-# Strategy commands
-
-@app.command("okr:new:obj")
-def okr_new_obj(level: str = typer.Option(..., "--level"), owner: str = typer.Option(..., "--owner"), period: str = typer.Option(..., "--period"), text: str = typer.Option(..., "--text")):
-    obj = strat_okr.new_objective(level, owner, period, text)
-    typer.echo(obj.id)
-
-
-@app.command("okr:new:kr")
-def okr_new_kr(obj: str = typer.Option(..., "--obj"), metric: str = typer.Option(..., "--metric"), target: float = typer.Option(..., "--target"), unit: str = typer.Option(..., "--unit"), scoring: str = typer.Option(..., "--scoring")):
-    kr = strat_okr.new_key_result(obj, metric, target, unit, scoring)
-    typer.echo(kr.id)
-
-
-@app.command("okr:link")
-def okr_link(child: str = typer.Option(..., "--child"), parent: str = typer.Option(..., "--parent")):
-    strat_okr.link(child, parent)
-    typer.echo("linked")
-
-
-@app.command("okr:validate")
-def okr_validate(period: str = typer.Option(..., "--period")):
-    ok = strat_okr.validate(period)
-    typer.echo("ok" if ok else "invalid")
-
-
-@app.command("bets:new")
-def bets_new(title: str = typer.Option(..., "--title"), owner: str = typer.Option(..., "--owner"), period: str = typer.Option(..., "--period"), est_cost: float = typer.Option(..., "--est_cost"), est_impact: float = typer.Option(..., "--est_impact"), risk: str = typer.Option(..., "--risk"), ttv: int = typer.Option(..., "--ttv")):
-    bet = strat_bets.new_bet(title, owner, period, est_cost, est_impact, risk, ttv)
-    typer.echo(bet.id)
-
-
-@app.command("bets:rank")
-def bets_rank(period: str = typer.Option(..., "--period"), scoring: Path = typer.Option(..., "--scoring", exists=False)):
-    strat_bets.rank(period, scoring)
-    typer.echo("ranked")
-
-
-@app.command("scorecard:build")
-def scorecard_build(period: str = typer.Option(..., "--period"), level: str = typer.Option(..., "--level"), owner: str = typer.Option(..., "--owner")):
-    strat_scorecard.build(period, level, owner)
-    typer.echo("built")
-
-
-@app.command("review:prepare")
-def review_prepare(date: str = typer.Option(..., "--date")):
-    strat_reviews.prepare(date)
-    typer.echo("prepared")
-
-
-@app.command("review:packet")
-def review_packet(date: str = typer.Option(..., "--date")):
-    strat_reviews.packet(date)
-    typer.echo("packet")
-
-
-@app.command("tradeoff:select")
-def tradeoff_select(period: str = typer.Option(..., "--period"), budget: float = typer.Option(..., "--budget")):
-    strat_tradeoffs.select(period, budget)
-    typer.echo("selected")
-
-
-@app.command("tradeoff:frontier")
-def tradeoff_frontier(period: str = typer.Option(..., "--period")):
-    strat_tradeoffs.frontier(period)
-    typer.echo("frontier")
-
-
-@app.command("memo:build")
-def memo_build(period: str = typer.Option(..., "--period"), theme: str = typer.Option(..., "--theme")):
-    strat_memos.build(period, theme)
-    typer.echo("memo")
-
 if __name__ == "__main__":
 
 @app.command("rnd:idea:new")
@@ -1380,6 +1303,80 @@
     manifest = data_room.build(includes)
     typer.echo(len(manifest))
 
+
+
+# Strategy commands
+
+@app.command("okr:new:obj")
+def okr_new_obj(level: str = typer.Option(..., "--level"), owner: str = typer.Option(..., "--owner"), period: str = typer.Option(..., "--period"), text: str = typer.Option(..., "--text")):
+    obj = strat_okr.new_objective(level, owner, period, text)
+    typer.echo(obj.id)
+
+
+@app.command("okr:new:kr")
+def okr_new_kr(obj: str = typer.Option(..., "--obj"), metric: str = typer.Option(..., "--metric"), target: float = typer.Option(..., "--target"), unit: str = typer.Option(..., "--unit"), scoring: str = typer.Option(..., "--scoring")):
+    kr = strat_okr.new_key_result(obj, metric, target, unit, scoring)
+    typer.echo(kr.id)
+
+
+@app.command("okr:link")
+def okr_link(child: str = typer.Option(..., "--child"), parent: str = typer.Option(..., "--parent")):
+    strat_okr.link(child, parent)
+    typer.echo("linked")
+
+
+@app.command("okr:validate")
+def okr_validate(period: str = typer.Option(..., "--period")):
+    ok = strat_okr.validate(period)
+    typer.echo("ok" if ok else "invalid")
+
+
+@app.command("bets:new")
+def bets_new(title: str = typer.Option(..., "--title"), owner: str = typer.Option(..., "--owner"), period: str = typer.Option(..., "--period"), est_cost: float = typer.Option(..., "--est_cost"), est_impact: float = typer.Option(..., "--est_impact"), risk: str = typer.Option(..., "--risk"), ttv: int = typer.Option(..., "--ttv")):
+    bet = strat_bets.new_bet(title, owner, period, est_cost, est_impact, risk, ttv)
+    typer.echo(bet.id)
+
+
+@app.command("bets:rank")
+def bets_rank(period: str = typer.Option(..., "--period"), scoring: Path = typer.Option(..., "--scoring", exists=False)):
+    strat_bets.rank(period, scoring)
+    typer.echo("ranked")
+
+
+@app.command("scorecard:build")
+def scorecard_build(period: str = typer.Option(..., "--period"), level: str = typer.Option(..., "--level"), owner: str = typer.Option(..., "--owner")):
+    strat_scorecard.build(period, level, owner)
+    typer.echo("built")
+
+
+@app.command("review:prepare")
+def review_prepare(date: str = typer.Option(..., "--date")):
+    strat_reviews.prepare(date)
+    typer.echo("prepared")
+
+
+@app.command("review:packet")
+def review_packet(date: str = typer.Option(..., "--date")):
+    strat_reviews.packet(date)
+    typer.echo("packet")
+
+
+@app.command("tradeoff:select")
+def tradeoff_select(period: str = typer.Option(..., "--period"), budget: float = typer.Option(..., "--budget")):
+    strat_tradeoffs.select(period, budget)
+    typer.echo("selected")
+
+
+@app.command("tradeoff:frontier")
+def tradeoff_frontier(period: str = typer.Option(..., "--period")):
+    strat_tradeoffs.frontier(period)
+    typer.echo("frontier")
+
+
+@app.command("memo:build")
+def memo_build(period: str = typer.Option(..., "--period"), theme: str = typer.Option(..., "--theme")):
+    strat_memos.build(period, theme)
+    typer.echo("memo")
 
 if __name__ == "__main__":
     app()
