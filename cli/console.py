--- conflicted
+++ resolved
@@ -572,7 +572,6 @@
         raise typer.Exit(code=1)
 
 
-<<<<<<< HEAD
 @app.command("svc:load")
 def svc_load(dir: str = typer.Option("configs/services", "--dir")):
     svc_catalog.load_services(f"{dir}/*.yaml")
@@ -2821,7 +2820,6 @@
 def status_build():
     status_gen.build()
     typer.echo("built")
-=======
 @app.command("safety:list-packs")
 def safety_list_packs():
     for name in policy.list_packs():
@@ -2898,7 +2896,6 @@
     storage.write(str(resp_path), response.model_dump(mode="json"))
     typer.echo(str(resp_path))
 
->>>>>>> 67c5bc0d
 
 if __name__ == "__main__":
     app()