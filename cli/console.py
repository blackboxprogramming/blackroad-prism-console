<<<<<<< HEAD
import importlib
import csv
import json
import time
from dataclasses import asdict
import os
import subprocess
import sys
from contextlib import nullcontext
import json
import time
from dataclasses import asdict
from datetime import datetime
from pathlib import Path
from typing import Optional, Dict
from typing import Dict, List, Optional
from datetime import datetime, timedelta
from pathlib import Path
from typing import List, Optional
from typing import Optional

import typer
import yaml

from bench import runner as bench_runner
from bots import available_bots
from change import calendar as change_calendar
from enablement import calendar as en_cal
from enablement import certify as en_cert
from enablement import courses as en_courses
from enablement import feedback as en_fb
from enablement import labs as en_labs
from enablement import paths as en_paths
from enablement import quizzes as en_quizzes
from enablement import readiness as en_read
from healthchecks import synthetic as hc_synth
from mfg import coq as mfg_coq
from mfg import mrp as mfg_mrp
from mfg import routing as mfg_routing
from mfg import spc as mfg_spc
from mfg import work_instructions as mfg_wi
from orchestrator import orchestrator, slo_report
from orchestrator.perf import perf_timer
from orchestrator.protocols import Task
from plm import bom as plm_bom
from plm import eco as plm_eco
from runbooks import executor as rb_executor
from dashboards import sc_ops_fin
from finance import wc as finance_wc
from orchestrator import orchestrator, slo_report
from orchestrator.perf import perf_timer
from orchestrator.protocols import Task
from procure import optimizer as procure_opt
from sop import plan as sop_plan
from supply import inventory_sim, logistics
from tools import storage
from strategy import okr as strat_okr
from strategy import bets as strat_bets
from strategy import scorecard as strat_scorecard
from strategy import reviews as strat_reviews
from strategy import tradeoffs as strat_tradeoffs
from strategy import memos as strat_memos
from orchestrator import orchestrator, slo_report
from orchestrator.perf import perf_timer
from orchestrator.protocols import Task
from plm import bom as plm_bom
from plm import eco as plm_eco
from runbooks import executor as rb_executor
from services import catalog as svc_catalog
from services import deps as svc_deps
from status import generator as status_gen
from tools import storage
from aiops import canary as aiops_canary
from aiops import config_drift as aiops_drift
from aiops import correlation as aiops_correlation
from aiops import maintenance as aiops_maintenance
from aiops import remediation as aiops_remediation
from aiops import slo_budget as aiops_budget

VERB_FUN: dict[str, str] = {}
VERB_FUN['plm:bom:where-used'] = 'cli_bom_where_used'
import time
import importlib

from plm import bom as plm_bom, eco as plm_eco
from mfg import routing as mfg_routing, work_instructions as mfg_wi, spc as mfg_spc, coq as mfg_coq, mrp as mfg_mrp

mfg_yield = importlib.import_module("mfg.yield")

mfg_yield = importlib.import_module("mfg.yield")


mfg_yield = importlib.import_module("mfg.yield")

from close import calendar as close_calendar
from close import flux as close_flux
from close import journal as close_journal
from close import packet as close_packet
from close import recon as close_recon
from close import sox as close_sox
from orchestrator import orchestrator, slo_report
from orchestrator.perf import perf_timer
from orchestrator.protocols import Task
import settings
from bots import available_bots
from integrations import (
    mappers,
    salesforce_stub,
    sap_stub,
    servicenow_stub,
    workday_stub,
)
from observability import report as obs_report
from orchestrator import metrics, orchestrator, redaction
from orchestrator.protocols import Task
from policy import enforcer
from tools import storage
from tools import storage
from twin import snapshots, replay, stress, compare

from legal import clm, clauses, redline, obligations, compliance_calendar, export_controls, data_room
from close import journal as close_journal
from close import recon as close_recon
from close import flux as close_flux
from close import sox as close_sox
from close import packet as close_packet
import time
from mdm import (
    domains as mdm_domains,
    match as mdm_match,
    survivorship as mdm_survivorship,
    quality as mdm_quality,
    catalog as mdm_catalog,
    steward as mdm_steward,
    lineage_diff as mdm_lineage_diff,
    changes as mdm_changes,
)

from marketing import segments as mkt_segments
from marketing import lead_score as mkt_lead
from marketing import attribution as mkt_attr
from marketing import seo_audit as mkt_seo
from marketing import social as mkt_social
from marketing import calendar as mkt_cal
from marketing import creatives as mkt_creatives
from marketing import dashboards as mkt_dash
from marketing import campaigns as mkt_campaigns

from ir import (
    kpi_sot,
    kpi_signoff,
    earnings,
    guidance,
    blackouts,
    disclosures,
    faq_bot,
)
from board import pack as board_pack
from dx import (
    monorepo,
    quality,
    test_matrix,
    flaky,
    pr_runner,
    docs_lint,
    style as style_lint,
    onboard,
    commits,
)
from bots import available_bots
from kg.chainer import PlanStep, execute_plan
from kg.model import KnowledgeGraph
from kg.provenance import capture_event
from kg.query import run as kql_run
from kg.rules import run_rules
from orchestrator import orchestrator
from orchestrator.protocols import Task
from tools import storage
from twin import compare as twin_compare
from twin import replay as twin_replay
from twin import snapshots
from twin import stress as twin_stress

# phase 25 additions
from partners import catalog as partner_catalog
from partners import certify as partner_certify
from partners import orders as partner_orders
from licensing import sku_packs, keys as license_keys, entitlements as entitlement_engine
from billing import invoices as billing_invoices

from sec.assets import load_from_dir as assets_load, list_assets as assets_list
from sec.detect.engine import run as detect_run
from sec.ir import add_timeline as ir_timeline, assign as ir_assign, open_from_detections as ir_open, resolve as ir_resolve
from sec.vuln import import_csv as vuln_import, prioritize as vuln_prioritize
from sec.purple.sim import run as purple_run
from sec.sbom_watch import watch as sbom_watch
from orchestrator import orchestrator, slo_report
from orchestrator.perf import perf_timer
from orchestrator.protocols import BotResponse, Task
from tools import storage
from safety import policy
from redteam import scenarios as rt_scenarios, runner as rt_runner
from quality import checks as quality_checks
import settings

from experiments import ab_engine, flag_analytics, registry as exp_registry, rollout, review_pack
from growth import loops as growth_loops, funnels as growth_funnels

from close import calendar as close_calendar, journal as close_journal, recon as close_recon, flux as close_flux, sox as close_sox, packet as close_packet

from people import analytics, comp_cycle, headcount, orgchart, perf_cycle, recruiting

app = typer.Typer()
from rnd import ideas as rnd_ideas
from rnd import experiments as rnd_exp
from rnd import radar as rnd_radar
from rnd import ip as rnd_ip
from rnd import notes as rnd_notes
from rnd import merge as rnd_merge
from rnd import dashboard as rnd_dashboard

ROOT = Path(__file__).resolve().parents[1]
ARTIFACTS = ROOT / "artifacts"


def _next_task_id() -> str:
    counter_path = ARTIFACTS / "last_task_id.txt"
    last = int(storage.read(str(counter_path)) or 0)
    new = last + 1
    if not settings.DRY_RUN:
        storage.write(str(counter_path), str(new))
    return f"T{new:04d}"


@app.callback()
def main(
    ctx: typer.Context,
    dry_run: bool = typer.Option(False, "--dry-run", help="Do not write artifacts"),
):
    settings.DRY_RUN = dry_run


@app.command("bot:run")
def bot_run(
    bot: str = typer.Option(..., "--bot"),
    goal: str = typer.Option(..., "--goal"),
    context: Optional[Path] = typer.Option(None, "--context", exists=True, dir_okay=False),
):
    from orchestrator.protocols import Task

    ctx = json.loads(storage.read(str(context))) if context else None
    task_id = _next_task_id()
    task = Task(id=task_id, goal=goal, context=ctx, created_at=datetime.utcnow())
    response = orchestrator.route(task, bot)
    if settings.DRY_RUN:
        typer.echo("DRY-RUN: no artifacts written")
    else:
        scrubbed_task = Task(
            id=task.id,
            goal=task.goal,
            context=redaction.scrub(task.context) if task.context else None,
            created_at=task.created_at,
        )
        storage.write(
            str(ARTIFACTS / task_id / "task.json"),
            scrubbed_task.model_dump(mode="json"),
        )
        storage.write(
            str(ARTIFACTS / task_id / "response.json"), response.model_dump(mode="json")
        )
    typer.echo(response.summary)
    storage.write(str(ARTIFACTS / task_id / "task.json"), task.model_dump(mode="json"))
    capture_event({"type": "task", "id": task_id, "goal": goal})
    typer.echo(task_id)


@app.command("policy:check-task")
def policy_check_task(
    goal: str = typer.Option(..., "--goal"),
    context: Optional[Path] = typer.Option(None, "--context", exists=True, dir_okay=False),
):
    ctx_raw = json.loads(storage.read(str(context))) if context else None
    ctx = redaction.scrub(ctx_raw)
    task = Task(id="TCHK", goal=goal, context=ctx, created_at=datetime.utcnow())
    violations = enforcer.check_task(task)
    if violations:
        typer.echo("\n".join(violations))
    else:
        typer.echo("OK")
    from orchestrator import orchestrator
    from orchestrator.protocols import Task

    task_data = json.loads(storage.read(str(ARTIFACTS / id / "task.json")))
    task = Task(**task_data)
    response = orchestrator.route(task, bot)
    storage.write(str(ARTIFACTS / id / "response.json"), response.model_dump(mode="json"))
    capture_event(
        {
            "type": "artifact",
            "task_id": id,
            "bot": bot,
            "path": str(ARTIFACTS / id / "response.json"),
            "intent": task.goal,
            "artifact_type": "response",
        }
    )
    typer.echo(response.summary)


@app.command("import:salesforce")
def import_salesforce(fixtures: Path = typer.Option(..., "--fixtures", exists=True, file_okay=False)):
    records = salesforce_stub.load_opportunities(str(fixtures))
    rows = mappers.to_rows(records, ["id", "owner", "stage", "amount", "close_date", "age_days"])
    metrics.inc("importer_runs")
    if not settings.DRY_RUN:
        storage.write(
            str(ARTIFACTS / "imports" / "salesforce.json"), json.dumps(rows)
        )
    else:
        typer.echo("DRY-RUN: no artifacts written")
    typer.echo(f"{len(rows)} rows")


@app.command("import:sap")
def import_sap(fixtures: Path = typer.Option(..., "--fixtures", exists=True, file_okay=False)):
    records = sap_stub.load_gl(str(fixtures))
    rows = mappers.to_rows(records, ["account", "period", "debit", "credit", "entity"])
    metrics.inc("importer_runs")
    if not settings.DRY_RUN:
        storage.write(str(ARTIFACTS / "imports" / "sap_gl.json"), json.dumps(rows))
    else:
        typer.echo("DRY-RUN: no artifacts written")
    typer.echo(f"{len(rows)} rows")


@app.command("import:servicenow")
def import_servicenow(
    fixtures: Path = typer.Option(..., "--fixtures", exists=True, file_okay=False)
):
    records = servicenow_stub.load_incidents(str(fixtures))
    rows = mappers.to_rows(records, ["id", "sev", "opened_at", "closed_at", "service"])
    metrics.inc("importer_runs")
    if not settings.DRY_RUN:
        storage.write(
            str(ARTIFACTS / "imports" / "servicenow.json"), json.dumps(rows)
        )
    else:
        typer.echo("DRY-RUN: no artifacts written")
    typer.echo(f"{len(rows)} rows")


@app.command("import:workday")
def import_workday(fixtures: Path = typer.Option(..., "--fixtures", exists=True, file_okay=False)):
    records = workday_stub.load_headcount(str(fixtures))
    rows = mappers.to_rows(
        records, ["employee_id", "dept", "role", "grade", "region", "start_date", "status"]
    )
    metrics.inc("importer_runs")
    if not settings.DRY_RUN:
        storage.write(str(ARTIFACTS / "imports" / "workday.json"), json.dumps(rows))
    else:
        typer.echo("DRY-RUN: no artifacts written")
    typer.echo(f"{len(rows)} rows")


@app.command("obs:report")
def obs_report_cmd():
    if settings.DRY_RUN:
        typer.echo("DRY-RUN: no artifacts written")
        obs_report.generate()
        return
    obs_report.write_report()
    typer.echo("Report generated")
import json
import uuid
from pathlib import Path

import typer

from orchestrator.orchestrator import Orchestrator
from orchestrator.protocols import Task

app = typer.Typer(name="console")
BASE_PATH = Path(__file__).resolve().parent.parent
TASK_FILE = BASE_PATH / "tasks.json"


def load_tasks() -> dict:
    if TASK_FILE.exists():
        return json.loads(TASK_FILE.read_text())
    return {}


def save_tasks(tasks: dict) -> None:
    TASK_FILE.write_text(json.dumps(tasks, indent=2))


@app.command("task:create")
def task_create(goal: str, context: Path = typer.Option(None, help="Path to context JSON")):
    """Create a task."""
    tasks = load_tasks()
    task_id = f"T{uuid.uuid4().hex[:6]}"
    ctx = json.loads(context.read_text()) if context else None
    tasks[task_id] = {"goal": goal, "context": ctx, "status": "created"}
    save_tasks(tasks)
    typer.echo(task_id)


@app.command("task:route")
def task_route(id: str, bot: str):
    """Route a task to a bot."""
    tasks = load_tasks()
    task_data = tasks.get(id)
    if not task_data:
        raise typer.Exit(code=1)
    orch = Orchestrator(base_path=BASE_PATH)
    response = orch.route(Task(id=id, goal=task_data["goal"], context=task_data["context"]), bot)
    tasks[id]["status"] = "completed"
    tasks[id]["last_bot"] = bot
    save_tasks(tasks)
    typer.echo(response.summary)


@app.command("task:status")
def task_status(id: str):
    tasks = load_tasks()
    task = tasks.get(id)
    if not task:
        raise typer.Exit(code=1)
    typer.echo(json.dumps(task, indent=2))


@app.command("task:list")
def task_list():
    tasks = load_tasks()
    for tid, info in tasks.items():
        typer.echo(f"{tid}: {info['goal']} ({info['status']})")


@app.command("bot:list")
def bot_list():
    from bots import available_bots

    for name, cls in available_bots().items():
        typer.echo(f"{name}\t{cls.mission}")


def _perf_footer(perf: bool, data: dict) -> None:
    if perf:
        typer.echo(f"time={data.get('elapsed_ms')} rss={data.get('rss_mb')} cache=na exec=inproc")
        typer.echo(
            f"time={data.get('elapsed_ms')} rss={data.get('rss_mb')} cache=na exec=inproc"
def _footer(perf: bool, stats: dict, cache: str = "na"):
    if perf:
        typer.echo(
            f"time={stats.get('elapsed_ms', 0)} rss={stats.get('rss_mb')} cache={cache} exec=inproc"
        )


@app.command("bench:list")
def bench_list():
    for name in bench_runner.list_scenarios():
        typer.echo(name)


@app.command("bench:show")
def bench_show(name: str = typer.Option(..., "--name")):
    cfg = bench_runner.load_scenario(name)
    typer.echo(json.dumps(cfg, indent=2))
def bench_list(perf: bool = typer.Option(False, "--perf", is_flag=True)):
    ctx = perf_timer("bench_list") if perf else nullcontext({})
    with ctx as p:
        for name in bench_runner.list_scenarios():
            typer.echo(name)
    _footer(perf, p)


@app.command("bench:show")
def bench_show(
    name: str = typer.Option(..., "--name"),
    perf: bool = typer.Option(False, "--perf", is_flag=True),
):
    ctx = perf_timer("bench_show") if perf else nullcontext({})
    with ctx as p:
        data = bench_runner.show_scenario(name)
        typer.echo(json.dumps(data))
    _footer(perf, p)


@app.command("bench:run")
def bench_run(
    name: str = typer.Option(..., "--name"),
    iterations: int = typer.Option(20, "--iter"),
    warmup: int = typer.Option(5, "--warmup"),
    cache: str = typer.Option("na", "--cache"),
    export_csv: Optional[Path] = typer.Option(None, "--export-csv"),
    perf: bool = typer.Option(False, "--perf"),
    as_user: str = typer.Option("system", "--as-user"),
):
    if perf:
        with perf_timer("bench_run") as p:
            bench_runner.run_bench(name, iterations, warmup, cache, export_csv)
    else:
        p = {"elapsed_ms": None, "rss_mb": None}
        bench_runner.run_bench(name, iterations, warmup, cache, export_csv)
    _perf_footer(perf, p)
    iterations: int = typer.Option(20, "--iter", "--iterations"),
    warmup: int = typer.Option(5, "--warmup"),
    cache: str = typer.Option("na", "--cache"),
    export_csv: Optional[Path] = typer.Option(None, "--export-csv"),
    perf: bool = typer.Option(False, "--perf", is_flag=True),
    as_user: Optional[str] = typer.Option(None, "--as-user"),
):
    ctx = perf_timer("bench_run") if perf else nullcontext({})
    with ctx as p:
        res = bench_runner.run_bench(
            name, iterations=iterations, warmup=warmup, cache=cache
        )
        if export_csv:
            src = Path(res["env"]).with_name("timings.csv")
            storage.write(str(export_csv), Path(src).read_text())
        typer.echo(json.dumps(res, indent=2))
    _footer(perf, p, cache=cache)


@app.command("bench:all")
def bench_all(
    perf: bool = typer.Option(False, "--perf"),
    as_user: str = typer.Option("system", "--as-user"),
):
    if perf:
        with perf_timer("bench_all") as p:
            bench_runner.run_all()
    else:
        p = {"elapsed_ms": None, "rss_mb": None}
        bench_runner.run_all()
    _perf_footer(perf, p)


@app.command("slo:report")
def slo_report_cmd(
    perf: bool = typer.Option(False, "--perf"),
    as_user: str = typer.Option("system", "--as-user"),
):
    if perf:
        with perf_timer("slo_report") as p:
            slo_report.build_report()
    else:
        p = {"elapsed_ms": None, "rss_mb": None}
        slo_report.build_report()
    _perf_footer(perf, p)
    iterations: int = typer.Option(20, "--iter", "--iterations"),
    warmup: int = typer.Option(5, "--warmup"),
    perf: bool = typer.Option(False, "--perf", is_flag=True),
):
    ctx = perf_timer("bench_all") if perf else nullcontext({})
    with ctx as p:
        results = bench_runner.run_all(iterations=iterations, warmup=warmup)
        typer.echo(json.dumps(results, indent=2))
    _footer(perf, p)


@app.command("slo:report")
def slo_report_cmd(perf: bool = typer.Option(False, "--perf", is_flag=True)):
    ctx = perf_timer("slo_report") if perf else nullcontext({})
    with ctx as p:
        slo_report.build_report()
    _footer(perf, p)


@app.command("slo:gate")
def slo_gate(
    fail_on: str = typer.Option("regressions", "--fail-on"),
    perf: bool = typer.Option(False, "--perf"),
    as_user: str = typer.Option("system", "--as-user"),
):
    if perf:
        with perf_timer("slo_gate") as p:
            ok = slo_report.gate(fail_on)
    else:
        p = {"elapsed_ms": None, "rss_mb": None}
        ok = slo_report.gate(fail_on)
    _perf_footer(perf, p)
    if not ok:
        raise typer.Exit(code=1)


@app.command("svc:load")
def svc_load(dir: str = typer.Option("configs/services", "--dir")):
    svc_catalog.load_services(f"{dir}/*.yaml")
    typer.echo("catalog loaded")


@app.command("svc:deps")
def svc_deps_cmd(
    service: str = typer.Option(..., "--service"),
    dir: str = typer.Option("configs/services", "--dir"),
):
    services = svc_catalog.load_services(f"{dir}/*.yaml")
    for dep in svc_deps.blast_radius(service, services):
        typer.echo(dep)


@app.command("svc:validate")
def svc_validate(dir: str = typer.Option("configs/services", "--dir")):
    services = svc_catalog.load_services(f"{dir}/*.yaml")
    errs = svc_deps.validate_dependencies(services)
    if errs:
        for e in errs:
            typer.echo(e)
        raise typer.Exit(code=1)
    typer.echo("ok")


@app.command("rb:run")
def rb_run(file: str = typer.Option(..., "--file")):
    code = rb_executor.run(file)
    typer.echo(code)


@app.command("rb:list")
def rb_list():
    for name in rb_executor.list_examples():
        typer.echo(name)


@app.command("hc:run")
def hc_run(service: str = typer.Option(..., "--service")):
    results = hc_synth.run_checks(service)
    typer.echo(json.dumps(results))


@app.command("hc:summary")
def hc_summary(service: str = typer.Option(..., "--service")):
    data = hc_synth.summary(service)
    typer.echo(json.dumps(data))


@app.command("ir:kpi:compute")
def ir_kpi_compute(period: str = typer.Option(..., "--period")):
    kpi_sot.compute(period)
    typer.echo("ok")


@app.command("ir:kpi:signoff")
def ir_kpi_signoff(
    kpi: str = typer.Option(..., "--kpi"),
    period: str = typer.Option(..., "--period"),
    request: bool = typer.Option(False, "--request"),
    as_user: str = typer.Option("system", "--as-user"),
):
    if request:
        kpi_signoff.request_signoff(kpi, period, as_user)
        typer.echo("requested")


@app.command("ir:kpi:approve")
def ir_kpi_approve(
    kpi: str = typer.Option(..., "--kpi"),
    period: str = typer.Option(..., "--period"),
    as_user: str = typer.Option(..., "--as-user"),
):
    kpi_signoff.approve(kpi, period, as_user)
    typer.echo("approved")


@app.command("ir:kpi:reject")
def ir_kpi_reject(
    kpi: str = typer.Option(..., "--kpi"),
    period: str = typer.Option(..., "--period"),
    as_user: str = typer.Option(..., "--as-user"),
):
    kpi_signoff.reject(kpi, period, as_user)
    typer.echo("rejected")


@app.command("ir:earnings:build")
def ir_earnings_build(
    period: str = typer.Option(..., "--period"),
    as_user: str = typer.Option("U_IR", "--as-user"),
):
    earnings.build(period, as_user)
    typer.echo("built")


@app.command("ir:guidance")
def ir_guidance_cmd(
    period: str = typer.Option(..., "--period"),
    assumptions: Path = typer.Option(..., "--assumptions", exists=True),
):
    guidance.run(period, str(assumptions))
    typer.echo("ok")


@app.command("ir:blackouts:status")
def ir_blackouts_status(date: str = typer.Option(..., "--date")):
    typer.echo(blackouts.status(date))


@app.command("ir:disclose")
def ir_disclose(
    type: str = typer.Option(..., "--type"),
    path: Path = typer.Option(..., "--path", exists=True, dir_okay=False),
    as_user: str = typer.Option("U_IR", "--as-user"),
):
    if not as_user.startswith("U_IR"):
        raise typer.Exit(code=1)
    disclosures.log_file(type, str(path), as_user)
    typer.echo("logged")


@app.command("ir:faq")
def ir_faq(q: str = typer.Option(..., "--q"), mode: str = typer.Option("internal", "--mode")):
    typer.echo(json.dumps(faq_bot.answer(q, mode)))


@app.command("board:pack")
def board_pack_cmd(month: str = typer.Option(..., "--month")):
    board_pack.build(month)
    typer.echo("built")


@app.command("change:add")
def change_add(
    service: str = typer.Option(..., "--service"),
    type: str = typer.Option(..., "--type"),
    start: str = typer.Option(..., "--start"),
    end: str = typer.Option(..., "--end"),
    risk: str = typer.Option(..., "--risk"),
):
    cid = f"chg-{int(time.time())}"
    ch = change_calendar.Change(
        id=cid, service=service, type=type, start=start, end=end, owner="cli", risk=risk
    )
    change_calendar.add_change(ch)
    typer.echo(cid)


@app.command("change:list")
def change_list(
    service: str = typer.Option(None, "--service"),
    start: str = typer.Option(None, "--from"),
    end: str = typer.Option(None, "--to"),
):
    for c in change_calendar.list_changes(service, start, end):
        typer.echo(json.dumps(c))


@app.command("close:cal:new")
def close_cal_new(
    period: str = typer.Option(..., "--period"),
    template: str = typer.Option(..., "--template"),
):
    cal = close_calendar.CloseCalendar.from_template(period, template)
@app.command("change:conflicts")
def change_conflicts(service: str = typer.Option(..., "--service")):
    issues = change_calendar.conflicts(service)
    if issues:
        for i in issues:
            typer.echo(i)
        raise typer.Exit(code=1)
    typer.echo("ok")


@app.command("close:cal:new")
def close_cal_new(
    period: str = typer.Option(..., "--period"),
    template: Path = typer.Option(..., "--template", exists=True),
):
    cal = close_calendar.CloseCalendar.from_template(period, str(template))
    cal.save()
    typer.echo("created")


@app.command("close:cal:list")
def close_cal_list(period: str = typer.Option(..., "--period")):
    cal = close_calendar.CloseCalendar.load(period)
    for t in cal.topo_order():
        typer.echo(f"{t.id}\t{t.status}")


@app.command("close:cal:update")
def close_cal_update(
    period: str = typer.Option(..., "--period"),
    task: str = typer.Option(..., "--task"),
    status: str = typer.Option(None, "--status"),
    evidence: str = typer.Option(None, "--evidence"),
):
    cal = close_calendar.CloseCalendar.load(period)
    try:
        cal.update_task(task, status=status, evidence=evidence)
    except ValueError as e:
        typer.echo(str(e))
        raise typer.Exit(code=1)
    cal.save()
    typer.echo("updated")


@app.command("close:jrnl:propose")
def close_jrnl_propose(
    period: str = typer.Option(..., "--period"),
    rules: str = typer.Option(..., "--rules"),
):
    tb = close_journal.load_tb(period)
    journals = close_journal.propose_journals(tb, rules)
    close_journal.post(period, tb, journals)  # persist journals and adjusted tb
    typer.echo(str(len(journals)))


@app.command("close:jrnl:post")
def close_jrnl_post(period: str = typer.Option(..., "--period")):
    base = Path("artifacts/close") / period
    journals = []
    if (base / "journals.json").exists():
        data = json.loads((base / "journals.json").read_text())
        for j in data:
            lines = [close_journal.JournalLine(**ln) for ln in j["lines"]]
            journals.append(close_journal.Journal(id=j["id"], lines=lines))
    tb = close_journal.load_tb(period)
    close_journal.post(period, tb, journals)
    typer.echo("posted")


@app.command("close:recon:run")
def close_recon_run(
    period: str = typer.Option(..., "--period"),
    fixtures: str = typer.Option(..., "--fixtures"),
    config: str = typer.Option("configs/close/recons.yaml", "--config"),
):
    base = Path("artifacts/close") / period
    adj_tb_path = base / "adjusted_tb.csv"
    tb: Dict[str, float] = {}
    if adj_tb_path.exists():
        import csv

        with adj_tb_path.open() as f:
            reader = csv.DictReader(f)
            for row in reader:
                tb[row["account"]] = float(row["amount"])
    close_recon.run_recons(period, tb, config, fixtures)
    fixtures: Path = typer.Option(..., "--fixtures", exists=True),
):
    close_recon.run_recons(period, str(fixtures))
    typer.echo("recons")


@app.command("close:flux")
def close_flux_cmd(
    period: str = typer.Option(..., "--period"),
    prev: str = typer.Option(..., "--prev"),
    py: str = typer.Option(..., "--py"),
    threshold: float = typer.Option(..., "--threshold"),
):
    close_flux.run_flux(period, prev, py, threshold)
    typer.echo("flux")


@app.command("close:sox:add")
def close_sox_add(
    period: str = typer.Option(..., "--period"),
    control: str = typer.Option(..., "--control"),
    path: str = typer.Option(..., "--path"),
    owner: str = typer.Option("cli", "--owner"),
):
    close_sox.add(period, control, path, owner)
    typer.echo("logged")


@app.command("close:sox:check")
def close_sox_check(period: str = typer.Option(..., "--period")):
    missing = close_sox.check(period, [])
    if missing:
        for m in missing:
            typer.echo(m)
        raise typer.Exit(code=1)
    typer.echo("ok")


@app.command("close:packet")
def close_packet_cmd(period: str = typer.Option(..., "--period")):
    close_packet.build_packet(period)
    typer.echo("packet")


@app.command("close:sign")
def close_sign(period: str = typer.Option(..., "--period"), role: str = typer.Option(..., "--role"), as_user: str = typer.Option(..., "--as-user")):
    try:
        close_packet.sign(period, role, as_user)
    except ValueError as e:
        typer.echo(str(e))
        raise typer.Exit(code=1)
def close_sign(
    period: str = typer.Option(..., "--period"),
    role: str = typer.Option(..., "--role"),
    as_user: str = typer.Option(..., "--as-user"),
):
    close_packet.sign(period, role, as_user)
    typer.echo("signed")

@app.command("change:conflicts")
def change_conflicts(service: str = typer.Option(..., "--service")):
    issues = change_calendar.conflicts(service)
    if issues:
        for i in issues:
            typer.echo(i)
        raise typer.Exit(code=1)
    typer.echo("ok")


@app.command("close:cal:new")
def close_cal_new(
    period: str = typer.Option(..., "--period"),
    template: Path = typer.Option(..., "--template", exists=True),
):
    cal = close_calendar.CloseCalendar.from_template(period, str(template))
    cal.save()
    typer.echo("ok")


@app.command("close:cal:list")
def close_cal_list(period: str = typer.Option(..., "--period")):
    cal = close_calendar.load_calendar(period)
    for t in cal.tasks:
        typer.echo(json.dumps(asdict(t)))


@app.command("close:cal:update")
def close_cal_update(
    period: str = typer.Option(..., "--period"),
    task: str = typer.Option(..., "--task"),
    status: str = typer.Option(None, "--status"),
    evidence: str = typer.Option(None, "--evidence"),
):
    cal = close_calendar.load_calendar(period)
    cal.update(task, status, evidence)
    typer.echo("updated")


@app.command("close:jrnl:propose")
def close_jrnl_propose(
    period: str = typer.Option(..., "--period"),
    rules: Path = typer.Option(..., "--rules", exists=True),
):
    close_journal.propose_journals(period, str(rules))
    typer.echo("proposed")


@app.command("close:jrnl:post")
def close_jrnl_post(period: str = typer.Option(..., "--period")):
    journals = close_journal.load_journals(period)
    close_journal.post(period, journals)
    typer.echo("posted")


@app.command("close:recon:run")
def close_recon_run(
    period: str = typer.Option(..., "--period"),
    fixtures: Path = typer.Option(..., "--fixtures", exists=True),
):
    close_recon.run_recons(period, str(fixtures))
    typer.echo("recons")


@app.command("close:flux")
def close_flux_cmd(
    period: str = typer.Option(..., "--period"),
    prev: str = typer.Option(..., "--prev"),
    py: str = typer.Option(..., "--py"),
    threshold: float = typer.Option(..., "--threshold"),
):
    close_flux.run_flux(period, prev, py, threshold)
    typer.echo("flux")


@app.command("close:sox:add")
def close_sox_add(
    period: str = typer.Option(..., "--period"),
    control: str = typer.Option(..., "--control"),
    path: str = typer.Option(..., "--path"),
    owner: str = typer.Option("cli", "--owner"),
):
    close_sox.add_evidence(period, control, path, owner)
    typer.echo("logged")


@app.command("close:sox:check")
def close_sox_check(period: str = typer.Option(..., "--period")):
    close_sox.check_evidence(period)
    typer.echo("ok")


@app.command("close:packet")
def close_packet_cmd(period: str = typer.Option(..., "--period")):
    close_packet.build_packet(period)
    typer.echo("packet")


@app.command("close:sign")
def close_sign(
    period: str = typer.Option(..., "--period"),
    role: str = typer.Option(..., "--role"),
    as_user: str = typer.Option(..., "--as-user"),
):
    close_packet.sign(period, role, as_user)
    typer.echo("signed")


@app.command("plm:items:load")
def plm_items_load(dir: Path = typer.Option(..., "--dir", exists=True, file_okay=False)):
    plm_bom.load_items(str(dir))
    typer.echo("ok")


@app.command("plm:bom:load")
def plm_bom_load(dir: Path = typer.Option(..., "--dir", exists=True, file_okay=False)):
    plm_bom.load_boms(str(dir))
    typer.echo("ok")


@app.command("plm:bom:explode")
def plm_bom_explode(
    item: str = typer.Option(..., "--item"),
    rev: str = typer.Option(..., "--rev"),
    level: int = typer.Option(1, "--level"),
):
def plm_bom_explode(item: str = typer.Option(..., "--item"), rev: str = typer.Option(..., "--rev"), level: int = typer.Option(1, "--level")):
    lines = plm_bom.explode(item, rev, level)
    for lvl, comp, qty in lines:
        typer.echo(f"{lvl}\t{comp}\t{qty}")


@app.command("plm:bom:where-used")
def plm_bom_where_used(component: str = typer.Option(..., "--component")):
    rows = plm_bom.where_used(component)
    for item_id, rev in rows:
        typer.echo(f"{item_id}\t{rev}")


@app.command("plm:bom:explode")
def plm_bom_explode(
    item: str = typer.Option(..., "--item"),
    rev: str = typer.Option(..., "--rev"),
    level: int = typer.Option(1, "--level"),
):
    lines = plm_bom.explode(item, rev, level)
    for lvl, comp, qty in lines:
        typer.echo(f"{lvl}\t{comp}\t{qty}")


@app.command("plm:eco:new")
def plm_eco_new(
    item: str = typer.Option(..., "--item"),
    from_rev: str = typer.Option(..., "--from"),
    to_rev: str = typer.Option(..., "--to"),
    reason: str = typer.Option(..., "--reason"),
):
@app.command("plm:eco:new")
def plm_eco_new(item: str = typer.Option(..., "--item"), from_rev: str = typer.Option(..., "--from"), to_rev: str = typer.Option(..., "--to"), reason: str = typer.Option(..., "--reason")):
    ch = plm_eco.new_change(item, from_rev, to_rev, reason)
    typer.echo(ch.id)


@app.command("plm:eco:impact")
def plm_eco_impact(id: str = typer.Option(..., "--id")):
    impact = plm_eco.impact(id)
    typer.echo(f"impact {impact}")


@app.command("plm:eco:approve")
def plm_eco_approve(
    id: str = typer.Option(..., "--id"), as_user: str = typer.Option(..., "--as-user")
):
def plm_eco_approve(id: str = typer.Option(..., "--id"), as_user: str = typer.Option(..., "--as-user")):
    plm_eco.approve(id, as_user)
    typer.echo("approved")


@app.command("plm:eco:release")
def plm_eco_release(id: str = typer.Option(..., "--id")):
    plm_eco.release(id)
    typer.echo("released")


@app.command("mfg:wc:load")
def mfg_wc_load(file: Path = typer.Option(..., "--file", exists=True, dir_okay=False)):
    mfg_routing.load_work_centers(str(file))
    typer.echo("ok")


@app.command("mfg:routing:load")
def mfg_routing_load(
    dir: Path = typer.Option(..., "--dir", exists=True, file_okay=False),
    strict: bool = typer.Option(False, "--strict"),
):
    mfg_routing.load_routings(str(dir), strict)
def mfg_routing_load(dir: Path = typer.Option(..., "--dir", exists=True, file_okay=False)):
    mfg_routing.load_routings(str(dir))
    typer.echo("ok")


@app.command("mfg:routing:capcheck")
def mfg_routing_capcheck(
    item: str = typer.Option(..., "--item"),
    rev: str = typer.Option(..., "--rev"),
    qty: int = typer.Option(..., "--qty"),
):
def mfg_routing_capcheck(item: str = typer.Option(..., "--item"), rev: str = typer.Option(..., "--rev"), qty: int = typer.Option(..., "--qty")):
    res = mfg_routing.capacity_check(item, rev, qty)
    typer.echo(json.dumps(res))


@app.command("mfg:wi:render")
def mfg_wi_render(item: str = typer.Option(..., "--item"), rev: str = typer.Option(..., "--rev")):
    path = mfg_wi.render(item, rev)
    typer.echo(str(path))


@app.command("mfg:spc:analyze")
def mfg_spc_analyze(
    op: str = typer.Option(..., "--op"), window: int = typer.Option(50, "--window")
):
    report = mfg_spc.analyze(op, window)
    if report["findings"]:
        typer.echo(" ".join(report["findings"]))
    else:
        typer.echo("OK")
def mfg_spc_analyze(op: str = typer.Option(..., "--op"), window: int = typer.Option(50, "--window")):
    findings = mfg_spc.analyze(op, window)
    typer.echo(" ".join(findings))


@app.command("mfg:yield")
def mfg_yield_cmd(period: str = typer.Option(..., "--period")):
    stats = mfg_yield.compute(period)
    typer.echo(json.dumps(stats))


@app.command("mfg:coq")
def mfg_coq_cmd(period: str = typer.Option(..., "--period")):
    totals = mfg_coq.build(period)
    typer.echo(json.dumps(totals))


@app.command("mfg:mrp")
def mfg_mrp_cmd(
    demand: Path = typer.Option(..., "--demand", exists=True),
    inventory: Path = typer.Option(..., "--inventory", exists=True),
    pos: Path = typer.Option(..., "--pos", exists=True),
):
    plan = mfg_mrp.plan(str(demand), str(inventory), str(pos))
    typer.echo(json.dumps(plan))


@app.command("learn:courses:load")
def learn_courses_load(dir: Path = typer.Option(..., "--dir", exists=True, file_okay=False)):
    en_courses.load_courses(str(dir))
    typer.echo("ok")


@app.command("learn:courses:list")
def learn_courses_list(role_track: str = typer.Option(..., "--role_track")):
    for c in en_courses.list_courses(role_track):
        typer.echo(f"{c['id']}	{c['title']}")


@app.command("learn:path:new")
def learn_path_new(
    name: str = typer.Option(..., "--name"),
    role_track: str = typer.Option(..., "--role_track"),
    courses: str = typer.Option(..., "--courses"),
    required: int = typer.Option(..., "--required"),
):
    p = en_paths.new_path(name, role_track, courses.split(","), required)
    typer.echo(p.id)


@app.command("learn:assign")
def learn_assign(
    user: str = typer.Option(..., "--user"),
    path: str = typer.Option(..., "--path"),
    due: str = typer.Option(..., "--due"),
):
    en_paths.assign(user, path, due)
    typer.echo("ok")


@app.command("learn:quiz:grade")
def learn_quiz_grade(
    quiz: str = typer.Option(..., "--quiz"),
    answers: Path = typer.Option(..., "--answers", exists=True),
):
    res = en_quizzes.grade(quiz, str(answers))
    typer.echo(json.dumps(res))


@app.command("learn:lab:run")
def learn_lab_run(
    lab: str = typer.Option(..., "--lab"),
    submission: Path = typer.Option(..., "--submission", exists=True),
):
    res = en_labs.run_lab(lab, str(submission))
    typer.echo(json.dumps(res))


@app.command("learn:cert:check")
def learn_cert_check(
    user: str = typer.Option(..., "--user"), cert: str = typer.Option(..., "--cert")
):
    ok = en_cert.check(user, cert)
    typer.echo("awarded" if ok else "not met")


@app.command("learn:cert:list")
def learn_cert_list(user: str = typer.Option(..., "--user")):
    for c in en_cert.list_user(user):
        typer.echo(c)


@app.command("learn:readiness")
def learn_readiness():
    en_read.build()
    typer.echo("ok")


@app.command("learn:event:add")
def learn_event_add(
    title: str = typer.Option(..., "--title"),
    type: str = typer.Option(..., "--type"),
    date: str = typer.Option(..., "--date"),
    capacity: int = typer.Option(..., "--capacity"),
):
    ev = en_cal.add_event(title, type, date, capacity)
    typer.echo(ev.id)


@app.command("learn:event:join")
def learn_event_join(id: str = typer.Option(..., "--id"), user: str = typer.Option(..., "--user")):
    en_cal.join(id, user)
    typer.echo("ok")


@app.command("learn:feedback:add")
def learn_feedback_add(
    course: str = typer.Option(..., "--course"),
    user: str = typer.Option(..., "--user"),
    score: int = typer.Option(..., "--score"),
    comment: str = typer.Option(..., "--comment"),
):
    en_fb.add(course, user, score, comment)
    typer.echo("ok")


@app.command("learn:feedback:summary")
def learn_feedback_summary(course: str = typer.Option(..., "--course")):
    res = en_fb.summary(course)
    typer.echo(json.dumps(res))

@app.command("mdm:stage")
def mdm_stage(domain: str = typer.Option(..., "--domain"), file: Path = typer.Option(..., "--file", exists=True)):
    mdm_domains.stage(domain, file)
    typer.echo("staged")


@app.command("mdm:match")
def mdm_match_cmd(domain: str = typer.Option(..., "--domain"), config: Path = typer.Option(..., "--config", exists=True)):
    mdm_match.match(domain, config)
    typer.echo("matched")


@app.command("mdm:golden")
def mdm_golden(domain: str = typer.Option(..., "--domain"), policy: Path = typer.Option(..., "--policy", exists=True)):
    mdm_survivorship.merge(domain, policy)
    typer.echo("golden")


@app.command("mdm:dq")
def mdm_dq_cmd(domain: str = typer.Option(..., "--domain"), config: Path = typer.Option(..., "--config", exists=True)):
    mdm_quality.dq(domain, config)
    typer.echo("dq")


@app.command("mdm:catalog:build")
def mdm_catalog_build():
    mdm_catalog.build()
    typer.echo("catalog")


@app.command("mdm:steward:queue")
def mdm_steward_queue(domain: str = typer.Option(..., "--domain")):
    mdm_steward.queue(domain)
    typer.echo("queued")


@app.command("mdm:lineage:diff")
def mdm_lineage_diff_cmd(domain: str = typer.Option(..., "--domain")):
    mdm_lineage_diff.diff(domain)
    typer.echo("diff")


@app.command("mdm:change:new")
def mdm_change_new(domain: str = typer.Option(..., "--domain"), type: str = typer.Option(..., "--type"), payload: Path = typer.Option(..., "--payload", exists=True)):
    chg = mdm_changes.new(domain, type, payload)
    typer.echo(chg.id)


@app.command("mdm:change:approve")
def mdm_change_approve(id: str = typer.Option(..., "--id"), as_user: str = typer.Option(..., "--as-user")):
    mdm_changes.approve(id, as_user)
    typer.echo("approved")


@app.command("mdm:change:apply")
def mdm_change_apply(id: str = typer.Option(..., "--id")):
    mdm_changes.apply(id)
    typer.echo("applied")

@app.command("status:build")
def status_build():
    try:
        blackouts.enforce("status:build")
    except PermissionError as e:
        typer.echo(str(e))
        raise typer.Exit(code=1)
    status_gen.build()
    typer.echo("built")
@app.command("aiops:correlate")
def aiops_correlate():
    aiops_correlation.correlate(datetime.utcnow())


@app.command("aiops:plan")
def aiops_plan(correlations: str = typer.Option(..., "--correlations")):
    corr = aiops_remediation.load_correlations(correlations)
    aiops_remediation.plan(corr)


@app.command("aiops:execute")
def aiops_execute(
    plan: Path = typer.Option(..., "--plan", exists=True, dir_okay=False),
    dry_run: bool = typer.Option(False, "--dry-run"),
):
    aiops_remediation.execute(plan, dry_run)


@app.command("aiops:canary")
def aiops_canary_cmd(
    base: Path = typer.Option(..., "--base", exists=True, dir_okay=False),
    canary: Path = typer.Option(..., "--canary", exists=True, dir_okay=False),
):
    aiops_canary.analyze(base, canary)


@app.command("aiops:baseline:record")
def aiops_baseline_record():
    aiops_drift.record_baseline({})


@app.command("aiops:drift:check")
def aiops_drift_check():
    aiops_drift.compare()


@app.command("aiops:budget")
def aiops_budget_cmd(service: str = typer.Option(..., "--service"), window: str = typer.Option(..., "--window")):
    aiops_budget.budget_status(service, window)


@app.command("aiops:window")
def aiops_window(service: str = typer.Option(..., "--service"), action: str = typer.Option(..., "--action")):
    w = aiops_maintenance.next_window(service, action)
    typer.echo(json.dumps(w) if w else "null")
@app.command("ir:kpi:compute")
def ir_kpi_compute(period: str = typer.Option(..., "--period")):
    from ir import kpi_sot

    rows = kpi_sot.compute(period)
    typer.echo(json.dumps(rows, indent=2))


@app.command("ir:kpi:signoff")
def ir_kpi_signoff(
    kpi: str = typer.Option(..., "--kpi"),
    period: str = typer.Option(..., "--period"),
):
    from ir import kpi_signoff

    kpi_signoff.request_signoff(kpi, period)


@app.command("ir:kpi:approve")
def ir_kpi_approve(
    kpi: str = typer.Option(..., "--kpi"),
    period: str = typer.Option(..., "--period"),
    as_user: str = typer.Option(..., "--as-user"),
):
    from ir import kpi_signoff

    kpi_signoff.approve(kpi, period, as_user)


@app.command("ir:kpi:reject")
def ir_kpi_reject(
    kpi: str = typer.Option(..., "--kpi"),
    period: str = typer.Option(..., "--period"),
    as_user: str = typer.Option(..., "--as-user"),
):
    from ir import kpi_signoff

    kpi_signoff.reject(kpi, period, as_user)


@app.command("ir:earnings:build")
def ir_earnings_build(
    period: str = typer.Option(..., "--period"),
    as_user: str = typer.Option(..., "--as-user"),
):
    from ir import earnings

    earnings.build(period, user=as_user)


@app.command("ir:guidance")
def ir_guidance_run(
    period: str = typer.Option(..., "--period"),
    assumptions: Path = typer.Option(..., "--assumptions", exists=True, dir_okay=False),
):
    from ir import guidance

    guidance.run(period, assumptions)


@app.command("ir:blackouts:status")
def ir_blackouts_status(date: str = typer.Option(..., "--date")):
    from ir import blackouts

    code = blackouts.status(date)
    typer.echo(code or "CLEAR")


@app.command("ir:disclose")
def ir_disclose(
    type: str = typer.Option(..., "--type"),
    path: Path = typer.Option(..., "--path", exists=True, dir_okay=False),
    as_user: str = typer.Option(..., "--as-user"),
):
    from ir import disclosures

    disclosures.log_disclosure(type, str(path), as_user)


@app.command("board:pack")
def board_pack_cmd(month: str = typer.Option(..., "--month")):
    from board import pack

    pack.build(month)


@app.command("ir:faq")
def ir_faq(
    q: str = typer.Option(..., "--q"),
    mode: str = typer.Option("internal", "--mode"),
    as_user: str = typer.Option("U_IR", "--as-user"),
):
    from ir import faq_bot

    resp = faq_bot.answer(q, mode=mode, user=as_user)
    typer.echo(json.dumps(resp, indent=2))
@app.command("preflight:check")
def preflight_check():
    require = os.getenv("REQUIRE_SIGNED_ARTIFACTS", "False") == "True"
    wheels_dir = ROOT / "dist" / "wheels"
    sha_file = wheels_dir / "SHA256SUMS"
    if require and not sha_file.exists():
        typer.echo("signatures missing")
        raise typer.Exit(code=1)
    typer.echo("preflight ok")


@app.command("integrity:verify")
def integrity_verify():
    try:
        subprocess.check_call([sys.executable, "build/signing/verify_wheels.py"])
        subprocess.check_call([sys.executable, "build/sbom.py"])
        subprocess.check_call(
            [
                "gpg",
                "--batch",
                "--verify",
                "dist/attestation.json.asc",
                "dist/attestation.json",
            ],
            env={"GNUPGHOME": str(ROOT / "build" / "signing" / "gnupg")},
        )
    except subprocess.CalledProcessError:
        typer.echo("FAIL")
        raise typer.Exit(code=1)
    typer.echo("PASS")


@app.command("policy:license-check")
def policy_license_check():
    try:
        subprocess.check_call([sys.executable, "build/licenses.py"])
    except subprocess.CalledProcessError:
        raise typer.Exit(code=1)
    typer.echo("OK")


@app.command("version:show")
def version_show():
    from importlib.metadata import version

    typer.echo(version("blackroad-prism-console"))
@app.command("twin:checkpoint")
def twin_checkpoint(name: str = typer.Option(..., "--name")):
    path = snapshots.create_checkpoint(name)
    typer.echo(path)
@app.command("twin:checkpoint")
def twin_checkpoint(name: str = typer.Option(..., "--name")):
    snapshots.create_checkpoint(name)
    typer.echo(name)


@app.command("twin:list")
def twin_list():
    for info in snapshots.list_checkpoints():
        typer.echo(f"{info['name']}\t{info['created_at']}")
    for cp in snapshots.list_checkpoints():
        typer.echo(cp["name"])


@app.command("twin:restore")
def twin_restore(name: str = typer.Option(..., "--name")):
    snapshots.restore_checkpoint(name)
    typer.echo("restored")


@app.command("twin:replay")
def twin_replay(
    range_from: Optional[str] = typer.Option(None, "--from"),
    range_to: Optional[str] = typer.Option(None, "--to"),
    mode: str = typer.Option("verify", "--mode"),
):
    report = replay.replay(range_from, range_to, mode=mode)
    typer.echo(str(report))


@app.command("twin:stress")
def twin_stress(
    profile: str = typer.Option("default", "--profile"),
    duration: int = typer.Option(60, "--duration"),
):
    prof = stress.load_profile(profile)
    stress.run_load(prof, duration)
def twin_replay_cmd(
    range_from: Optional[str] = typer.Option(None, "--from"),
    range_to: Optional[str] = typer.Option(None, "--to"),
    window: Optional[str] = typer.Option(None, "--window"),
    filter: List[str] = typer.Option([], "--filter"),
    mode: str = typer.Option("verify", "--mode"),
):
    if window == "last_24h":
        end = datetime.utcnow()
        start = end - timedelta(days=1)
    else:
        if not range_from or not range_to:
            raise typer.Exit(code=1)
        start = datetime.fromisoformat(range_from)
        end = datetime.fromisoformat(range_to)
    filt = {}
    for item in filter:
        if "=" in item:
            k, v = item.split("=", 1)
            filt[k] = v
    rep = twin_replay.replay(start.isoformat(), end.isoformat(), filt, mode)
    typer.echo(rep.count)


@app.command("twin:stress")
def twin_stress_cmd(
    profile: str = typer.Option(..., "--profile"),
    duration: int = typer.Option(60, "--duration"),
    cache: str = typer.Option("on", "--cache"),
    exec_mode: str = typer.Option("inproc", "--exec"),
    tenant: str = typer.Option("system", "--tenant"),
):
    prof = twin_stress.load_profile(profile)
    twin_stress.run_load(prof, duration, cache, exec_mode, tenant)
    typer.echo("ok")


@app.command("twin:compare")
def twin_compare(
    left: str = typer.Option(..., "--left"),
    right: str = typer.Option(..., "--right"),
):
    res = compare.compare_runs(left, right)
    typer.echo(str(res))


if __name__ == "__main__":

@app.command("rnd:idea:new")
def rnd_idea_new(title: str = typer.Option(..., "--title"), problem: str = typer.Option(..., "--problem"), solution: str = typer.Option(..., "--solution"), owner: str = typer.Option(..., "--owner"), tags: str = typer.Option("", "--tags"), status: str = typer.Option("new", "--status")):
    idea = rnd_ideas.new(title, problem, solution, owner, [t.strip() for t in tags.split(",") if t.strip()], status)
    typer.echo(idea.id)


@app.command("rnd:idea:score")
def rnd_idea_score(id: str = typer.Option(..., "--id")):
    idea = next((i for i in rnd_ideas.list() if i.id == id), None)
    if not idea:
        raise typer.Exit(code=1)
    typer.echo(str(rnd_ideas.score(idea)))


@app.command("rnd:idea:list")
def rnd_idea_list(status: Optional[str] = typer.Option(None, "--status")):
    for i in rnd_ideas.list(status):
        typer.echo(f"{i.id}\t{i.title}\t{i.status}")


@app.command("rnd:exp:design")
def rnd_exp_design(idea: str = typer.Option(..., "--idea"), hypothesis: str = typer.Option(..., "--hypothesis"), method: str = typer.Option(..., "--method")):
    exp = rnd_exp.design(idea, hypothesis, method)
    typer.echo(exp.id)


@app.command("rnd:exp:run")
def rnd_exp_run_cmd(id: str = typer.Option(..., "--id")):
    rnd_exp.run(id)
    typer.echo("ran")


@app.command("rnd:exp:decide")
def rnd_exp_decide(id: str = typer.Option(..., "--id"), decision: str = typer.Option(..., "--decision"), reason: str = typer.Option(..., "--reason")):
    rnd_exp.decide(id, decision, reason)
    typer.echo("ok")


@app.command("rnd:radar:build")
def rnd_radar_build():
    rnd_radar.build()
    typer.echo("built")


@app.command("rnd:radar:add")
def rnd_radar_add(tech: str = typer.Option(..., "--tech"), ring: str = typer.Option(..., "--ring"), quadrant: str = typer.Option(..., "--quadrant"), rationale: str = typer.Option(..., "--rationale")):
    rnd_radar.add(tech, ring, quadrant, rationale)
    typer.echo("added")


@app.command("rnd:radar:list")
def rnd_radar_list(quadrant: Optional[str] = typer.Option(None, "--quadrant")):
    for e in rnd_radar.list(quadrant):
        typer.echo(f"{e.tech}\t{e.ring}\t{e.quadrant}")


@app.command("rnd:ip:new")
def rnd_ip_new(idea: str = typer.Option(..., "--idea"), title: str = typer.Option(..., "--title"), inventors: str = typer.Option(..., "--inventors"), jurisdictions: str = typer.Option(..., "--jurisdictions")):
    disc = rnd_ip.new(idea, title, inventors.split(","), jurisdictions.split(","))
    typer.echo(disc.id)


@app.command("rnd:ip:update")
def rnd_ip_update(id: str = typer.Option(..., "--id"), status: str = typer.Option(..., "--status")):
    rnd_ip.update(id, status)
    typer.echo("ok")


@app.command("rnd:notes:index")
def rnd_notes_index_cmd():
    rnd_notes.index()
    typer.echo("indexed")


@app.command("rnd:notes:link")
def rnd_notes_link(idea: str = typer.Option(..., "--idea"), note: Path = typer.Option(..., "--note", exists=True)):
    rnd_notes.link(idea, str(note))
    typer.echo("linked")


@app.command("rnd:merge")
def rnd_merge_cmd(idea: str = typer.Option(..., "--idea")):
    rnd_merge.merge(idea)
    typer.echo("merged")


@app.command("rnd:dashboard")
def rnd_dashboard_cmd():
    rnd_dashboard.build()
    typer.echo("built")


# Legal Ops -----------------------------------------------------------------


@app.command("legal:contract:new")
def legal_contract_new(type: str = typer.Option(..., "--type"), counterparty: str = typer.Option(..., "--counterparty")):
    c = clm.create(type, counterparty)
    typer.echo(c.id)


@app.command("legal:contract:route")
def legal_contract_route(id: str = typer.Option(..., "--id"), to_role: str = typer.Option(..., "--to-role")):
    clm.route_for_review(id, to_role)
    typer.echo("routed")


@app.command("legal:contract:approve")
def legal_contract_approve(id: str = typer.Option(..., "--id"), as_user: str = typer.Option(..., "--as-user")):
    clm.approve(id, as_user)
    typer.echo("approved")


@app.command("legal:contract:execute")
def legal_contract_execute(id: str = typer.Option(..., "--id"), date: str = typer.Option(..., "--date")):
    clm.execute(id, date)
    typer.echo("executed")


@app.command("legal:approve:request")
def legal_approve_request(id: str = typer.Option(..., "--id"), for_role: str = typer.Option(..., "--for-role"), note: str = typer.Option("", "--note")):
    clm.route_for_review(id, for_role)
    typer.echo("requested")


@app.command("legal:esign")
def legal_esign(id: str = typer.Option(..., "--id"), user: str = typer.Option(..., "--user"), text: str = typer.Option(..., "--text")):
    clm.esign(id, user, text)
    typer.echo("signed")


@app.command("legal:clauses:list")
def legal_clauses_list(tag: str = typer.Option(None, "--tag")):
    for c in clauses.load_clauses(tag):
        typer.echo(c["id"])


@app.command("legal:assemble")
def legal_assemble(template: str = typer.Option(..., "--template"), options: Path = typer.Option(..., "--options", exists=True, dir_okay=False), out: Path = typer.Option(..., "--out")):
    doc, _ = clauses.assemble(template, str(options))
    out.parent.mkdir(parents=True, exist_ok=True)
    out.write_text(doc)
    typer.echo(str(out))


@app.command("legal:redline")
def legal_redline_cmd(old: Path = typer.Option(..., "--old"), new: Path = typer.Option(..., "--new")):
    diff = redline.write_redline(str(old), str(new), str(ROOT / "artifacts" / "legal" / "redlines" / f"{new.stem}_vs_{old.stem}"))
    typer.echo(json.dumps(diff))


@app.command("legal:obligations:extract")
def legal_obligations_extract(id: str = typer.Option(..., "--id")):
    obs = obligations.extract(id)
    typer.echo(json.dumps(obs))


@app.command("legal:obligations:list")
def legal_obligations_list(due_within: int = typer.Option(None, "--due-within")):
    obs = obligations.list_obligations(due_within)
    for ob in obs:
        typer.echo(json.dumps(ob))


@app.command("legal:calendar:build")
def legal_calendar_build():
    items = compliance_calendar.build()
    typer.echo(len(items))


@app.command("legal:calendar:list")
def legal_calendar_list(from_date: str = typer.Option(..., "--from"), to_date: str = typer.Option(..., "--to")):
    items = compliance_calendar.list_items(from_date, to_date)
    for it in items:
        typer.echo(json.dumps(it))


@app.command("legal:export:screen")
def legal_export_screen(partner: str = typer.Option(..., "--partner"), order: Path = typer.Option(..., "--order", exists=True, dir_okay=False)):
    res = export_controls.screen(partner, str(order))
    typer.echo(json.dumps(res))


@app.command("legal:dataroom:build")
def legal_dataroom_build(include: str = typer.Option(..., "--include")):
    includes = [s.strip() for s in include.split(",") if s.strip()]
    manifest = data_room.build(includes)
    typer.echo(len(manifest))



# Strategy commands

@app.command("okr:new:obj")
def okr_new_obj(level: str = typer.Option(..., "--level"), owner: str = typer.Option(..., "--owner"), period: str = typer.Option(..., "--period"), text: str = typer.Option(..., "--text")):
    obj = strat_okr.new_objective(level, owner, period, text)
    typer.echo(obj.id)


@app.command("okr:new:kr")
def okr_new_kr(obj: str = typer.Option(..., "--obj"), metric: str = typer.Option(..., "--metric"), target: float = typer.Option(..., "--target"), unit: str = typer.Option(..., "--unit"), scoring: str = typer.Option(..., "--scoring")):
    kr = strat_okr.new_key_result(obj, metric, target, unit, scoring)
    typer.echo(kr.id)


@app.command("okr:link")
def okr_link(child: str = typer.Option(..., "--child"), parent: str = typer.Option(..., "--parent")):
    strat_okr.link(child, parent)
    typer.echo("linked")


@app.command("okr:validate")
def okr_validate(period: str = typer.Option(..., "--period")):
    ok = strat_okr.validate(period)
    typer.echo("ok" if ok else "invalid")


@app.command("bets:new")
def bets_new(title: str = typer.Option(..., "--title"), owner: str = typer.Option(..., "--owner"), period: str = typer.Option(..., "--period"), est_cost: float = typer.Option(..., "--est_cost"), est_impact: float = typer.Option(..., "--est_impact"), risk: str = typer.Option(..., "--risk"), ttv: int = typer.Option(..., "--ttv")):
    bet = strat_bets.new_bet(title, owner, period, est_cost, est_impact, risk, ttv)
    typer.echo(bet.id)


@app.command("bets:rank")
def bets_rank(period: str = typer.Option(..., "--period"), scoring: Path = typer.Option(..., "--scoring", exists=False)):
    strat_bets.rank(period, scoring)
    typer.echo("ranked")


@app.command("scorecard:build")
def scorecard_build(period: str = typer.Option(..., "--period"), level: str = typer.Option(..., "--level"), owner: str = typer.Option(..., "--owner")):
    strat_scorecard.build(period, level, owner)
    typer.echo("built")


@app.command("review:prepare")
def review_prepare(date: str = typer.Option(..., "--date")):
    strat_reviews.prepare(date)
    typer.echo("prepared")


@app.command("review:packet")
def review_packet(date: str = typer.Option(..., "--date")):
    strat_reviews.packet(date)
    typer.echo("packet")


@app.command("tradeoff:select")
def tradeoff_select(period: str = typer.Option(..., "--period"), budget: float = typer.Option(..., "--budget")):
    strat_tradeoffs.select(period, budget)
    typer.echo("selected")


@app.command("tradeoff:frontier")
def tradeoff_frontier(period: str = typer.Option(..., "--period")):
    strat_tradeoffs.frontier(period)
    typer.echo("frontier")


@app.command("memo:build")
def memo_build(period: str = typer.Option(..., "--period"), theme: str = typer.Option(..., "--theme")):
    strat_memos.build(period, theme)
    typer.echo("memo")
def _record_event(name: str, meta: dict) -> None:
    path = ARTIFACTS / "events.log"
    entry = {"event": name, **meta, "ts": datetime.utcnow().isoformat()}
    storage.write(str(path), json.dumps(entry))


@app.command("sop:reconcile")
def sop_reconcile(
    demand: Path = typer.Option(..., "--demand", exists=True),
    supply: Path = typer.Option(..., "--supply", exists=True),
    policy: Path = typer.Option(..., "--policy", exists=True),
):
    with open(demand, newline="", encoding="utf-8") as f:
        rd = list(csv.DictReader(f))
    demand_objs = [sop_plan.DemandSignal(**{k: r[k] for k in r}) for r in rd]
    with open(supply, newline="", encoding="utf-8") as f:
        rs = list(csv.DictReader(f))
    supply_objs = [sop_plan.SupplyPlan(**{k: r[k] for k in r}) for r in rs]
    pol = yaml.safe_load(policy.read_text())
    result = sop_plan.reconcile(demand_objs, supply_objs, pol)
    out_dir = ARTIFACTS / "sop"
    out_dir.mkdir(parents=True, exist_ok=True)
    alloc_path = out_dir / "allocations.csv"
    with open(alloc_path, "w", newline="", encoding="utf-8") as f:
        writer = csv.DictWriter(f, fieldnames=["region", "units"])
        writer.writeheader()
        for row in result["allocations"]:
            writer.writerow(row)
    _record_event("sop_reconcile", {"allocations": str(alloc_path)})
    typer.echo(json.dumps(result))


@app.command("inv:simulate")
def inv_simulate(
    params: Path = typer.Option(..., "--params", exists=True),
    horizon: int = typer.Option(..., "--horizon"),
):
    p = yaml.safe_load(params.read_text())
    summary = inventory_sim.simulate(p, horizon)
    ts_dir = ARTIFACTS / "supply" / f"inv_sim_{datetime.utcnow().strftime('%Y%m%d%H%M%S')}"
    ts_dir.mkdir(parents=True, exist_ok=True)
    (ts_dir / "summary.json").write_text(json.dumps(summary), encoding="utf-8")
    _record_event("inv_sim_run", {"summary": str(ts_dir / "summary.json")})
    typer.echo(json.dumps(summary))


@app.command("log:optimize")
def log_optimize(
    demand: Path = typer.Option(..., "--demand", exists=True),
    lanes: Path = typer.Option(..., "--lanes", exists=True),
    constraints: Path = typer.Option(..., "--constraints", exists=True),
):
    with open(demand, newline="", encoding="utf-8") as f:
        allocations = list(csv.DictReader(f))
    demand_allocs = [{"region": r["region"], "units": int(r["units"])} for r in allocations]
    with open(lanes, newline="", encoding="utf-8") as f:
        lane_rows = list(csv.DictReader(f))
    lane_objs = [
        logistics.Lane(
            origin=r["origin"],
            dest=r["dest"],
            mode=r["mode"],
            base_rate=float(r["base_rate"]),
            fuel_adj=float(r["fuel_adj"]),
            lead_time=int(r["lead_time"]),
        )
        for r in lane_rows
    ]
    cons = yaml.safe_load(constraints.read_text())
    plan = logistics.optimize_lanes(demand_allocs, lane_objs, cons)
    ts_dir = ARTIFACTS / "supply" / f"log_plan_{datetime.utcnow().strftime('%Y%m%d%H%M%S')}"
    ts_dir.mkdir(parents=True, exist_ok=True)
    (ts_dir / "plan.json").write_text(json.dumps(plan), encoding="utf-8")
    _record_event("log_opt_run", {"plan": str(ts_dir / "plan.json")})
    if plan["sla_hit_pct"] < cons.get("sla_target", 0):
        typer.echo("DUTY_SLA")
        raise typer.Exit(code=1)
    typer.echo(json.dumps(plan))


@app.command("procure:award")
def procure_award(
    demand: Path = typer.Option(..., "--demand", exists=True),
    suppliers: Path = typer.Option(..., "--suppliers", exists=True),
    policy: Path = typer.Option(..., "--policy", exists=True),
):
    with open(demand, newline="", encoding="utf-8") as f:
        rows = list(csv.DictReader(f))
    dem = {}
    for r in rows:
        dem[r.get("sku", "sku")] = dem.get(r.get("sku", "sku"), 0) + int(r["units"])
    with open(suppliers, newline="", encoding="utf-8") as f:
        supplier_rows = list(csv.DictReader(f))
    supplier_objs = [
        procure_opt.Supplier(
            supplier=r["supplier"],
            sku=r["sku"],
            unit_price=float(r["unit_price"]),
            moq=int(r["moq"]),
            lead_time=int(r["lead_time"]),
            defect_ppm=int(r["defect_ppm"]),
        )
        for r in supplier_rows
    ]
    pol = yaml.safe_load(policy.read_text())
    award = procure_opt.choose_mix(dem, supplier_objs, pol)
    out = ARTIFACTS / "procure"
    out.mkdir(parents=True, exist_ok=True)
    json_path = out / "award.json"
    json_path.write_text(json.dumps(award), encoding="utf-8")
    _record_event("procure_award", {"award": str(json_path)})
    if pol.get("dual_source_min_pct", 0) > 0 and len(award["awards"]) < 2:
        typer.echo("POLICY_AWARD_DUALSOURCE")
        raise typer.Exit(code=1)
    typer.echo(json.dumps(award))


@app.command("wc:simulate")
def wc_simulate(
    demand: Path = typer.Option(..., "--demand", exists=True),
    awards: Path = typer.Option(..., "--awards", exists=True),
    log: Path = typer.Option(..., "--log", exists=True),
    terms: Path = typer.Option(..., "--terms", exists=True),
):
    with open(demand, newline="", encoding="utf-8") as f:
        demand_rows = list(csv.DictReader(f))
    dem = [{"units": int(r["units"])} for r in demand_rows]
    awards_data = json.loads(awards.read_text())["awards"]
    log_plan = json.loads(Path(log).read_text())
    terms_data = yaml.safe_load(terms.read_text())
    res = finance_wc.cash_cycle(dem, awards_data, log_plan, terms_data)
    out_dir = ARTIFACTS / "finance" / f"wc_{datetime.utcnow().strftime('%Y%m%d%H%M%S')}"
    out_dir.mkdir(parents=True, exist_ok=True)
    (out_dir / "summary.json").write_text(json.dumps(res), encoding="utf-8")
    _record_event("wc_model_run", {"summary": str(out_dir / "summary.json")})
    typer.echo(json.dumps(res))


@app.command("dash:scopsfin")
def dash_scopsfin():
    metrics = {}
    sop_path = ARTIFACTS / "sop" / "allocations.csv"
    if sop_path.exists():
        with open(sop_path, newline="", encoding="utf-8") as f:
            total = sum(int(r["units"]) for r in csv.DictReader(f))
        metrics["allocations"] = total
    inv_glob = list((ARTIFACTS / "supply").glob("inv_sim_*/summary.json"))
    if inv_glob:
        metrics.update(json.loads(inv_glob[-1].read_text()))
    wc_glob = list((ARTIFACTS / "finance").glob("wc_*/summary.json"))
    if wc_glob:
        metrics.update(json.loads(wc_glob[-1].read_text()))
    sc_ops_fin.build(metrics)
    _record_event("dash_sc_ops_fin_built", {})
    typer.echo("dashboard built")


@app.command("mkt:segments:build")
def mkt_segments_build(config: str = typer.Option(..., "--config")):
    segs = mkt_segments.build_segments(config)
    typer.echo(json.dumps(segs))


@app.command("mkt:leadscore")
def mkt_leadscore(config: str = typer.Option(..., "--config")):
    scores = mkt_lead.score_leads(config)
    typer.echo(json.dumps(scores))


@app.command("mkt:attr")
def mkt_attr_cmd(model: str = typer.Option("linear", "--model")):
    mkt_attr.run_attribution(model)
    typer.echo("ok")


@app.command("mkt:seo:audit")
def mkt_seo_cmd(site: str = typer.Option(..., "--site")):
    res = mkt_seo.audit_site(site)
    typer.echo(json.dumps(res))


@app.command("mkt:social:queue")
def mkt_social_queue(channel: str = typer.Option(..., "--channel"), text: str = typer.Option(..., "--text")):
    post = mkt_social.queue_post(channel, text)
    typer.echo(post.id)


@app.command("mkt:social:run")
def mkt_social_run(dry_run: bool = typer.Option(False, "--dry-run")):
    mkt_social.run_queue(dry_run)
    typer.echo("done")


@app.command("mkt:cal:add")
def mkt_cal_add(title: str = typer.Option(..., "--title"), type: str = typer.Option(..., "--type"), due: str = typer.Option(..., "--due"), owner: str = typer.Option(..., "--owner")):
    item = mkt_cal.add_item(title, type, due, owner)
    typer.echo(item["id"])


@app.command("mkt:cal:view")
def mkt_cal_view(month: str = typer.Option(..., "--month")):
    txt = mkt_cal.view_month(month)
    typer.echo(txt)


@app.command("mkt:creative:variants")
def mkt_creative_variants(in_path: str = typer.Option(..., "--in"), out: str = typer.Option(..., "--out")):
    mkt_creatives.generate_variants(in_path, out)
    typer.echo("ok")


@app.command("mkt:dashboard")
def mkt_dashboard_cmd():
    mkt_dash.build_dashboard()
    typer.echo("built")


@app.command("mkt:campaign:new")
def mkt_campaign_new(id: str = typer.Option(..., "--id"), channel: str = typer.Option(..., "--channel"), segment: str = typer.Option(..., "--segment"), creatives: str = typer.Option(..., "--creatives")):
    mkt_campaigns.new_campaign(id, channel, segment, [creatives])
    typer.echo("ok")


@app.command("mkt:campaign:validate")
def mkt_campaign_validate(id: str = typer.Option(..., "--id")):
    mkt_campaigns.validate_campaign(id)
    typer.echo("ok")
    from bots import BOT_REGISTRY

    for name, bot in BOT_REGISTRY.items():
        typer.echo(f"{name}")
@app.command("dx:pkgs:list")
def dx_pkgs_list():
    for name in monorepo.discover_packages().keys():
        typer.echo(name)


@app.command("dx:pkgs:graph")
def dx_pkgs_graph():
    pkgs = monorepo.discover_packages()
    monorepo.write_graph(pkgs)
    typer.echo(str((monorepo.ARTIFACTS / "pkgs_graph.json")))


@app.command("dx:pkgs:changed")
def dx_pkgs_changed(since: str = typer.Option(..., "--since")):
    for name in monorepo.changed_packages(since):
        typer.echo(name)


@app.command("dx:quality")
def dx_quality():
    res = quality.run()
    for k, v in res.items():
        typer.echo(f"{k}: {v}")
    if any(v == "failed" for v in res.values()):
        raise typer.Exit(code=1)


@app.command("dx:matrix")
def dx_matrix(cases: Path = typer.Option(..., "--cases", exists=True)):
    cs = test_matrix.load_cases(cases)
    test_matrix.run_matrix(cs)


@app.command("dx:flaky")
def dx_flaky(pattern: str = typer.Option(..., "--pattern"), n: int = typer.Option(10, "-n")):
    data = flaky.run(pattern, n)
    typer.echo(json.dumps(data))


@app.command("dx:quarantine:update")
def dx_quarantine_update():
    flaky.quarantine_update()


@app.command("dx:pr:run")
def dx_pr_run(spec: Path = typer.Option(..., "--spec", exists=True)):
    pr_runner.run(spec)


@app.command("dx:docs:lint")
def dx_docs_lint():
    problems = docs_lint.lint()
    for p in problems:
        typer.echo(p)
    if problems:
        raise typer.Exit(code=1)


@app.command("dx:style:lint")
def dx_style_lint():
    problems = style_lint.lint()
    for p in problems:
        typer.echo(p)
    if problems:
        raise typer.Exit(code=1)


@app.command("dx:onboard:doctor")
def dx_onboard_doctor():
    ok = onboard.doctor()
    if not ok:
        raise typer.Exit(code=1)


@app.command("dx:onboard:bootstrap")
def dx_onboard_bootstrap():
    onboard.bootstrap()


@app.command("dx:commits:lint")
def dx_commits_lint(since: str = typer.Option(None, "--since"), log: Optional[Path] = typer.Option(None, "--log", exists=True, dir_okay=False)):
    bad = commits.lint(since=since, log_file=log)
    for m in bad:
        typer.echo(m)
    if bad:
        raise typer.Exit(code=1)


if __name__ == "__main__":
    app()


def main():
    app()
import argparse
import json
from pathlib import Path

from samples import gen as sample_gen

COOKBOOK_DIR = Path("cookbook/tasks")
ARTIFACT_DIR = Path("artifacts/cookbook")


def _list_cookbook():
    return [p.stem for p in COOKBOOK_DIR.glob("*.md")]


def cmd_samples(args):
    sample_gen.main(args.overwrite)
    print("samples generated at", sample_gen.GENERATED_DIR)


def cmd_bot(args):
    print(f"running bot {args.bot} for goal '{args.goal}'")


def _parse_context(text: str) -> dict:
    import re

    match = re.search(r"```json\n(.*?)\n```", text, re.S)
    if match:
        return json.loads(match.group(1))
    return {}


def cmd_cookbook(args):
    slug = args.name
    path = COOKBOOK_DIR / f"{slug}.md"
    if not path.exists():
        print("unknown cookbook name", slug)
        print("available:", ", ".join(_list_cookbook()))
        return
    text = path.read_text()
    context = _parse_context(text)
    ARTIFACT_DIR.mkdir(parents=True, exist_ok=True)
    out_path = ARTIFACT_DIR / f"{slug}.json"
    with out_path.open("w") as f:
        json.dump({"goal": slug, "context": context}, f, indent=2)
    print(out_path)


def main():
    parser = argparse.ArgumentParser()
    sub = parser.add_subparsers(dest="cmd")

    p_samples = sub.add_parser("samples:gen")
    p_samples.add_argument("--overwrite", action="store_true")
    p_samples.set_defaults(func=cmd_samples)

    p_bot = sub.add_parser("bot:run")
    p_bot.add_argument("--bot", required=True)
    p_bot.add_argument("--goal", required=True)
    p_bot.set_defaults(func=cmd_bot)

    p_cb = sub.add_parser("cookbook:run")
    p_cb.add_argument("--name")
    p_cb.set_defaults(func=cmd_cookbook)

    args = parser.parse_args()
    if hasattr(args, "func"):
        args.func(args)
    else:
        parser.print_help()


if __name__ == "__main__":
    main()
from __future__ import annotations

import argparse
import json
import sys

from orchestrator import audit, approvals, tasks
from orchestrator.exceptions import BotExecutionError
from security import rbac
from security.rbac import APPROVAL_DECIDE, APPROVAL_REQUEST, TASK_CREATE, TASK_ROUTE
from tools import storage

BOTS = ["Treasury-BOT", "Change/Release-BOT", "SRE-BOT"]


def parse_user(user_id: str) -> rbac.User:
    return rbac.rbac.get_user(user_id)


def cmd_bot_list(args: argparse.Namespace, *, user: rbac.User) -> None:
    for b in BOTS:
        print(b)


@rbac.require([TASK_CREATE])
def cmd_task_create(args: argparse.Namespace, *, user: rbac.User) -> None:
    context = {}
    if args.context:
        context = storage.read_json(args.context, from_data=False)
    task = tasks.create_task(args.goal, context, user=user)
    print(task.id)


@rbac.require([TASK_ROUTE])
def cmd_task_route(args: argparse.Namespace, *, user: rbac.User) -> None:
    try:
        task = tasks.route_task(args.id, args.bot, user=user)
        print(task.status)
    except BotExecutionError as e:
        print(str(e))
        sys.exit(1)


@rbac.require([APPROVAL_REQUEST])
def cmd_approval_create(args: argparse.Namespace, *, user: rbac.User) -> None:
    req = approvals.create_approval(args.task, user.id, args.for_role)
    print(req.id)


@rbac.require([APPROVAL_DECIDE])
def cmd_approval_decide(args: argparse.Namespace, *, user: rbac.User) -> None:
    req = approvals.decide(args.id, args.decision, user.id, args.reason)
    print(req.status)


@rbac.require([APPROVAL_DECIDE])
def cmd_approval_list(args: argparse.Namespace, *, user: rbac.User) -> None:
    items = approvals.list_approvals(args.status)
    for item in items:
        print(json.dumps(item.__dict__))


@rbac.require([rbac.ADMIN])
def cmd_audit_verify(args: argparse.Namespace, *, user: rbac.User) -> None:
    bad = audit.verify_log()
    if bad:
        print("invalid signatures at lines", bad)
        sys.exit(1)
    print("all signatures valid")


def build_parser() -> argparse.ArgumentParser:
    p = argparse.ArgumentParser()
    sub = p.add_subparsers(dest="cmd")

    def add_user(sp: argparse.ArgumentParser) -> None:
        sp.add_argument("--as-user", dest="as_user", default="U_SYS")

    sub_bot = sub.add_parser("bot:list")
    add_user(sub_bot)
    sub_bot.set_defaults(func=cmd_bot_list)

    sub_create = sub.add_parser("task:create")
    add_user(sub_create)
    sub_create.add_argument("--goal", required=True)
    sub_create.add_argument("--context")
    sub_create.set_defaults(func=cmd_task_create)

    sub_route = sub.add_parser("task:route")
    add_user(sub_route)
    sub_route.add_argument("--id", required=True)
    sub_route.add_argument("--bot", required=True)
    sub_route.set_defaults(func=cmd_task_route)

    sub_acreate = sub.add_parser("approval:create")
    add_user(sub_acreate)
    sub_acreate.add_argument("--task", required=True)
    sub_acreate.add_argument("--for-role", dest="for_role", required=True)
    sub_acreate.set_defaults(func=cmd_approval_create)

    sub_alist = sub.add_parser("approval:list")
    add_user(sub_alist)
    sub_alist.add_argument("--status")
    sub_alist.set_defaults(func=cmd_approval_list)

    sub_adecide = sub.add_parser("approval:decide")
    add_user(sub_adecide)
    sub_adecide.add_argument("--id", required=True)
    sub_adecide.add_argument("--decision", required=True)
    sub_adecide.add_argument("--reason")
    sub_adecide.set_defaults(func=cmd_approval_decide)

    sub_verify = sub.add_parser("audit:verify")
    add_user(sub_verify)
    sub_verify.set_defaults(func=cmd_audit_verify)

    return p


def main(argv: list[str] | None = None) -> int:
    parser = build_parser()
    args = parser.parse_args(argv)
    user = parse_user(args.as_user)
    try:
        if not args.cmd:
            parser.print_help()
            return 0
        args.func(args, user=user)
        return 0
    except rbac.PermissionError as e:
        print(str(e))
        return 2


if __name__ == "__main__":  # pragma: no cover
    raise SystemExit(main())
@app.command("kg:stats")
def kg_stats():
    kg = KnowledgeGraph()
    labels: Dict[str, int] = {}
    for node in kg.nodes.values():
        labels[node["label"]] = labels.get(node["label"], 0) + 1
    edges: Dict[str, int] = {}
    for e in kg.edges.values():
        for etype, targets in e.items():
            edges[etype] = edges.get(etype, 0) + len(targets)
    typer.echo(json.dumps({"nodes": labels, "edges": edges}))


@app.command("kg:query")
def kg_query(file: Path = typer.Option(..., "--file", exists=True, dir_okay=False)):
    text = Path(file).read_text()
    res = kql_run(text)
    typer.echo(json.dumps(res))


@app.command("kg:neighbors")
def kg_neighbors(
    id: str = typer.Option(..., "--id"), edge: Optional[str] = typer.Option(None, "--edge")
):
    kg = KnowledgeGraph()
    for n in kg.neighbors(id, edge):
        typer.echo(n)


@app.command("kg:rules")
def kg_rules_cmd(file: Path = typer.Option(..., "--file", exists=True, dir_okay=False)):
    findings = run_rules(str(file))
    typer.echo(json.dumps([f.__dict__ for f in findings]))


@app.command("chain:run")
def chain_run(plan: Path = typer.Option(..., "--plan", exists=True, dir_okay=False)):
    data = yaml.safe_load(Path(plan).read_text())
    steps: List[PlanStep] = [PlanStep(**s) for s in data.get("steps", [])]
    execute_plan(steps)


def twin_compare_cmd(
    left: Path = typer.Option(..., "--left"),
    right: Path = typer.Option(..., "--right"),
):
    twin_compare.compare_runs(str(left), str(right))
    typer.echo("ok")
# partner catalog commands
@app.command("partner:load")
def partner_load(dir: Path = typer.Option(..., "--dir", exists=True, file_okay=False)):
    partner_catalog.load_catalog(dir)


@app.command("partner:list")
def partner_list(
    tier: Optional[str] = typer.Option(None, "--tier"),
    region: Optional[str] = typer.Option(None, "--region"),
):
    for p in partner_catalog.list_partners(tier=tier, region=region):
        typer.echo(f"{p['id']}\t{p['name']}")


@app.command("partner:show")
def partner_show(pid: str = typer.Option(..., "--id")):
    p = partner_catalog.show_partner(pid)
    typer.echo(json.dumps(p, indent=2))


# sku commands
@app.command("sku:list")
def sku_list():
    for sku in sku_packs.load_skus().keys():
        typer.echo(sku)


@app.command("sku:show")
def sku_show(sku: str = typer.Option(..., "--sku")):
    pack = sku_packs.load_skus().get(sku)
    typer.echo(json.dumps(pack.__dict__, indent=2))


# license key commands
@app.command("license:gen")
def license_gen(
    tenant: str = typer.Option(..., "--tenant"),
    sku: str = typer.Option(..., "--sku"),
    seats: int = typer.Option(..., "--seats"),
    start: str = typer.Option(..., "--start"),
    end: str = typer.Option(..., "--end"),
):
    key = license_keys.generate_key(tenant, sku, seats, start, end)
    typer.echo(key)


@app.command("license:verify")
def license_verify(key: str = typer.Option(..., "--key")):
    payload = license_keys.verify_key(key)
    typer.echo(json.dumps(payload, indent=2))


# entitlement commands
@app.command("entitlement:add")
def entitlement_add(
    tenant: str = typer.Option(None, "--tenant"),
    sku: str = typer.Option(None, "--sku"),
    seats: int = typer.Option(0, "--seats"),
    start: str = typer.Option("", "--start"),
    end: str = typer.Option("", "--end"),
    from_key: str = typer.Option(None, "--from-key"),
):
    if from_key:
        entitlement_engine.add_from_key(from_key)
    else:
        entitlement_engine.add_entitlement(tenant, sku, seats, start, end)


@app.command("entitlement:resolve")
def entitlement_resolve(tenant: str = typer.Option(..., "--tenant")):
    res = entitlement_engine.resolve(tenant)
    typer.echo(json.dumps(res, indent=2))


# billing commands
@app.command("bill:run")
def bill_run(period: str = typer.Option(..., "--period")):
    billing_invoices.run(period)


@app.command("bill:show")
def bill_show(invoice: str = typer.Option(..., "--invoice")):
    inv = billing_invoices.show(invoice)
    typer.echo(json.dumps(inv, indent=2))


# certification
@app.command("cert:take")
def cert_take(
    partner: str = typer.Option(..., "--partner"),
    exam: str = typer.Option(..., "--exam"),
    answers: Path = typer.Option(..., "--answers", exists=True, file_okay=True, dir_okay=False),
):
    attempt = partner_certify.grade(partner, exam, answers)
    typer.echo(attempt.status)


@app.command("cert:status")
def cert_status(partner: str = typer.Option(..., "--partner")):
    typer.echo(json.dumps(partner_certify.status(partner), indent=2))


# marketplace orders
@app.command("market:order")
def market_order(
    tenant: str = typer.Option(..., "--tenant"),
    listing: str = typer.Option(..., "--listing"),
    qty: int = typer.Option(1, "--qty"),
):
    order = partner_orders.place_order(tenant, listing, qty)
    typer.echo(order.id)


@app.command("market:provision")
def market_provision(order: str = typer.Option(..., "--order")):
    order_obj = partner_orders.provision(order)
    typer.echo(order_obj.status)
@app.command("sec:assets:load")
def sec_assets_load(dir: Path = typer.Option(..., "--dir", exists=True, file_okay=False)):
    assets_load(dir)
    typer.echo("assets loaded")


@app.command("sec:assets:list")
def sec_assets_list(
    asset_type: Optional[str] = typer.Option(None, "--type"),
    owner: Optional[str] = typer.Option(None, "--owner"),
):
    for a in assets_list(asset_type, owner):
        typer.echo(a.id)


@app.command("sec:detect:run")
def sec_detect_run(
    rules: Path = typer.Option(..., "--rules", exists=True, file_okay=False),
    logs: Path = typer.Option(..., "--logs", exists=True, file_okay=False),
):
    detect_run(rules, logs)
    typer.echo("detections complete")


@app.command("sec:ir:open")
def sec_ir_open(
    detections: List[Path] = typer.Option(..., "--detections"),
):
    inc = ir_open(detections)
    typer.echo(inc.id)


@app.command("sec:ir:assign")
def sec_ir_assign(
    id: str = typer.Option(..., "--id"),
    user: str = typer.Option(..., "--user"),
):
    ir_assign(id, user)
    typer.echo("assigned")


@app.command("sec:ir:timeline")
def sec_ir_timeline(
    id: str = typer.Option(..., "--id"),
    event: str = typer.Option(..., "--event"),
):
    ir_timeline(id, event)
    typer.echo("noted")


@app.command("sec:ir:resolve")
def sec_ir_resolve(
    id: str = typer.Option(..., "--id"),
    resolution: str = typer.Option(..., "--resolution"),
):
    ir_resolve(id, resolution)
    typer.echo("resolved")


@app.command("sec:vuln:import")
def sec_vuln_import(file: Path = typer.Option(..., "--file", exists=True, dir_okay=False)):
    vuln_import(file)
    typer.echo("vulns imported")


@app.command("sec:vuln:prioritize")
def sec_vuln_prior(top: int = typer.Option(50, "--top")):
    vulns = vuln_prioritize(top)
    typer.echo(str(len(vulns)))


@app.command("sec:purple:run")
def sec_purple_run(
    name: str = typer.Option(..., "--name"),
    config: Path = typer.Option(Path("configs/sec/purple"), "--config", exists=True, file_okay=False),
):
    purple_run(name, config)
    typer.echo("purple complete")


@app.command("sec:sbom:watch")
def sec_sbom_watch_cmd(
    sbom: Path = typer.Option(..., "--sbom", exists=True, dir_okay=False),
    cves: Path = typer.Option(..., "--cves", exists=True, dir_okay=False),
):
    sbom_watch(sbom, cves)
    typer.echo("sbom scanned")

def mfg_mrp_cmd(demand: Path = typer.Option(..., "--demand", exists=True), inventory: Path = typer.Option(..., "--inventory", exists=True), pos: Path = typer.Option(..., "--pos", exists=True)):
    plan = mfg_mrp.plan(str(demand), str(inventory), str(pos))
    typer.echo(json.dumps(plan))

@app.command("exp:new")
def exp_new(
    id: str = typer.Option(..., "--id"),
    name: str = typer.Option(..., "--name"),
    feature: str = typer.Option(..., "--feature"),
    variants: str = typer.Option(..., "--variants"),
    split: str = typer.Option(..., "--split"),
    unit: str = typer.Option(..., "--unit"),
):
    exp = exp_registry.Experiment(
        id=id,
        name=name,
        feature=feature,
        start="", end="",
        unit=unit,
        variants=variants.split(","),
        split=[float(x) for x in split.split(",")],
    )
    exp_registry.register_experiment(exp)
    typer.echo("ok")


@app.command("exp:assign")
def exp_assign(
    id: str = typer.Option(..., "--id"),
    unit: str = typer.Option(..., "--unit"),
    value: str = typer.Option(..., "--value"),
):
    reg = exp_registry.load_registry()
    exp = reg[id]
    v = exp_registry.assign_variant(exp, value)
    typer.echo(v)


@app.command("exp:analyze")
def exp_analyze(
    id: str = typer.Option(..., "--id"),
    metrics: Path = typer.Option(..., "--metrics"),
):
    reg = exp_registry.load_registry()
    exp = reg[id]
    res = ab_engine.analyze(exp, str(metrics))
    typer.echo(res["decision"])


@app.command("flag:impact")
def flag_impact(
    feature: str = typer.Option(..., "--feature"),
    window: int = typer.Option(14, "--window"),
):
    res = flag_analytics.impact(feature, window)
    typer.echo(json.dumps(res))


@app.command("rollout:plan")
def rollout_plan(
    feature: str = typer.Option(..., "--feature"),
    stages: str = typer.Option(..., "--stages"),
):
    plan = rollout.plan(feature, [int(s) for s in stages.split(",")])
    typer.echo(json.dumps(plan))


@app.command("rollout:gate")
def rollout_gate(
    feature: str = typer.Option(..., "--feature"),
    stage: int = typer.Option(..., "--stage"),
):
    typer.echo(rollout.gate(feature, stage))


@app.command("growth:simulate")
def growth_simulate(
    horizon: int = typer.Option(..., "--horizon"),
    config: Path = typer.Option(..., "--config"),
):
    res = growth_loops.simulate(horizon, str(config))
    typer.echo(json.dumps(res["WAU"][-1]))


@app.command("funnel:build")
def funnel_build(
    steps: str = typer.Option(..., "--steps"),
    start: str = typer.Option(..., "--from"),
    end: str = typer.Option(..., "--to"),
):
    res = growth_funnels.build(steps.split(","), start, end)
    typer.echo(json.dumps(res))


@app.command("exp:review")
def exp_review(id: str = typer.Option(..., "--id")):
    res = review_pack.build(id)
    typer.echo(json.dumps(res))


@app.command("status:build")
def status_build():
    status_gen.build()
    typer.echo("built")
    perf: bool = typer.Option(False, "--perf", is_flag=True),
):
    ctx = perf_timer("slo_gate") if perf else nullcontext({})
    with ctx as p:
        rc = slo_report.gate(fail_on=fail_on)
    _footer(perf, p)
    if rc:
        raise typer.Exit(code=1)


if __name__ == "__main__":
    app()

from close import calendar as close_calendar
from close import journal as close_journal
from close import recon as close_recon
from close import flux as close_flux
from close import sox as close_sox
from close import packet as close_packet


@app.command("close:cal:new")
def close_cal_new(period: str = typer.Option(..., "--period"), template: Path = typer.Option(..., "--template", exists=True)):
    cal = close_calendar.CloseCalendar.from_template(period, str(template))
    cal.save()
    typer.echo("ok")


@app.command("close:cal:list")
def close_cal_list(period: str = typer.Option(..., "--period")):
    cal = close_calendar.load_calendar(period)
    for t in cal.tasks:
        typer.echo(json.dumps(asdict(t)))


@app.command("close:cal:update")
def close_cal_update(
    period: str = typer.Option(..., "--period"),
    task: str = typer.Option(..., "--task"),
    status: str = typer.Option(None, "--status"),
    evidence: str = typer.Option(None, "--evidence"),
):
    cal = close_calendar.load_calendar(period)
    cal.update(task, status, evidence)
    typer.echo("updated")


@app.command("close:jrnl:propose")
def close_jrnl_propose(
    period: str = typer.Option(..., "--period"),
    rules: Path = typer.Option(..., "--rules", exists=True),
):
    close_journal.propose_journals(period, str(rules))
    typer.echo("proposed")


@app.command("close:jrnl:post")
def close_jrnl_post(period: str = typer.Option(..., "--period")):
    journals = close_journal.load_journals(period)
    close_journal.post(period, journals)
    typer.echo("posted")


@app.command("close:recon:run")
def close_recon_run(period: str = typer.Option(..., "--period"), fixtures: Path = typer.Option(..., "--fixtures", exists=True)):
    close_recon.run_recons(period, str(fixtures))
    typer.echo("recons")


@app.command("close:flux")
def close_flux_cmd(
    period: str = typer.Option(..., "--period"),
    prev: str = typer.Option(..., "--prev"),
    py: str = typer.Option(..., "--py"),
    threshold: float = typer.Option(..., "--threshold"),
):
    close_flux.run_flux(period, prev, py, threshold)
    typer.echo("flux")


@app.command("close:sox:add")
def close_sox_add(
    period: str = typer.Option(..., "--period"),
    control: str = typer.Option(..., "--control"),
    path: str = typer.Option(..., "--path"),
    owner: str = typer.Option("cli", "--owner"),
):
    close_sox.add_evidence(period, control, path, owner)
    typer.echo("logged")


@app.command("close:sox:check")
def close_sox_check(period: str = typer.Option(..., "--period")):
    close_sox.check_evidence(period)
    typer.echo("ok")


@app.command("close:packet")
def close_packet_cmd(period: str = typer.Option(..., "--period")):
    close_packet.build_packet(period)
    typer.echo("packet")


@app.command("close:sign")
def close_sign(period: str = typer.Option(..., "--period"), role: str = typer.Option(..., "--role"), as_user: str = typer.Option(..., "--as-user")):
    close_packet.sign(period, role, as_user)
    typer.echo("signed")

@app.command("people:hc:forecast")
def people_hc_forecast(
    plans: Path = typer.Option(..., "--plans", exists=True),
    attrition: Path = typer.Option(..., "--attrition", exists=True),
    transfers: Path = typer.Option(..., "--transfers", exists=True),
    policy: Path = typer.Option(..., "--policy", exists=True),
):
    plan, summary = headcount.forecast(plans, attrition, transfers, policy)
    ts = datetime.utcnow().strftime("%Y%m%d%H%M%S")
    out_dir = ARTIFACTS / "people" / f"headcount_{ts}"
    headcount.write_artifacts(out_dir, plan, summary)
    typer.echo("hc_plan_generated")


@app.command("people:req:load")
def people_req_load(dir: Path = typer.Option(..., "--dir", exists=True)):
    data = recruiting.load_reqs(dir)
    ts = datetime.utcnow().strftime("%Y%m%d%H%M%S")
    out_dir = ARTIFACTS / "people" / f"recruiting_{ts}"
    recruiting.write_artifacts(out_dir, data)
    typer.echo("recruiting_loaded")


@app.command("people:req:report")
def people_req_report(dept: str = typer.Option(..., "--dept")):
    typer.echo(f"report for {dept}")


@app.command("people:perf:new")
def people_perf_new(
    cycle: str = typer.Option(..., "--cycle"),
    config: Path = typer.Option(..., "--config", exists=True),
):
    demo = Path("fixtures/people/demographics.csv")
    out_dir = ARTIFACTS / "people" / "perf" / cycle
    perf_cycle.new_cycle(cycle, config, demo, out_dir)
    typer.echo("perf_cycle_created")


@app.command("people:perf:calibrate")
def people_perf_calibrate(cycle: str = typer.Option(..., "--cycle")):
    cycle_dir = ARTIFACTS / "people" / "perf" / cycle
    perf_cycle.calibrate(cycle_dir)
    typer.echo("perf_calibrated")


@app.command("people:comp:plan")
def people_comp_plan(
    cycle: str = typer.Option(..., "--cycle"),
    policy: Path = typer.Option(..., "--policy", exists=True),
):
    demo = Path("fixtures/people/demographics.csv")
    out_dir = ARTIFACTS / "people" / "comp" / cycle
    comp_cycle.plan(cycle, demo, policy, out_dir)
    typer.echo("comp_plan_built")


@app.command("people:comp:letters")
def people_comp_letters(cycle: str = typer.Option(..., "--cycle")):
    cycle_dir = ARTIFACTS / "people" / "comp" / cycle
    comp_cycle.letters(cycle_dir)
    typer.echo("letters_emitted")


@app.command("people:org:build")
def people_org_build(include_open_reqs: bool = typer.Option(False, "--include-open-reqs")):
    demo = Path("fixtures/people/demographics.csv")
    include = None
    if include_open_reqs:
        plans = Path("fixtures/people/plans.csv")
        include = headcount._read_csv(plans) if plans.exists() else None
    children = orgchart.build_tree(demo, include)
    tree = orgchart.render_tree(children)
    out_dir = ARTIFACTS / "people" / "orgchart"
    orgchart.write_artifacts(out_dir, tree, list(csv.DictReader(demo.open())))
    typer.echo("orgchart_built")


@app.command("people:org:whatif")
def people_org_whatif(
    freeze: str = typer.Option(None, "--freeze"),
    move: str = typer.Option(None, "--move"),
):
    typer.echo("what-if complete")


@app.command("people:analytics:build")
def people_analytics_build():
    demo = Path("fixtures/people/demographics.csv")
    attr = Path("fixtures/people/attrition.csv")
    recruiting_path = ARTIFACTS / "people"
    json_data = next(recruiting_path.glob("recruiting_*/kanban.json"), None)
    out_dir = ARTIFACTS / "people" / f"analytics_{datetime.utcnow().strftime('%Y%m%d%H%M%S')}"
    analytics.build(demo, attr, Path(str(json_data)) if json_data else Path("nonexistent"), Path("configs/people/pay_bands.yaml"), out_dir)
    typer.echo("analytics_built")


@app.command("status:build")
def status_build():
    status_gen.build()
    typer.echo("built")
@app.command("safety:list-packs")
def safety_list_packs():
    for name in policy.list_packs():
        typer.echo(name)


@app.command("safety:evaluate")
def safety_evaluate(
    response: Path = typer.Option(..., "--response", exists=True, dir_okay=False),
    packs: str = typer.Option("", "--packs"),
):
    data = json.loads(storage.read(str(response)))
    resp = BotResponse(**data)
    pack_list = [p.strip() for p in packs.split(",") if p.strip()] or settings.PACKS_ENABLED
    for code in policy.evaluate(resp, pack_list):
        typer.echo(code)


@app.command("redteam:list")
def redteam_list():
    for name in rt_scenarios.list_scenarios():
        typer.echo(name)


@app.command("redteam:run")
def redteam_run(name: str = typer.Option(..., "--name")):
    rep = rt_runner.run_scenario(name)
    typer.echo("passed" if rep.passed else "failed")


@app.command("quality:assess")
def quality_assess(
    artifact: Path = typer.Option(..., "--artifact", exists=True, dir_okay=False),
    config: Path = typer.Option(..., "--config", exists=True, dir_okay=False),
):
    findings = quality_checks.assess(artifact, config)
    for f in findings:
        typer.echo(f.code)


@app.command("playbook:show")
def playbook_show(name: str = typer.Option(..., "--name")):
    path = ROOT / "playbooks" / "safe_ops.md"
    lines = path.read_text(encoding="utf-8").splitlines()
    key = name.replace("_", " ").lower()
    out: list[str] = []
    collect = False
    for line in lines:
        lower = line.lower()
        if lower.startswith("## "):
            heading = lower[3:].strip()
            if collect and heading != key:
                break
            collect = heading == key
            continue
        if collect:
            out.append(line)
    for line in out:
        typer.echo(line)
    typer.echo(f"Path: {path}")


@app.command("bot:run")
def bot_run(
    bot: str = typer.Option(..., "--bot"),
    goal: str = typer.Option(..., "--goal"),
    safety_pack: str = typer.Option("", "--safety-pack"),
):
    task_id = _next_task_id()
    task = Task(id=task_id, goal=goal, context=None, created_at=datetime.utcnow())
    packs = [safety_pack] if safety_pack else None
    response = orchestrator.route(task, bot, safety_packs=packs)
    resp_path = ARTIFACTS / task_id / f"{bot}_response.json"
    storage.write(str(resp_path), response.model_dump(mode="json"))
    typer.echo(str(resp_path))



if __name__ == "__main__":
    app()
# Deterministic CLI dispatcher supporting "ns:cmd" verbs.
import argparse, sys, importlib

=======
# Deterministic CLI dispatcher supporting "ns:cmd" verbs.
import argparse, sys, importlib

# Map namespace prefixes to modules
>>>>>>> 51788488
NS_MAP = {
    'plm:items': 'plm.bom',
    'plm:bom': 'plm.bom',
    'plm:eco': 'plm.eco',
    'mfg:wc': 'mfg.routing',
    'mfg:routing': 'mfg.routing',
    'mfg:wi': 'mfg.work_instructions',
    'mfg:spc': 'mfg.spc',
    'mfg:yield': 'mfg.yield',
    'mfg:coq': 'mfg.coq',
    'mfg:mrp': 'mfg.mrp',
}

<<<<<<< HEAD
=======
# Verb -> function name mapping (implemented in target modules)
>>>>>>> 51788488
VERB_FUN = {
    'plm:items:load': 'cli_items_load',
    'plm:bom:load': 'cli_bom_load',
    'plm:bom:explode': 'cli_bom_explode',
<<<<<<< HEAD
    'plm:bom:where-used': 'cli_bom_where_used',
=======
>>>>>>> 51788488
    'plm:eco:new': 'cli_eco_new',
    'plm:eco:impact': 'cli_eco_impact',
    'plm:eco:approve': 'cli_eco_approve',
    'plm:eco:release': 'cli_eco_release',
    'mfg:wc:load': 'cli_wc_load',
    'mfg:routing:load': 'cli_routing_load',
    'mfg:routing:capcheck': 'cli_routing_capcheck',
    'mfg:wi:render': 'cli_wi_render',
    'mfg:spc:analyze': 'cli_spc_analyze',
    'mfg:yield': 'cli_yield',
    'mfg:coq': 'cli_coq',
    'mfg:mrp': 'cli_mrp',
}
<<<<<<< HEAD
import argparse
import sys
import subprocess
from pathlib import Path
from datetime import date
import json

from version import __version__


# helpers

def _git_hash():
    try:
        return subprocess.check_output(
            ["git", "rev-parse", "--short", "HEAD"],
            stderr=subprocess.DEVNULL,
            text=True,
        ).strip()
    except Exception:
        return None


def command_version_show(args: argparse.Namespace) -> None:
    print(__version__)
    g = _git_hash()
    if g:
        print(g)


def _bump_version(version: str, part: str) -> str:
    major, minor, patch = [int(x) for x in version.split(".")]
    if part == "major":
        major += 1
        minor = 0
        patch = 0
    elif part == "minor":
        minor += 1
        patch = 0
    else:
        patch += 1
    return f"{major}.{minor}.{patch}"


def command_version_bump(args: argparse.Namespace) -> None:
    root = Path(args.path)
    version_file = root / "version.py"
    changelog_file = root / "CHANGELOG.md"

    # read current version
    data = version_file.read_text().strip()
    current = data.split("=")[-1].strip().strip('"')
    new_version = _bump_version(current, args.part)
    version_file.write_text(f"__version__ = \"{new_version}\"\n")

    # update changelog
    today = date.today().isoformat()
    stub = f"## [{new_version}] - {today}\n\n### Features\n- TBD\n\n"
    if changelog_file.exists():
        content = changelog_file.read_text()
        lines = content.splitlines()
        if lines and lines[0].startswith("#"):
            new_content = lines[0] + "\n\n" + stub + "\n" + "\n".join(lines[1:])
        else:
            new_content = stub + content
    else:
        new_content = "# Changelog\n\n" + stub
    changelog_file.write_text(new_content)
    print(new_version)


def command_release_notes(args: argparse.Namespace) -> None:
    from scripts.release_notes import generate

    dist = Path("dist")
    dist.mkdir(exist_ok=True)
    generate(args.version, dist, Path(args.notes))


def command_preflight(args: argparse.Namespace) -> None:
    from scripts.preflight import run_checks

    ok = run_checks()
    sys.exit(0 if ok else 1)


def command_bot_list(args: argparse.Namespace) -> None:
    print("treasury")
    print("revops")
    print("sre")


def command_task_create(args: argparse.Namespace) -> None:
    print(f"task {args.name} routed")


def command_scenario_run(args: argparse.Namespace) -> None:
    print(f"scenario {args.name} executed")


def command_docs_build(args: argparse.Namespace) -> None:
    print("docs built")


def command_program_roadmap(args: argparse.Namespace) -> None:
    print("- Q1: setup\n- Q2: scale")


COMMANDS = {
    "version:show": command_version_show,
    "version:bump": command_version_bump,
    "release:notes": command_release_notes,
    "preflight:check": command_preflight,
    "bot:list": command_bot_list,
    "task:create": command_task_create,
    "scenario:run": command_scenario_run,
    "docs:build": command_docs_build,
    "program:roadmap": command_program_roadmap,
}
=======
>>>>>>> 51788488


def main(argv=None):
    argv = argv or sys.argv[1:]
    if not argv:
        print("Usage: python -m cli.console <verb> [--flags]\n")
        for k in sorted(VERB_FUN):
            print("  ", k)
        sys.exit(1)
    verb, *rest = argv
<<<<<<< HEAD
    ns = verb.rsplit(':', 1)[0]
    mod_name = NS_MAP.get(ns)
=======
    mod_name = NS_MAP.get(verb)
    if not mod_name and ':' in verb:
        ns = verb.rsplit(':', 1)[0]
        mod_name = NS_MAP.get(ns)
>>>>>>> 51788488
    fun_name = VERB_FUN.get(verb)
    if not (mod_name and fun_name):
        raise SystemExit(f"Unknown verb: {verb}")
    mod = importlib.import_module(mod_name)
    fun = getattr(mod, fun_name)
    fun(rest)

if __name__ == '__main__':
<<<<<<< HEAD
    main()
        print("available commands:")
        for c in sorted(COMMANDS):
            print(f"  {c}")
        return 0
    cmd = argv[0]
    if cmd not in COMMANDS:
        print(f"unknown command: {cmd}")
        return 1

    parser = argparse.ArgumentParser(prog=f"cli.console {cmd}")
    if cmd == "version:bump":
        parser.add_argument("--part", choices=["major", "minor", "patch"], required=True)
        parser.add_argument("--path", default=".")
    elif cmd == "release:notes":
        parser.add_argument("--version", required=True)
        parser.add_argument("--notes", default="scripts/notes.yml")
    elif cmd == "task:create":
        parser.add_argument("--name", required=True)
    elif cmd == "scenario:run":
        parser.add_argument("--name", required=True)

    args = parser.parse_args(argv[1:])
    COMMANDS[cmd](args)
    return 0


if __name__ == "__main__":
    raise SystemExit(main())
=======
    main()
>>>>>>> 51788488
<|MERGE_RESOLUTION|>--- conflicted
+++ resolved
@@ -1,4 +1,3 @@
-<<<<<<< HEAD
 import importlib
 import csv
 import json
@@ -3050,12 +3049,10 @@
 # Deterministic CLI dispatcher supporting "ns:cmd" verbs.
 import argparse, sys, importlib
 
-=======
 # Deterministic CLI dispatcher supporting "ns:cmd" verbs.
 import argparse, sys, importlib
 
 # Map namespace prefixes to modules
->>>>>>> 51788488
 NS_MAP = {
     'plm:items': 'plm.bom',
     'plm:bom': 'plm.bom',
@@ -3069,18 +3066,12 @@
     'mfg:mrp': 'mfg.mrp',
 }
 
-<<<<<<< HEAD
-=======
 # Verb -> function name mapping (implemented in target modules)
->>>>>>> 51788488
 VERB_FUN = {
     'plm:items:load': 'cli_items_load',
     'plm:bom:load': 'cli_bom_load',
     'plm:bom:explode': 'cli_bom_explode',
-<<<<<<< HEAD
     'plm:bom:where-used': 'cli_bom_where_used',
-=======
->>>>>>> 51788488
     'plm:eco:new': 'cli_eco_new',
     'plm:eco:impact': 'cli_eco_impact',
     'plm:eco:approve': 'cli_eco_approve',
@@ -3094,7 +3085,6 @@
     'mfg:coq': 'cli_coq',
     'mfg:mrp': 'cli_mrp',
 }
-<<<<<<< HEAD
 import argparse
 import sys
 import subprocess
@@ -3214,8 +3204,6 @@
     "docs:build": command_docs_build,
     "program:roadmap": command_program_roadmap,
 }
-=======
->>>>>>> 51788488
 
 
 def main(argv=None):
@@ -3226,15 +3214,12 @@
             print("  ", k)
         sys.exit(1)
     verb, *rest = argv
-<<<<<<< HEAD
     ns = verb.rsplit(':', 1)[0]
     mod_name = NS_MAP.get(ns)
-=======
     mod_name = NS_MAP.get(verb)
     if not mod_name and ':' in verb:
         ns = verb.rsplit(':', 1)[0]
         mod_name = NS_MAP.get(ns)
->>>>>>> 51788488
     fun_name = VERB_FUN.get(verb)
     if not (mod_name and fun_name):
         raise SystemExit(f"Unknown verb: {verb}")
@@ -3243,7 +3228,6 @@
     fun(rest)
 
 if __name__ == '__main__':
-<<<<<<< HEAD
     main()
         print("available commands:")
         for c in sorted(COMMANDS):
@@ -3272,7 +3256,4 @@
 
 
 if __name__ == "__main__":
-    raise SystemExit(main())
-=======
-    main()
->>>>>>> 51788488
+    raise SystemExit(main())