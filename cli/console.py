import importlib
import json
import time
from dataclasses import asdict
import os
import subprocess
import sys
from datetime import datetime
from pathlib import Path
from typing import Optional, Dict

import typer

from bench import runner as bench_runner
from bots import available_bots
from change import calendar as change_calendar
from enablement import calendar as en_cal
from enablement import certify as en_cert
from enablement import courses as en_courses
from enablement import feedback as en_fb
from enablement import labs as en_labs
from enablement import paths as en_paths
from enablement import quizzes as en_quizzes
from enablement import readiness as en_read
from healthchecks import synthetic as hc_synth
from mfg import coq as mfg_coq
from mfg import mrp as mfg_mrp
from mfg import routing as mfg_routing
from mfg import spc as mfg_spc
from mfg import work_instructions as mfg_wi
from orchestrator import orchestrator, slo_report
from orchestrator.perf import perf_timer
from orchestrator.protocols import Task
from plm import bom as plm_bom
from plm import eco as plm_eco
from runbooks import executor as rb_executor
from services import catalog as svc_catalog
from services import deps as svc_deps
from status import generator as status_gen
from tools import storage
from aiops import canary as aiops_canary
from aiops import config_drift as aiops_drift
from aiops import correlation as aiops_correlation
from aiops import maintenance as aiops_maintenance
from aiops import remediation as aiops_remediation
from aiops import slo_budget as aiops_budget

VERB_FUN: dict[str, str] = {}
VERB_FUN['plm:bom:where-used'] = 'cli_bom_where_used'

mfg_yield = importlib.import_module("mfg.yield")

from close import calendar as close_calendar
<<<<<<< HEAD
from close import flux as close_flux
from close import journal as close_journal
from close import packet as close_packet
from close import recon as close_recon
from close import sox as close_sox
from orchestrator import orchestrator, slo_report
from orchestrator.perf import perf_timer
from orchestrator.protocols import Task
import settings
from bots import available_bots
from integrations import (
    mappers,
    salesforce_stub,
    sap_stub,
    servicenow_stub,
    workday_stub,
)
from observability import report as obs_report
from orchestrator import metrics, orchestrator, redaction
from orchestrator.protocols import Task
from policy import enforcer
from tools import storage
from tools import storage
from twin import snapshots, replay, stress, compare

from legal import clm, clauses, redline, obligations, compliance_calendar, export_controls, data_room
=======
from close import journal as close_journal
from close import recon as close_recon
from close import flux as close_flux
from close import sox as close_sox
from close import packet as close_packet

>>>>>>> b91b6b88
app = typer.Typer()
from rnd import ideas as rnd_ideas
from rnd import experiments as rnd_exp
from rnd import radar as rnd_radar
from rnd import ip as rnd_ip
from rnd import notes as rnd_notes
from rnd import merge as rnd_merge
from rnd import dashboard as rnd_dashboard

ROOT = Path(__file__).resolve().parents[1]
ARTIFACTS = ROOT / "artifacts"


def _next_task_id() -> str:
    counter_path = ARTIFACTS / "last_task_id.txt"
    last = int(storage.read(str(counter_path)) or 0)
    new = last + 1
    if not settings.DRY_RUN:
        storage.write(str(counter_path), str(new))
    return f"T{new:04d}"


@app.callback()
def main(
    ctx: typer.Context,
    dry_run: bool = typer.Option(False, "--dry-run", help="Do not write artifacts"),
):
    settings.DRY_RUN = dry_run


@app.command("bot:run")
def bot_run(
    bot: str = typer.Option(..., "--bot"),
    goal: str = typer.Option(..., "--goal"),
    context: Optional[Path] = typer.Option(None, "--context", exists=True, dir_okay=False),
):
    from orchestrator.protocols import Task

    ctx = json.loads(storage.read(str(context))) if context else None
    task_id = _next_task_id()
    task = Task(id=task_id, goal=goal, context=ctx, created_at=datetime.utcnow())
    response = orchestrator.route(task, bot)
    if settings.DRY_RUN:
        typer.echo("DRY-RUN: no artifacts written")
    else:
        scrubbed_task = Task(
            id=task.id,
            goal=task.goal,
            context=redaction.scrub(task.context) if task.context else None,
            created_at=task.created_at,
        )
        storage.write(
            str(ARTIFACTS / task_id / "task.json"),
            scrubbed_task.model_dump(mode="json"),
        )
        storage.write(
            str(ARTIFACTS / task_id / "response.json"), response.model_dump(mode="json")
        )
    typer.echo(response.summary)


@app.command("policy:check-task")
def policy_check_task(
    goal: str = typer.Option(..., "--goal"),
    context: Optional[Path] = typer.Option(None, "--context", exists=True, dir_okay=False),
):
    ctx_raw = json.loads(storage.read(str(context))) if context else None
    ctx = redaction.scrub(ctx_raw)
    task = Task(id="TCHK", goal=goal, context=ctx, created_at=datetime.utcnow())
    violations = enforcer.check_task(task)
    if violations:
        typer.echo("\n".join(violations))
    else:
        typer.echo("OK")
    from orchestrator import orchestrator
    from orchestrator.protocols import Task

    task_data = json.loads(storage.read(str(ARTIFACTS / id / "task.json")))
    task = Task(**task_data)
    response = orchestrator.route(task, bot)
    storage.write(str(ARTIFACTS / id / "response.json"), response.model_dump(mode="json"))
    typer.echo(response.summary)


@app.command("import:salesforce")
def import_salesforce(fixtures: Path = typer.Option(..., "--fixtures", exists=True, file_okay=False)):
    records = salesforce_stub.load_opportunities(str(fixtures))
    rows = mappers.to_rows(records, ["id", "owner", "stage", "amount", "close_date", "age_days"])
    metrics.inc("importer_runs")
    if not settings.DRY_RUN:
        storage.write(
            str(ARTIFACTS / "imports" / "salesforce.json"), json.dumps(rows)
        )
    else:
        typer.echo("DRY-RUN: no artifacts written")
    typer.echo(f"{len(rows)} rows")


@app.command("import:sap")
def import_sap(fixtures: Path = typer.Option(..., "--fixtures", exists=True, file_okay=False)):
    records = sap_stub.load_gl(str(fixtures))
    rows = mappers.to_rows(records, ["account", "period", "debit", "credit", "entity"])
    metrics.inc("importer_runs")
    if not settings.DRY_RUN:
        storage.write(str(ARTIFACTS / "imports" / "sap_gl.json"), json.dumps(rows))
    else:
        typer.echo("DRY-RUN: no artifacts written")
    typer.echo(f"{len(rows)} rows")


@app.command("import:servicenow")
def import_servicenow(
    fixtures: Path = typer.Option(..., "--fixtures", exists=True, file_okay=False)
):
    records = servicenow_stub.load_incidents(str(fixtures))
    rows = mappers.to_rows(records, ["id", "sev", "opened_at", "closed_at", "service"])
    metrics.inc("importer_runs")
    if not settings.DRY_RUN:
        storage.write(
            str(ARTIFACTS / "imports" / "servicenow.json"), json.dumps(rows)
        )
    else:
        typer.echo("DRY-RUN: no artifacts written")
    typer.echo(f"{len(rows)} rows")


@app.command("import:workday")
def import_workday(fixtures: Path = typer.Option(..., "--fixtures", exists=True, file_okay=False)):
    records = workday_stub.load_headcount(str(fixtures))
    rows = mappers.to_rows(
        records, ["employee_id", "dept", "role", "grade", "region", "start_date", "status"]
    )
    metrics.inc("importer_runs")
    if not settings.DRY_RUN:
        storage.write(str(ARTIFACTS / "imports" / "workday.json"), json.dumps(rows))
    else:
        typer.echo("DRY-RUN: no artifacts written")
    typer.echo(f"{len(rows)} rows")


@app.command("obs:report")
def obs_report_cmd():
    if settings.DRY_RUN:
        typer.echo("DRY-RUN: no artifacts written")
        obs_report.generate()
        return
    obs_report.write_report()
    typer.echo("Report generated")


@app.command("bot:list")
def bot_list():
    from bots import available_bots

    for name, cls in available_bots().items():
        typer.echo(f"{name}\t{cls.mission}")


def _perf_footer(perf: bool, data: dict) -> None:
    if perf:
        typer.echo(f"time={data.get('elapsed_ms')} rss={data.get('rss_mb')} cache=na exec=inproc")
        typer.echo(
            f"time={data.get('elapsed_ms')} rss={data.get('rss_mb')} cache=na exec=inproc"
        )


@app.command("bench:list")
def bench_list():
    for name in bench_runner.list_scenarios():
        typer.echo(name)


@app.command("bench:show")
def bench_show(name: str = typer.Option(..., "--name")):
    cfg = bench_runner.load_scenario(name)
    typer.echo(json.dumps(cfg, indent=2))


@app.command("bench:run")
def bench_run(
    name: str = typer.Option(..., "--name"),
    iterations: int = typer.Option(20, "--iter"),
    warmup: int = typer.Option(5, "--warmup"),
    cache: str = typer.Option("na", "--cache"),
    export_csv: Optional[Path] = typer.Option(None, "--export-csv"),
    perf: bool = typer.Option(False, "--perf"),
    as_user: str = typer.Option("system", "--as-user"),
):
    if perf:
        with perf_timer("bench_run") as p:
            bench_runner.run_bench(name, iterations, warmup, cache, export_csv)
    else:
        p = {"elapsed_ms": None, "rss_mb": None}
        bench_runner.run_bench(name, iterations, warmup, cache, export_csv)
    _perf_footer(perf, p)


@app.command("bench:all")
def bench_all(
    perf: bool = typer.Option(False, "--perf"),
    as_user: str = typer.Option("system", "--as-user"),
):
    if perf:
        with perf_timer("bench_all") as p:
            bench_runner.run_all()
    else:
        p = {"elapsed_ms": None, "rss_mb": None}
        bench_runner.run_all()
    _perf_footer(perf, p)


@app.command("slo:report")
def slo_report_cmd(
    perf: bool = typer.Option(False, "--perf"),
    as_user: str = typer.Option("system", "--as-user"),
):
    if perf:
        with perf_timer("slo_report") as p:
            slo_report.build_report()
    else:
        p = {"elapsed_ms": None, "rss_mb": None}
        slo_report.build_report()
    _perf_footer(perf, p)


@app.command("slo:gate")
def slo_gate(
    fail_on: str = typer.Option("regressions", "--fail-on"),
    perf: bool = typer.Option(False, "--perf"),
    as_user: str = typer.Option("system", "--as-user"),
):
    if perf:
        with perf_timer("slo_gate") as p:
            ok = slo_report.gate(fail_on)
    else:
        p = {"elapsed_ms": None, "rss_mb": None}
        ok = slo_report.gate(fail_on)
    _perf_footer(perf, p)
    if not ok:
        raise typer.Exit(code=1)


@app.command("svc:load")
def svc_load(dir: str = typer.Option("configs/services", "--dir")):
    svc_catalog.load_services(f"{dir}/*.yaml")
    typer.echo("catalog loaded")


@app.command("svc:deps")
def svc_deps_cmd(
    service: str = typer.Option(..., "--service"),
    dir: str = typer.Option("configs/services", "--dir"),
):
    services = svc_catalog.load_services(f"{dir}/*.yaml")
    for dep in svc_deps.blast_radius(service, services):
        typer.echo(dep)


@app.command("svc:validate")
def svc_validate(dir: str = typer.Option("configs/services", "--dir")):
    services = svc_catalog.load_services(f"{dir}/*.yaml")
    errs = svc_deps.validate_dependencies(services)
    if errs:
        for e in errs:
            typer.echo(e)
        raise typer.Exit(code=1)
    typer.echo("ok")


@app.command("rb:run")
def rb_run(file: str = typer.Option(..., "--file")):
    code = rb_executor.run(file)
    typer.echo(code)


@app.command("rb:list")
def rb_list():
    for name in rb_executor.list_examples():
        typer.echo(name)


@app.command("hc:run")
def hc_run(service: str = typer.Option(..., "--service")):
    results = hc_synth.run_checks(service)
    typer.echo(json.dumps(results))


@app.command("hc:summary")
def hc_summary(service: str = typer.Option(..., "--service")):
    data = hc_synth.summary(service)
    typer.echo(json.dumps(data))


@app.command("change:add")
def change_add(
    service: str = typer.Option(..., "--service"),
    type: str = typer.Option(..., "--type"),
    start: str = typer.Option(..., "--start"),
    end: str = typer.Option(..., "--end"),
    risk: str = typer.Option(..., "--risk"),
):
    cid = f"chg-{int(time.time())}"
    ch = change_calendar.Change(
        id=cid, service=service, type=type, start=start, end=end, owner="cli", risk=risk
    )
    change_calendar.add_change(ch)
    typer.echo(cid)


@app.command("change:list")
def change_list(
    service: str = typer.Option(None, "--service"),
    start: str = typer.Option(None, "--from"),
    end: str = typer.Option(None, "--to"),
):
    for c in change_calendar.list_changes(service, start, end):
        typer.echo(json.dumps(c))


@app.command("close:cal:new")
def close_cal_new(
    period: str = typer.Option(..., "--period"),
    template: str = typer.Option(..., "--template"),
):
    cal = close_calendar.CloseCalendar.from_template(period, template)
    cal.save()
    typer.echo("created")


@app.command("close:cal:list")
def close_cal_list(period: str = typer.Option(..., "--period")):
    cal = close_calendar.CloseCalendar.load(period)
    for t in cal.topo_order():
        typer.echo(f"{t.id}\t{t.status}")


@app.command("close:cal:update")
def close_cal_update(
    period: str = typer.Option(..., "--period"),
    task: str = typer.Option(..., "--task"),
    status: str = typer.Option(None, "--status"),
    evidence: str = typer.Option(None, "--evidence"),
):
    cal = close_calendar.CloseCalendar.load(period)
    try:
        cal.update_task(task, status=status, evidence=evidence)
    except ValueError as e:
        typer.echo(str(e))
        raise typer.Exit(code=1)
    cal.save()
    typer.echo("updated")


@app.command("close:jrnl:propose")
def close_jrnl_propose(
    period: str = typer.Option(..., "--period"),
    rules: str = typer.Option(..., "--rules"),
):
    tb = close_journal.load_tb(period)
    journals = close_journal.propose_journals(tb, rules)
    close_journal.post(period, tb, journals)  # persist journals and adjusted tb
    typer.echo(str(len(journals)))


@app.command("close:jrnl:post")
def close_jrnl_post(period: str = typer.Option(..., "--period")):
    base = Path("artifacts/close") / period
    journals = []
    if (base / "journals.json").exists():
        data = json.loads((base / "journals.json").read_text())
        for j in data:
            lines = [close_journal.JournalLine(**ln) for ln in j["lines"]]
            journals.append(close_journal.Journal(id=j["id"], lines=lines))
    tb = close_journal.load_tb(period)
    close_journal.post(period, tb, journals)
    typer.echo("posted")


@app.command("close:recon:run")
def close_recon_run(
    period: str = typer.Option(..., "--period"),
    fixtures: str = typer.Option(..., "--fixtures"),
    config: str = typer.Option("configs/close/recons.yaml", "--config"),
):
    base = Path("artifacts/close") / period
    adj_tb_path = base / "adjusted_tb.csv"
    tb: Dict[str, float] = {}
    if adj_tb_path.exists():
        import csv

        with adj_tb_path.open() as f:
            reader = csv.DictReader(f)
            for row in reader:
                tb[row["account"]] = float(row["amount"])
    close_recon.run_recons(period, tb, config, fixtures)
    typer.echo("recons")


@app.command("close:flux")
def close_flux_cmd(
    period: str = typer.Option(..., "--period"),
    prev: str = typer.Option(..., "--prev"),
    py: str = typer.Option(..., "--py"),
    threshold: float = typer.Option(..., "--threshold"),
):
    close_flux.run_flux(period, prev, py, threshold)
    typer.echo("flux")


@app.command("close:sox:add")
def close_sox_add(
    period: str = typer.Option(..., "--period"),
    control: str = typer.Option(..., "--control"),
    path: str = typer.Option(..., "--path"),
    owner: str = typer.Option("cli", "--owner"),
):
    close_sox.add(period, control, path, owner)
    typer.echo("logged")


@app.command("close:sox:check")
def close_sox_check(period: str = typer.Option(..., "--period")):
    missing = close_sox.check(period, [])
    if missing:
        for m in missing:
            typer.echo(m)
        raise typer.Exit(code=1)
    typer.echo("ok")


@app.command("close:packet")
def close_packet_cmd(period: str = typer.Option(..., "--period")):
    close_packet.build_packet(period)
    typer.echo("packet")


@app.command("close:sign")
def close_sign(period: str = typer.Option(..., "--period"), role: str = typer.Option(..., "--role"), as_user: str = typer.Option(..., "--as-user")):
    try:
        close_packet.sign(period, role, as_user)
    except ValueError as e:
        typer.echo(str(e))
        raise typer.Exit(code=1)
    typer.echo("signed")

@app.command("change:conflicts")
def change_conflicts(service: str = typer.Option(..., "--service")):
    issues = change_calendar.conflicts(service)
    if issues:
        for i in issues:
            typer.echo(i)
        raise typer.Exit(code=1)
    typer.echo("ok")


@app.command("close:cal:new")
def close_cal_new(
    period: str = typer.Option(..., "--period"),
    template: Path = typer.Option(..., "--template", exists=True),
):
    cal = close_calendar.CloseCalendar.from_template(period, str(template))
    cal.save()
    typer.echo("ok")


@app.command("close:cal:list")
def close_cal_list(period: str = typer.Option(..., "--period")):
    cal = close_calendar.load_calendar(period)
    for t in cal.tasks:
        typer.echo(json.dumps(asdict(t)))


@app.command("close:cal:update")
def close_cal_update(
    period: str = typer.Option(..., "--period"),
    task: str = typer.Option(..., "--task"),
    status: str = typer.Option(None, "--status"),
    evidence: str = typer.Option(None, "--evidence"),
):
    cal = close_calendar.load_calendar(period)
    cal.update(task, status, evidence)
    typer.echo("updated")


@app.command("close:jrnl:propose")
def close_jrnl_propose(
    period: str = typer.Option(..., "--period"),
    rules: Path = typer.Option(..., "--rules", exists=True),
):
    close_journal.propose_journals(period, str(rules))
    typer.echo("proposed")


@app.command("close:jrnl:post")
def close_jrnl_post(period: str = typer.Option(..., "--period")):
    journals = close_journal.load_journals(period)
    close_journal.post(period, journals)
    typer.echo("posted")


@app.command("close:recon:run")
def close_recon_run(
    period: str = typer.Option(..., "--period"),
    fixtures: Path = typer.Option(..., "--fixtures", exists=True),
):
    close_recon.run_recons(period, str(fixtures))
    typer.echo("recons")


@app.command("close:flux")
def close_flux_cmd(
    period: str = typer.Option(..., "--period"),
    prev: str = typer.Option(..., "--prev"),
    py: str = typer.Option(..., "--py"),
    threshold: float = typer.Option(..., "--threshold"),
):
    close_flux.run_flux(period, prev, py, threshold)
    typer.echo("flux")


@app.command("close:sox:add")
def close_sox_add(
    period: str = typer.Option(..., "--period"),
    control: str = typer.Option(..., "--control"),
    path: str = typer.Option(..., "--path"),
    owner: str = typer.Option("cli", "--owner"),
):
    close_sox.add_evidence(period, control, path, owner)
    typer.echo("logged")


@app.command("close:sox:check")
def close_sox_check(period: str = typer.Option(..., "--period")):
    close_sox.check_evidence(period)
    typer.echo("ok")


@app.command("close:packet")
def close_packet_cmd(period: str = typer.Option(..., "--period")):
    close_packet.build_packet(period)
    typer.echo("packet")


@app.command("close:sign")
def close_sign(
    period: str = typer.Option(..., "--period"),
    role: str = typer.Option(..., "--role"),
    as_user: str = typer.Option(..., "--as-user"),
):
    close_packet.sign(period, role, as_user)
    typer.echo("signed")


@app.command("plm:items:load")
def plm_items_load(dir: Path = typer.Option(..., "--dir", exists=True, file_okay=False)):
    plm_bom.load_items(str(dir))
    typer.echo("ok")


@app.command("plm:bom:load")
def plm_bom_load(dir: Path = typer.Option(..., "--dir", exists=True, file_okay=False)):
    plm_bom.load_boms(str(dir))
    typer.echo("ok")


@app.command("plm:bom:explode")
def plm_bom_explode(
    item: str = typer.Option(..., "--item"),
    rev: str = typer.Option(..., "--rev"),
    level: int = typer.Option(1, "--level"),
):
    lines = plm_bom.explode(item, rev, level)
    for lvl, comp, qty in lines:
        typer.echo(f"{lvl}\t{comp}\t{qty}")


@app.command("plm:bom:where-used")
def plm_bom_where_used(component: str = typer.Option(..., "--component")):
    rows = plm_bom.where_used(component)
    for item_id, rev in rows:
        typer.echo(f"{item_id}\t{rev}")


@app.command("plm:eco:new")
def plm_eco_new(
    item: str = typer.Option(..., "--item"),
    from_rev: str = typer.Option(..., "--from"),
    to_rev: str = typer.Option(..., "--to"),
    reason: str = typer.Option(..., "--reason"),
):
    ch = plm_eco.new_change(item, from_rev, to_rev, reason)
    typer.echo(ch.id)


@app.command("plm:eco:impact")
def plm_eco_impact(id: str = typer.Option(..., "--id")):
    impact = plm_eco.impact(id)
    typer.echo(f"impact {impact}")


@app.command("plm:eco:approve")
def plm_eco_approve(
    id: str = typer.Option(..., "--id"), as_user: str = typer.Option(..., "--as-user")
):
    plm_eco.approve(id, as_user)
    typer.echo("approved")


@app.command("plm:eco:release")
def plm_eco_release(id: str = typer.Option(..., "--id")):
    plm_eco.release(id)
    typer.echo("released")


@app.command("mfg:wc:load")
def mfg_wc_load(file: Path = typer.Option(..., "--file", exists=True, dir_okay=False)):
    mfg_routing.load_work_centers(str(file))
    typer.echo("ok")


@app.command("mfg:routing:load")
def mfg_routing_load(
    dir: Path = typer.Option(..., "--dir", exists=True, file_okay=False),
    strict: bool = typer.Option(False, "--strict"),
):
    mfg_routing.load_routings(str(dir), strict)
    typer.echo("ok")


@app.command("mfg:routing:capcheck")
def mfg_routing_capcheck(
    item: str = typer.Option(..., "--item"),
    rev: str = typer.Option(..., "--rev"),
    qty: int = typer.Option(..., "--qty"),
):
    res = mfg_routing.capacity_check(item, rev, qty)
    typer.echo(json.dumps(res))


@app.command("mfg:wi:render")
def mfg_wi_render(item: str = typer.Option(..., "--item"), rev: str = typer.Option(..., "--rev")):
    path = mfg_wi.render(item, rev)
    typer.echo(str(path))


@app.command("mfg:spc:analyze")
def mfg_spc_analyze(
    op: str = typer.Option(..., "--op"), window: int = typer.Option(50, "--window")
):
    report = mfg_spc.analyze(op, window)
    if report["findings"]:
        typer.echo(" ".join(report["findings"]))
    else:
        typer.echo("OK")


@app.command("mfg:yield")
def mfg_yield_cmd(period: str = typer.Option(..., "--period")):
    stats = mfg_yield.compute(period)
    typer.echo(json.dumps(stats))


@app.command("mfg:coq")
def mfg_coq_cmd(period: str = typer.Option(..., "--period")):
    totals = mfg_coq.build(period)
    typer.echo(json.dumps(totals))


@app.command("mfg:mrp")
def mfg_mrp_cmd(
    demand: Path = typer.Option(..., "--demand", exists=True),
    inventory: Path = typer.Option(..., "--inventory", exists=True),
    pos: Path = typer.Option(..., "--pos", exists=True),
):
    plan = mfg_mrp.plan(str(demand), str(inventory), str(pos))
    typer.echo(json.dumps(plan))


@app.command("learn:courses:load")
def learn_courses_load(dir: Path = typer.Option(..., "--dir", exists=True, file_okay=False)):
    en_courses.load_courses(str(dir))
    typer.echo("ok")


@app.command("learn:courses:list")
def learn_courses_list(role_track: str = typer.Option(..., "--role_track")):
    for c in en_courses.list_courses(role_track):
        typer.echo(f"{c['id']}	{c['title']}")


@app.command("learn:path:new")
def learn_path_new(
    name: str = typer.Option(..., "--name"),
    role_track: str = typer.Option(..., "--role_track"),
    courses: str = typer.Option(..., "--courses"),
    required: int = typer.Option(..., "--required"),
):
    p = en_paths.new_path(name, role_track, courses.split(","), required)
    typer.echo(p.id)


@app.command("learn:assign")
def learn_assign(
    user: str = typer.Option(..., "--user"),
    path: str = typer.Option(..., "--path"),
    due: str = typer.Option(..., "--due"),
):
    en_paths.assign(user, path, due)
    typer.echo("ok")


@app.command("learn:quiz:grade")
def learn_quiz_grade(
    quiz: str = typer.Option(..., "--quiz"),
    answers: Path = typer.Option(..., "--answers", exists=True),
):
    res = en_quizzes.grade(quiz, str(answers))
    typer.echo(json.dumps(res))


@app.command("learn:lab:run")
def learn_lab_run(
    lab: str = typer.Option(..., "--lab"),
    submission: Path = typer.Option(..., "--submission", exists=True),
):
    res = en_labs.run_lab(lab, str(submission))
    typer.echo(json.dumps(res))


@app.command("learn:cert:check")
def learn_cert_check(
    user: str = typer.Option(..., "--user"), cert: str = typer.Option(..., "--cert")
):
    ok = en_cert.check(user, cert)
    typer.echo("awarded" if ok else "not met")


@app.command("learn:cert:list")
def learn_cert_list(user: str = typer.Option(..., "--user")):
    for c in en_cert.list_user(user):
        typer.echo(c)


@app.command("learn:readiness")
def learn_readiness():
    en_read.build()
    typer.echo("ok")


@app.command("learn:event:add")
def learn_event_add(
    title: str = typer.Option(..., "--title"),
    type: str = typer.Option(..., "--type"),
    date: str = typer.Option(..., "--date"),
    capacity: int = typer.Option(..., "--capacity"),
):
    ev = en_cal.add_event(title, type, date, capacity)
    typer.echo(ev.id)


@app.command("learn:event:join")
def learn_event_join(id: str = typer.Option(..., "--id"), user: str = typer.Option(..., "--user")):
    en_cal.join(id, user)
    typer.echo("ok")


@app.command("learn:feedback:add")
def learn_feedback_add(
    course: str = typer.Option(..., "--course"),
    user: str = typer.Option(..., "--user"),
    score: int = typer.Option(..., "--score"),
    comment: str = typer.Option(..., "--comment"),
):
    en_fb.add(course, user, score, comment)
    typer.echo("ok")


@app.command("learn:feedback:summary")
def learn_feedback_summary(course: str = typer.Option(..., "--course")):
    res = en_fb.summary(course)
    typer.echo(json.dumps(res))


@app.command("status:build")
def status_build():
    status_gen.build()
    typer.echo("built")
@app.command("aiops:correlate")
def aiops_correlate():
    aiops_correlation.correlate(datetime.utcnow())


@app.command("aiops:plan")
def aiops_plan(correlations: str = typer.Option(..., "--correlations")):
    corr = aiops_remediation.load_correlations(correlations)
    aiops_remediation.plan(corr)


@app.command("aiops:execute")
def aiops_execute(
    plan: Path = typer.Option(..., "--plan", exists=True, dir_okay=False),
    dry_run: bool = typer.Option(False, "--dry-run"),
):
    aiops_remediation.execute(plan, dry_run)


@app.command("aiops:canary")
def aiops_canary_cmd(
    base: Path = typer.Option(..., "--base", exists=True, dir_okay=False),
    canary: Path = typer.Option(..., "--canary", exists=True, dir_okay=False),
):
    aiops_canary.analyze(base, canary)


@app.command("aiops:baseline:record")
def aiops_baseline_record():
    aiops_drift.record_baseline({})


@app.command("aiops:drift:check")
def aiops_drift_check():
    aiops_drift.compare()


@app.command("aiops:budget")
def aiops_budget_cmd(service: str = typer.Option(..., "--service"), window: str = typer.Option(..., "--window")):
    aiops_budget.budget_status(service, window)


@app.command("aiops:window")
def aiops_window(service: str = typer.Option(..., "--service"), action: str = typer.Option(..., "--action")):
    w = aiops_maintenance.next_window(service, action)
    typer.echo(json.dumps(w) if w else "null")
@app.command("ir:kpi:compute")
def ir_kpi_compute(period: str = typer.Option(..., "--period")):
    from ir import kpi_sot

    rows = kpi_sot.compute(period)
    typer.echo(json.dumps(rows, indent=2))


@app.command("ir:kpi:signoff")
def ir_kpi_signoff(
    kpi: str = typer.Option(..., "--kpi"),
    period: str = typer.Option(..., "--period"),
):
    from ir import kpi_signoff

    kpi_signoff.request_signoff(kpi, period)


@app.command("ir:kpi:approve")
def ir_kpi_approve(
    kpi: str = typer.Option(..., "--kpi"),
    period: str = typer.Option(..., "--period"),
    as_user: str = typer.Option(..., "--as-user"),
):
    from ir import kpi_signoff

    kpi_signoff.approve(kpi, period, as_user)


@app.command("ir:kpi:reject")
def ir_kpi_reject(
    kpi: str = typer.Option(..., "--kpi"),
    period: str = typer.Option(..., "--period"),
    as_user: str = typer.Option(..., "--as-user"),
):
    from ir import kpi_signoff

    kpi_signoff.reject(kpi, period, as_user)


@app.command("ir:earnings:build")
def ir_earnings_build(
    period: str = typer.Option(..., "--period"),
    as_user: str = typer.Option(..., "--as-user"),
):
    from ir import earnings

    earnings.build(period, user=as_user)


@app.command("ir:guidance")
def ir_guidance_run(
    period: str = typer.Option(..., "--period"),
    assumptions: Path = typer.Option(..., "--assumptions", exists=True, dir_okay=False),
):
    from ir import guidance

    guidance.run(period, assumptions)


@app.command("ir:blackouts:status")
def ir_blackouts_status(date: str = typer.Option(..., "--date")):
    from ir import blackouts

    code = blackouts.status(date)
    typer.echo(code or "CLEAR")


@app.command("ir:disclose")
def ir_disclose(
    type: str = typer.Option(..., "--type"),
    path: Path = typer.Option(..., "--path", exists=True, dir_okay=False),
    as_user: str = typer.Option(..., "--as-user"),
):
    from ir import disclosures

    disclosures.log_disclosure(type, str(path), as_user)


@app.command("board:pack")
def board_pack_cmd(month: str = typer.Option(..., "--month")):
    from board import pack

    pack.build(month)


@app.command("ir:faq")
def ir_faq(
    q: str = typer.Option(..., "--q"),
    mode: str = typer.Option("internal", "--mode"),
    as_user: str = typer.Option("U_IR", "--as-user"),
):
    from ir import faq_bot

    resp = faq_bot.answer(q, mode=mode, user=as_user)
    typer.echo(json.dumps(resp, indent=2))
@app.command("preflight:check")
def preflight_check():
    require = os.getenv("REQUIRE_SIGNED_ARTIFACTS", "False") == "True"
    wheels_dir = ROOT / "dist" / "wheels"
    sha_file = wheels_dir / "SHA256SUMS"
    if require and not sha_file.exists():
        typer.echo("signatures missing")
        raise typer.Exit(code=1)
    typer.echo("preflight ok")


@app.command("integrity:verify")
def integrity_verify():
    try:
        subprocess.check_call([sys.executable, "build/signing/verify_wheels.py"])
        subprocess.check_call([sys.executable, "build/sbom.py"])
        subprocess.check_call(
            [
                "gpg",
                "--batch",
                "--verify",
                "dist/attestation.json.asc",
                "dist/attestation.json",
            ],
            env={"GNUPGHOME": str(ROOT / "build" / "signing" / "gnupg")},
        )
    except subprocess.CalledProcessError:
        typer.echo("FAIL")
        raise typer.Exit(code=1)
    typer.echo("PASS")


@app.command("policy:license-check")
def policy_license_check():
    try:
        subprocess.check_call([sys.executable, "build/licenses.py"])
    except subprocess.CalledProcessError:
        raise typer.Exit(code=1)
    typer.echo("OK")


@app.command("version:show")
def version_show():
    from importlib.metadata import version

    typer.echo(version("blackroad-prism-console"))
@app.command("twin:checkpoint")
def twin_checkpoint(name: str = typer.Option(..., "--name")):
    path = snapshots.create_checkpoint(name)
    typer.echo(path)


@app.command("twin:list")
def twin_list():
    for info in snapshots.list_checkpoints():
        typer.echo(f"{info['name']}\t{info['created_at']}")


@app.command("twin:restore")
def twin_restore(name: str = typer.Option(..., "--name")):
    snapshots.restore_checkpoint(name)
    typer.echo("restored")


@app.command("twin:replay")
def twin_replay(
    range_from: Optional[str] = typer.Option(None, "--from"),
    range_to: Optional[str] = typer.Option(None, "--to"),
    mode: str = typer.Option("verify", "--mode"),
):
    report = replay.replay(range_from, range_to, mode=mode)
    typer.echo(str(report))


@app.command("twin:stress")
def twin_stress(
    profile: str = typer.Option("default", "--profile"),
    duration: int = typer.Option(60, "--duration"),
):
    prof = stress.load_profile(profile)
    stress.run_load(prof, duration)
    typer.echo("ok")


@app.command("twin:compare")
def twin_compare(
    left: str = typer.Option(..., "--left"),
    right: str = typer.Option(..., "--right"),
):
    res = compare.compare_runs(left, right)
    typer.echo(str(res))


if __name__ == "__main__":

@app.command("rnd:idea:new")
def rnd_idea_new(title: str = typer.Option(..., "--title"), problem: str = typer.Option(..., "--problem"), solution: str = typer.Option(..., "--solution"), owner: str = typer.Option(..., "--owner"), tags: str = typer.Option("", "--tags"), status: str = typer.Option("new", "--status")):
    idea = rnd_ideas.new(title, problem, solution, owner, [t.strip() for t in tags.split(",") if t.strip()], status)
    typer.echo(idea.id)


@app.command("rnd:idea:score")
def rnd_idea_score(id: str = typer.Option(..., "--id")):
    idea = next((i for i in rnd_ideas.list() if i.id == id), None)
    if not idea:
        raise typer.Exit(code=1)
    typer.echo(str(rnd_ideas.score(idea)))


@app.command("rnd:idea:list")
def rnd_idea_list(status: Optional[str] = typer.Option(None, "--status")):
    for i in rnd_ideas.list(status):
        typer.echo(f"{i.id}\t{i.title}\t{i.status}")


@app.command("rnd:exp:design")
def rnd_exp_design(idea: str = typer.Option(..., "--idea"), hypothesis: str = typer.Option(..., "--hypothesis"), method: str = typer.Option(..., "--method")):
    exp = rnd_exp.design(idea, hypothesis, method)
    typer.echo(exp.id)


@app.command("rnd:exp:run")
def rnd_exp_run_cmd(id: str = typer.Option(..., "--id")):
    rnd_exp.run(id)
    typer.echo("ran")


@app.command("rnd:exp:decide")
def rnd_exp_decide(id: str = typer.Option(..., "--id"), decision: str = typer.Option(..., "--decision"), reason: str = typer.Option(..., "--reason")):
    rnd_exp.decide(id, decision, reason)
    typer.echo("ok")


@app.command("rnd:radar:build")
def rnd_radar_build():
    rnd_radar.build()
    typer.echo("built")


@app.command("rnd:radar:add")
def rnd_radar_add(tech: str = typer.Option(..., "--tech"), ring: str = typer.Option(..., "--ring"), quadrant: str = typer.Option(..., "--quadrant"), rationale: str = typer.Option(..., "--rationale")):
    rnd_radar.add(tech, ring, quadrant, rationale)
    typer.echo("added")


@app.command("rnd:radar:list")
def rnd_radar_list(quadrant: Optional[str] = typer.Option(None, "--quadrant")):
    for e in rnd_radar.list(quadrant):
        typer.echo(f"{e.tech}\t{e.ring}\t{e.quadrant}")


@app.command("rnd:ip:new")
def rnd_ip_new(idea: str = typer.Option(..., "--idea"), title: str = typer.Option(..., "--title"), inventors: str = typer.Option(..., "--inventors"), jurisdictions: str = typer.Option(..., "--jurisdictions")):
    disc = rnd_ip.new(idea, title, inventors.split(","), jurisdictions.split(","))
    typer.echo(disc.id)


@app.command("rnd:ip:update")
def rnd_ip_update(id: str = typer.Option(..., "--id"), status: str = typer.Option(..., "--status")):
    rnd_ip.update(id, status)
    typer.echo("ok")


@app.command("rnd:notes:index")
def rnd_notes_index_cmd():
    rnd_notes.index()
    typer.echo("indexed")


@app.command("rnd:notes:link")
def rnd_notes_link(idea: str = typer.Option(..., "--idea"), note: Path = typer.Option(..., "--note", exists=True)):
    rnd_notes.link(idea, str(note))
    typer.echo("linked")


@app.command("rnd:merge")
def rnd_merge_cmd(idea: str = typer.Option(..., "--idea")):
    rnd_merge.merge(idea)
    typer.echo("merged")


@app.command("rnd:dashboard")
def rnd_dashboard_cmd():
    rnd_dashboard.build()
    typer.echo("built")


# Legal Ops -----------------------------------------------------------------


@app.command("legal:contract:new")
def legal_contract_new(type: str = typer.Option(..., "--type"), counterparty: str = typer.Option(..., "--counterparty")):
    c = clm.create(type, counterparty)
    typer.echo(c.id)


@app.command("legal:contract:route")
def legal_contract_route(id: str = typer.Option(..., "--id"), to_role: str = typer.Option(..., "--to-role")):
    clm.route_for_review(id, to_role)
    typer.echo("routed")


@app.command("legal:contract:approve")
def legal_contract_approve(id: str = typer.Option(..., "--id"), as_user: str = typer.Option(..., "--as-user")):
    clm.approve(id, as_user)
    typer.echo("approved")


@app.command("legal:contract:execute")
def legal_contract_execute(id: str = typer.Option(..., "--id"), date: str = typer.Option(..., "--date")):
    clm.execute(id, date)
    typer.echo("executed")


@app.command("legal:approve:request")
def legal_approve_request(id: str = typer.Option(..., "--id"), for_role: str = typer.Option(..., "--for-role"), note: str = typer.Option("", "--note")):
    clm.route_for_review(id, for_role)
    typer.echo("requested")


@app.command("legal:esign")
def legal_esign(id: str = typer.Option(..., "--id"), user: str = typer.Option(..., "--user"), text: str = typer.Option(..., "--text")):
    clm.esign(id, user, text)
    typer.echo("signed")


@app.command("legal:clauses:list")
def legal_clauses_list(tag: str = typer.Option(None, "--tag")):
    for c in clauses.load_clauses(tag):
        typer.echo(c["id"])


@app.command("legal:assemble")
def legal_assemble(template: str = typer.Option(..., "--template"), options: Path = typer.Option(..., "--options", exists=True, dir_okay=False), out: Path = typer.Option(..., "--out")):
    doc, _ = clauses.assemble(template, str(options))
    out.parent.mkdir(parents=True, exist_ok=True)
    out.write_text(doc)
    typer.echo(str(out))


@app.command("legal:redline")
def legal_redline_cmd(old: Path = typer.Option(..., "--old"), new: Path = typer.Option(..., "--new")):
    diff = redline.write_redline(str(old), str(new), str(ROOT / "artifacts" / "legal" / "redlines" / f"{new.stem}_vs_{old.stem}"))
    typer.echo(json.dumps(diff))


@app.command("legal:obligations:extract")
def legal_obligations_extract(id: str = typer.Option(..., "--id")):
    obs = obligations.extract(id)
    typer.echo(json.dumps(obs))


@app.command("legal:obligations:list")
def legal_obligations_list(due_within: int = typer.Option(None, "--due-within")):
    obs = obligations.list_obligations(due_within)
    for ob in obs:
        typer.echo(json.dumps(ob))


@app.command("legal:calendar:build")
def legal_calendar_build():
    items = compliance_calendar.build()
    typer.echo(len(items))


@app.command("legal:calendar:list")
def legal_calendar_list(from_date: str = typer.Option(..., "--from"), to_date: str = typer.Option(..., "--to")):
    items = compliance_calendar.list_items(from_date, to_date)
    for it in items:
        typer.echo(json.dumps(it))


@app.command("legal:export:screen")
def legal_export_screen(partner: str = typer.Option(..., "--partner"), order: Path = typer.Option(..., "--order", exists=True, dir_okay=False)):
    res = export_controls.screen(partner, str(order))
    typer.echo(json.dumps(res))


@app.command("legal:dataroom:build")
def legal_dataroom_build(include: str = typer.Option(..., "--include")):
    includes = [s.strip() for s in include.split(",") if s.strip()]
    manifest = data_room.build(includes)
    typer.echo(len(manifest))


if __name__ == "__main__":
    app()


def main():
    app()
import argparse
import json
from pathlib import Path

from samples import gen as sample_gen

COOKBOOK_DIR = Path("cookbook/tasks")
ARTIFACT_DIR = Path("artifacts/cookbook")


def _list_cookbook():
    return [p.stem for p in COOKBOOK_DIR.glob("*.md")]


def cmd_samples(args):
    sample_gen.main(args.overwrite)
    print("samples generated at", sample_gen.GENERATED_DIR)


def cmd_bot(args):
    print(f"running bot {args.bot} for goal '{args.goal}'")


def _parse_context(text: str) -> dict:
    import re

    match = re.search(r"```json\n(.*?)\n```", text, re.S)
    if match:
        return json.loads(match.group(1))
    return {}


def cmd_cookbook(args):
    slug = args.name
    path = COOKBOOK_DIR / f"{slug}.md"
    if not path.exists():
        print("unknown cookbook name", slug)
        print("available:", ", ".join(_list_cookbook()))
        return
    text = path.read_text()
    context = _parse_context(text)
    ARTIFACT_DIR.mkdir(parents=True, exist_ok=True)
    out_path = ARTIFACT_DIR / f"{slug}.json"
    with out_path.open("w") as f:
        json.dump({"goal": slug, "context": context}, f, indent=2)
    print(out_path)


def main():
    parser = argparse.ArgumentParser()
    sub = parser.add_subparsers(dest="cmd")

    p_samples = sub.add_parser("samples:gen")
    p_samples.add_argument("--overwrite", action="store_true")
    p_samples.set_defaults(func=cmd_samples)

    p_bot = sub.add_parser("bot:run")
    p_bot.add_argument("--bot", required=True)
    p_bot.add_argument("--goal", required=True)
    p_bot.set_defaults(func=cmd_bot)

    p_cb = sub.add_parser("cookbook:run")
    p_cb.add_argument("--name")
    p_cb.set_defaults(func=cmd_cookbook)

    args = parser.parse_args()
    if hasattr(args, "func"):
        args.func(args)
    else:
        parser.print_help()


if __name__ == "__main__":
    main()
from __future__ import annotations

import argparse
import json
import sys

from orchestrator import audit, approvals, tasks
from orchestrator.exceptions import BotExecutionError
from security import rbac
from security.rbac import APPROVAL_DECIDE, APPROVAL_REQUEST, TASK_CREATE, TASK_ROUTE
from tools import storage

BOTS = ["Treasury-BOT", "Change/Release-BOT", "SRE-BOT"]


def parse_user(user_id: str) -> rbac.User:
    return rbac.rbac.get_user(user_id)


def cmd_bot_list(args: argparse.Namespace, *, user: rbac.User) -> None:
    for b in BOTS:
        print(b)


@rbac.require([TASK_CREATE])
def cmd_task_create(args: argparse.Namespace, *, user: rbac.User) -> None:
    context = {}
    if args.context:
        context = storage.read_json(args.context, from_data=False)
    task = tasks.create_task(args.goal, context, user=user)
    print(task.id)


@rbac.require([TASK_ROUTE])
def cmd_task_route(args: argparse.Namespace, *, user: rbac.User) -> None:
    try:
        task = tasks.route_task(args.id, args.bot, user=user)
        print(task.status)
    except BotExecutionError as e:
        print(str(e))
        sys.exit(1)


@rbac.require([APPROVAL_REQUEST])
def cmd_approval_create(args: argparse.Namespace, *, user: rbac.User) -> None:
    req = approvals.create_approval(args.task, user.id, args.for_role)
    print(req.id)


@rbac.require([APPROVAL_DECIDE])
def cmd_approval_decide(args: argparse.Namespace, *, user: rbac.User) -> None:
    req = approvals.decide(args.id, args.decision, user.id, args.reason)
    print(req.status)


@rbac.require([APPROVAL_DECIDE])
def cmd_approval_list(args: argparse.Namespace, *, user: rbac.User) -> None:
    items = approvals.list_approvals(args.status)
    for item in items:
        print(json.dumps(item.__dict__))


@rbac.require([rbac.ADMIN])
def cmd_audit_verify(args: argparse.Namespace, *, user: rbac.User) -> None:
    bad = audit.verify_log()
    if bad:
        print("invalid signatures at lines", bad)
        sys.exit(1)
    print("all signatures valid")


def build_parser() -> argparse.ArgumentParser:
    p = argparse.ArgumentParser()
    sub = p.add_subparsers(dest="cmd")

    def add_user(sp: argparse.ArgumentParser) -> None:
        sp.add_argument("--as-user", dest="as_user", default="U_SYS")

    sub_bot = sub.add_parser("bot:list")
    add_user(sub_bot)
    sub_bot.set_defaults(func=cmd_bot_list)

    sub_create = sub.add_parser("task:create")
    add_user(sub_create)
    sub_create.add_argument("--goal", required=True)
    sub_create.add_argument("--context")
    sub_create.set_defaults(func=cmd_task_create)

    sub_route = sub.add_parser("task:route")
    add_user(sub_route)
    sub_route.add_argument("--id", required=True)
    sub_route.add_argument("--bot", required=True)
    sub_route.set_defaults(func=cmd_task_route)

    sub_acreate = sub.add_parser("approval:create")
    add_user(sub_acreate)
    sub_acreate.add_argument("--task", required=True)
    sub_acreate.add_argument("--for-role", dest="for_role", required=True)
    sub_acreate.set_defaults(func=cmd_approval_create)

    sub_alist = sub.add_parser("approval:list")
    add_user(sub_alist)
    sub_alist.add_argument("--status")
    sub_alist.set_defaults(func=cmd_approval_list)

    sub_adecide = sub.add_parser("approval:decide")
    add_user(sub_adecide)
    sub_adecide.add_argument("--id", required=True)
    sub_adecide.add_argument("--decision", required=True)
    sub_adecide.add_argument("--reason")
    sub_adecide.set_defaults(func=cmd_approval_decide)

    sub_verify = sub.add_parser("audit:verify")
    add_user(sub_verify)
    sub_verify.set_defaults(func=cmd_audit_verify)

    return p


def main(argv: list[str] | None = None) -> int:
    parser = build_parser()
    args = parser.parse_args(argv)
    user = parse_user(args.as_user)
    try:
        if not args.cmd:
            parser.print_help()
            return 0
        args.func(args, user=user)
        return 0
    except rbac.PermissionError as e:
        print(str(e))
        return 2


if __name__ == "__main__":  # pragma: no cover
    raise SystemExit(main())<|MERGE_RESOLUTION|>--- conflicted
+++ resolved
@@ -51,7 +51,6 @@
 mfg_yield = importlib.import_module("mfg.yield")
 
 from close import calendar as close_calendar
-<<<<<<< HEAD
 from close import flux as close_flux
 from close import journal as close_journal
 from close import packet as close_packet
@@ -78,14 +77,12 @@
 from twin import snapshots, replay, stress, compare
 
 from legal import clm, clauses, redline, obligations, compliance_calendar, export_controls, data_room
-=======
 from close import journal as close_journal
 from close import recon as close_recon
 from close import flux as close_flux
 from close import sox as close_sox
 from close import packet as close_packet
 
->>>>>>> b91b6b88
 app = typer.Typer()
 from rnd import ideas as rnd_ideas
 from rnd import experiments as rnd_exp
