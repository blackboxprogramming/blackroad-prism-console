--- conflicted
+++ resolved
@@ -861,7 +861,6 @@
     typer.echo("ok")
 
 
-<<<<<<< HEAD
 @app.command("close:cal:new")
 def close_cal_new(
     period: str = typer.Option(..., "--period"),
@@ -2601,7 +2600,6 @@
     plan = mfg_mrp.plan(str(demand), str(inventory), str(pos))
     typer.echo(json.dumps(plan))
 
-=======
 @app.command("exp:new")
 def exp_new(
     id: str = typer.Option(..., "--id"),
@@ -2698,12 +2696,10 @@
     typer.echo(json.dumps(res))
 
 
->>>>>>> 9db5035e
 @app.command("status:build")
 def status_build():
     status_gen.build()
     typer.echo("built")
-<<<<<<< HEAD
     perf: bool = typer.Option(False, "--perf", is_flag=True),
 ):
     ctx = perf_timer("slo_gate") if perf else nullcontext({})
@@ -2712,8 +2708,6 @@
     _footer(perf, p)
     if rc:
         raise typer.Exit(code=1)
-=======
->>>>>>> 9db5035e
 
 
 if __name__ == "__main__":
