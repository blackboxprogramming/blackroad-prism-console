import importlib
import json
import time
from dataclasses import asdict
import os
import subprocess
import sys
from datetime import datetime
from pathlib import Path
from typing import Optional

import typer

from bench import runner as bench_runner
from bots import available_bots
from change import calendar as change_calendar
from enablement import calendar as en_cal
from enablement import certify as en_cert
from enablement import courses as en_courses
from enablement import feedback as en_fb
from enablement import labs as en_labs
from enablement import paths as en_paths
from enablement import quizzes as en_quizzes
from enablement import readiness as en_read
from healthchecks import synthetic as hc_synth
from mfg import coq as mfg_coq
from mfg import mrp as mfg_mrp
from mfg import routing as mfg_routing
from mfg import spc as mfg_spc
from mfg import work_instructions as mfg_wi
from orchestrator import orchestrator, slo_report
from orchestrator.perf import perf_timer
from orchestrator.protocols import Task
from plm import bom as plm_bom
from plm import eco as plm_eco
from runbooks import executor as rb_executor
from services import catalog as svc_catalog
from services import deps as svc_deps
from status import generator as status_gen
from tools import storage
from aiops import canary as aiops_canary
from aiops import config_drift as aiops_drift
from aiops import correlation as aiops_correlation
from aiops import maintenance as aiops_maintenance
from aiops import remediation as aiops_remediation
from aiops import slo_budget as aiops_budget

VERB_FUN: dict[str, str] = {}
VERB_FUN['plm:bom:where-used'] = 'cli_bom_where_used'

mfg_yield = importlib.import_module("mfg.yield")

from close import calendar as close_calendar
from close import flux as close_flux
from close import journal as close_journal
from close import packet as close_packet
from close import recon as close_recon
from close import sox as close_sox
from orchestrator import orchestrator, slo_report
from orchestrator.perf import perf_timer
from orchestrator.protocols import Task
import settings
from bots import available_bots
from integrations import (
    mappers,
    salesforce_stub,
    sap_stub,
    servicenow_stub,
    workday_stub,
)
from observability import report as obs_report
from orchestrator import metrics, orchestrator, redaction
from orchestrator.protocols import Task
from policy import enforcer
from tools import storage
from tools import storage

app = typer.Typer()

ROOT = Path(__file__).resolve().parents[1]
ARTIFACTS = ROOT / "artifacts"


def _next_task_id() -> str:
    counter_path = ARTIFACTS / "last_task_id.txt"
    last = int(storage.read(str(counter_path)) or 0)
    new = last + 1
    if not settings.DRY_RUN:
        storage.write(str(counter_path), str(new))
    return f"T{new:04d}"


@app.callback()
def main(
    ctx: typer.Context,
    dry_run: bool = typer.Option(False, "--dry-run", help="Do not write artifacts"),
):
    settings.DRY_RUN = dry_run


@app.command("bot:run")
def bot_run(
    bot: str = typer.Option(..., "--bot"),
    goal: str = typer.Option(..., "--goal"),
    context: Optional[Path] = typer.Option(None, "--context", exists=True, dir_okay=False),
):
    from orchestrator.protocols import Task

    ctx = json.loads(storage.read(str(context))) if context else None
    task_id = _next_task_id()
    task = Task(id=task_id, goal=goal, context=ctx, created_at=datetime.utcnow())
    response = orchestrator.route(task, bot)
    if settings.DRY_RUN:
        typer.echo("DRY-RUN: no artifacts written")
    else:
        scrubbed_task = Task(
            id=task.id,
            goal=task.goal,
            context=redaction.scrub(task.context) if task.context else None,
            created_at=task.created_at,
        )
        storage.write(
            str(ARTIFACTS / task_id / "task.json"),
            scrubbed_task.model_dump(mode="json"),
        )
        storage.write(
            str(ARTIFACTS / task_id / "response.json"), response.model_dump(mode="json")
        )
    typer.echo(response.summary)


@app.command("policy:check-task")
def policy_check_task(
    goal: str = typer.Option(..., "--goal"),
    context: Optional[Path] = typer.Option(None, "--context", exists=True, dir_okay=False),
):
    ctx_raw = json.loads(storage.read(str(context))) if context else None
    ctx = redaction.scrub(ctx_raw)
    task = Task(id="TCHK", goal=goal, context=ctx, created_at=datetime.utcnow())
    violations = enforcer.check_task(task)
    if violations:
        typer.echo("\n".join(violations))
    else:
        typer.echo("OK")
    from orchestrator import orchestrator
    from orchestrator.protocols import Task

    task_data = json.loads(storage.read(str(ARTIFACTS / id / "task.json")))
    task = Task(**task_data)
    response = orchestrator.route(task, bot)
    storage.write(str(ARTIFACTS / id / "response.json"), response.model_dump(mode="json"))
    typer.echo(response.summary)


@app.command("import:salesforce")
def import_salesforce(fixtures: Path = typer.Option(..., "--fixtures", exists=True, file_okay=False)):
    records = salesforce_stub.load_opportunities(str(fixtures))
    rows = mappers.to_rows(records, ["id", "owner", "stage", "amount", "close_date", "age_days"])
    metrics.inc("importer_runs")
    if not settings.DRY_RUN:
        storage.write(
            str(ARTIFACTS / "imports" / "salesforce.json"), json.dumps(rows)
        )
    else:
        typer.echo("DRY-RUN: no artifacts written")
    typer.echo(f"{len(rows)} rows")


@app.command("import:sap")
def import_sap(fixtures: Path = typer.Option(..., "--fixtures", exists=True, file_okay=False)):
    records = sap_stub.load_gl(str(fixtures))
    rows = mappers.to_rows(records, ["account", "period", "debit", "credit", "entity"])
    metrics.inc("importer_runs")
    if not settings.DRY_RUN:
        storage.write(str(ARTIFACTS / "imports" / "sap_gl.json"), json.dumps(rows))
    else:
        typer.echo("DRY-RUN: no artifacts written")
    typer.echo(f"{len(rows)} rows")


@app.command("import:servicenow")
def import_servicenow(
    fixtures: Path = typer.Option(..., "--fixtures", exists=True, file_okay=False)
):
    records = servicenow_stub.load_incidents(str(fixtures))
    rows = mappers.to_rows(records, ["id", "sev", "opened_at", "closed_at", "service"])
    metrics.inc("importer_runs")
    if not settings.DRY_RUN:
        storage.write(
            str(ARTIFACTS / "imports" / "servicenow.json"), json.dumps(rows)
        )
    else:
        typer.echo("DRY-RUN: no artifacts written")
    typer.echo(f"{len(rows)} rows")


@app.command("import:workday")
def import_workday(fixtures: Path = typer.Option(..., "--fixtures", exists=True, file_okay=False)):
    records = workday_stub.load_headcount(str(fixtures))
    rows = mappers.to_rows(
        records, ["employee_id", "dept", "role", "grade", "region", "start_date", "status"]
    )
    metrics.inc("importer_runs")
    if not settings.DRY_RUN:
        storage.write(str(ARTIFACTS / "imports" / "workday.json"), json.dumps(rows))
    else:
        typer.echo("DRY-RUN: no artifacts written")
    typer.echo(f"{len(rows)} rows")


@app.command("obs:report")
def obs_report_cmd():
    if settings.DRY_RUN:
        typer.echo("DRY-RUN: no artifacts written")
        obs_report.generate()
        return
    obs_report.write_report()
    typer.echo("Report generated")


@app.command("bot:list")
def bot_list():
    from bots import available_bots

    for name, cls in available_bots().items():
        typer.echo(f"{name}\t{cls.mission}")


def _perf_footer(perf: bool, data: dict) -> None:
    if perf:
        typer.echo(f"time={data.get('elapsed_ms')} rss={data.get('rss_mb')} cache=na exec=inproc")
        typer.echo(
            f"time={data.get('elapsed_ms')} rss={data.get('rss_mb')} cache=na exec=inproc"
        )


@app.command("bench:list")
def bench_list():
    for name in bench_runner.list_scenarios():
        typer.echo(name)


@app.command("bench:show")
def bench_show(name: str = typer.Option(..., "--name")):
    cfg = bench_runner.load_scenario(name)
    typer.echo(json.dumps(cfg, indent=2))


@app.command("bench:run")
def bench_run(
    name: str = typer.Option(..., "--name"),
    iterations: int = typer.Option(20, "--iter"),
    warmup: int = typer.Option(5, "--warmup"),
    cache: str = typer.Option("na", "--cache"),
    export_csv: Optional[Path] = typer.Option(None, "--export-csv"),
    perf: bool = typer.Option(False, "--perf"),
    as_user: str = typer.Option("system", "--as-user"),
):
    if perf:
        with perf_timer("bench_run") as p:
            bench_runner.run_bench(name, iterations, warmup, cache, export_csv)
    else:
        p = {"elapsed_ms": None, "rss_mb": None}
        bench_runner.run_bench(name, iterations, warmup, cache, export_csv)
    _perf_footer(perf, p)


@app.command("bench:all")
def bench_all(
    perf: bool = typer.Option(False, "--perf"),
    as_user: str = typer.Option("system", "--as-user"),
):
    if perf:
        with perf_timer("bench_all") as p:
            bench_runner.run_all()
    else:
        p = {"elapsed_ms": None, "rss_mb": None}
        bench_runner.run_all()
    _perf_footer(perf, p)


@app.command("slo:report")
def slo_report_cmd(
    perf: bool = typer.Option(False, "--perf"),
    as_user: str = typer.Option("system", "--as-user"),
):
    if perf:
        with perf_timer("slo_report") as p:
            slo_report.build_report()
    else:
        p = {"elapsed_ms": None, "rss_mb": None}
        slo_report.build_report()
    _perf_footer(perf, p)


@app.command("slo:gate")
def slo_gate(
    fail_on: str = typer.Option("regressions", "--fail-on"),
    perf: bool = typer.Option(False, "--perf"),
    as_user: str = typer.Option("system", "--as-user"),
):
    if perf:
        with perf_timer("slo_gate") as p:
            ok = slo_report.gate(fail_on)
    else:
        p = {"elapsed_ms": None, "rss_mb": None}
        ok = slo_report.gate(fail_on)
    _perf_footer(perf, p)
    if not ok:
        raise typer.Exit(code=1)


@app.command("svc:load")
def svc_load(dir: str = typer.Option("configs/services", "--dir")):
    svc_catalog.load_services(f"{dir}/*.yaml")
    typer.echo("catalog loaded")


@app.command("svc:deps")
def svc_deps_cmd(
    service: str = typer.Option(..., "--service"),
    dir: str = typer.Option("configs/services", "--dir"),
):
    services = svc_catalog.load_services(f"{dir}/*.yaml")
    for dep in svc_deps.blast_radius(service, services):
        typer.echo(dep)


@app.command("svc:validate")
def svc_validate(dir: str = typer.Option("configs/services", "--dir")):
    services = svc_catalog.load_services(f"{dir}/*.yaml")
    errs = svc_deps.validate_dependencies(services)
    if errs:
        for e in errs:
            typer.echo(e)
        raise typer.Exit(code=1)
    typer.echo("ok")


@app.command("rb:run")
def rb_run(file: str = typer.Option(..., "--file")):
    code = rb_executor.run(file)
    typer.echo(code)


@app.command("rb:list")
def rb_list():
    for name in rb_executor.list_examples():
        typer.echo(name)


@app.command("hc:run")
def hc_run(service: str = typer.Option(..., "--service")):
    results = hc_synth.run_checks(service)
    typer.echo(json.dumps(results))


@app.command("hc:summary")
def hc_summary(service: str = typer.Option(..., "--service")):
    data = hc_synth.summary(service)
    typer.echo(json.dumps(data))


@app.command("change:add")
def change_add(
    service: str = typer.Option(..., "--service"),
    type: str = typer.Option(..., "--type"),
    start: str = typer.Option(..., "--start"),
    end: str = typer.Option(..., "--end"),
    risk: str = typer.Option(..., "--risk"),
):
    cid = f"chg-{int(time.time())}"
    ch = change_calendar.Change(
        id=cid, service=service, type=type, start=start, end=end, owner="cli", risk=risk
    )
    change_calendar.add_change(ch)
    typer.echo(cid)


@app.command("change:list")
def change_list(
    service: str = typer.Option(None, "--service"),
    start: str = typer.Option(None, "--from"),
    end: str = typer.Option(None, "--to"),
):
    for c in change_calendar.list_changes(service, start, end):
        typer.echo(json.dumps(c))


@app.command("change:conflicts")
def change_conflicts(service: str = typer.Option(..., "--service")):
    issues = change_calendar.conflicts(service)
    if issues:
        for i in issues:
            typer.echo(i)
        raise typer.Exit(code=1)
    typer.echo("ok")


@app.command("close:cal:new")
def close_cal_new(
    period: str = typer.Option(..., "--period"),
    template: Path = typer.Option(..., "--template", exists=True),
):
    cal = close_calendar.CloseCalendar.from_template(period, str(template))
    cal.save()
    typer.echo("ok")


@app.command("close:cal:list")
def close_cal_list(period: str = typer.Option(..., "--period")):
    cal = close_calendar.load_calendar(period)
    for t in cal.tasks:
        typer.echo(json.dumps(asdict(t)))


@app.command("close:cal:update")
def close_cal_update(
    period: str = typer.Option(..., "--period"),
    task: str = typer.Option(..., "--task"),
    status: str = typer.Option(None, "--status"),
    evidence: str = typer.Option(None, "--evidence"),
):
    cal = close_calendar.load_calendar(period)
    cal.update(task, status, evidence)
    typer.echo("updated")


@app.command("close:jrnl:propose")
def close_jrnl_propose(
    period: str = typer.Option(..., "--period"),
    rules: Path = typer.Option(..., "--rules", exists=True),
):
    close_journal.propose_journals(period, str(rules))
    typer.echo("proposed")


@app.command("close:jrnl:post")
def close_jrnl_post(period: str = typer.Option(..., "--period")):
    journals = close_journal.load_journals(period)
    close_journal.post(period, journals)
    typer.echo("posted")


@app.command("close:recon:run")
def close_recon_run(
    period: str = typer.Option(..., "--period"),
    fixtures: Path = typer.Option(..., "--fixtures", exists=True),
):
    close_recon.run_recons(period, str(fixtures))
    typer.echo("recons")


@app.command("close:flux")
def close_flux_cmd(
    period: str = typer.Option(..., "--period"),
    prev: str = typer.Option(..., "--prev"),
    py: str = typer.Option(..., "--py"),
    threshold: float = typer.Option(..., "--threshold"),
):
    close_flux.run_flux(period, prev, py, threshold)
    typer.echo("flux")


@app.command("close:sox:add")
def close_sox_add(
    period: str = typer.Option(..., "--period"),
    control: str = typer.Option(..., "--control"),
    path: str = typer.Option(..., "--path"),
    owner: str = typer.Option("cli", "--owner"),
):
    close_sox.add_evidence(period, control, path, owner)
    typer.echo("logged")


@app.command("close:sox:check")
def close_sox_check(period: str = typer.Option(..., "--period")):
    close_sox.check_evidence(period)
    typer.echo("ok")


@app.command("close:packet")
def close_packet_cmd(period: str = typer.Option(..., "--period")):
    close_packet.build_packet(period)
    typer.echo("packet")


@app.command("close:sign")
def close_sign(
    period: str = typer.Option(..., "--period"),
    role: str = typer.Option(..., "--role"),
    as_user: str = typer.Option(..., "--as-user"),
):
    close_packet.sign(period, role, as_user)
    typer.echo("signed")


@app.command("plm:items:load")
def plm_items_load(dir: Path = typer.Option(..., "--dir", exists=True, file_okay=False)):
    plm_bom.load_items(str(dir))
    typer.echo("ok")


@app.command("plm:bom:load")
def plm_bom_load(dir: Path = typer.Option(..., "--dir", exists=True, file_okay=False)):
    plm_bom.load_boms(str(dir))
    typer.echo("ok")


@app.command("plm:bom:explode")
def plm_bom_explode(
    item: str = typer.Option(..., "--item"),
    rev: str = typer.Option(..., "--rev"),
    level: int = typer.Option(1, "--level"),
):
    lines = plm_bom.explode(item, rev, level)
    for lvl, comp, qty in lines:
        typer.echo(f"{lvl}\t{comp}\t{qty}")


@app.command("plm:bom:where-used")
def plm_bom_where_used(component: str = typer.Option(..., "--component")):
<<<<<<< HEAD
    rows = plm_bom.where_used(component)
    for item_id, rev in rows:
        typer.echo(f"{item_id}@{rev}")
=======
    used = plm_bom.where_used(component)
    for item_id, rev in used:
        typer.echo(f"{item_id}\t{rev}")
>>>>>>> 893bd249


@app.command("plm:eco:new")
def plm_eco_new(
    item: str = typer.Option(..., "--item"),
    from_rev: str = typer.Option(..., "--from"),
    to_rev: str = typer.Option(..., "--to"),
    reason: str = typer.Option(..., "--reason"),
):
    ch = plm_eco.new_change(item, from_rev, to_rev, reason)
    typer.echo(ch.id)


@app.command("plm:eco:impact")
def plm_eco_impact(id: str = typer.Option(..., "--id")):
    impact = plm_eco.impact(id)
    typer.echo(f"impact {impact}")


@app.command("plm:eco:approve")
def plm_eco_approve(
    id: str = typer.Option(..., "--id"), as_user: str = typer.Option(..., "--as-user")
):
    plm_eco.approve(id, as_user)
    typer.echo("approved")


@app.command("plm:eco:release")
def plm_eco_release(id: str = typer.Option(..., "--id")):
    plm_eco.release(id)
    typer.echo("released")


@app.command("mfg:wc:load")
def mfg_wc_load(file: Path = typer.Option(..., "--file", exists=True, dir_okay=False)):
    mfg_routing.load_work_centers(str(file))
    typer.echo("ok")


@app.command("mfg:routing:load")
def mfg_routing_load(
    dir: Path = typer.Option(..., "--dir", exists=True, file_okay=False),
    strict: bool = typer.Option(False, "--strict"),
):
    mfg_routing.load_routings(str(dir), strict)
    typer.echo("ok")


@app.command("mfg:routing:capcheck")
def mfg_routing_capcheck(
    item: str = typer.Option(..., "--item"),
    rev: str = typer.Option(..., "--rev"),
    qty: int = typer.Option(..., "--qty"),
):
    res = mfg_routing.capacity_check(item, rev, qty)
    typer.echo(json.dumps(res))


@app.command("mfg:wi:render")
def mfg_wi_render(item: str = typer.Option(..., "--item"), rev: str = typer.Option(..., "--rev")):
    path = mfg_wi.render(item, rev)
    typer.echo(str(path))


@app.command("mfg:spc:analyze")
def mfg_spc_analyze(
    op: str = typer.Option(..., "--op"), window: int = typer.Option(50, "--window")
):
    findings = mfg_spc.analyze(op, window)
    typer.echo(" ".join(findings))


@app.command("mfg:yield")
def mfg_yield_cmd(period: str = typer.Option(..., "--period")):
    stats = mfg_yield.compute(period)
    typer.echo(json.dumps(stats))


@app.command("mfg:coq")
def mfg_coq_cmd(period: str = typer.Option(..., "--period")):
    totals = mfg_coq.build(period)
    typer.echo(json.dumps(totals))


@app.command("mfg:mrp")
def mfg_mrp_cmd(
    demand: Path = typer.Option(..., "--demand", exists=True),
    inventory: Path = typer.Option(..., "--inventory", exists=True),
    pos: Path = typer.Option(..., "--pos", exists=True),
):
    plan = mfg_mrp.plan(str(demand), str(inventory), str(pos))
    typer.echo(json.dumps(plan))


@app.command("learn:courses:load")
def learn_courses_load(dir: Path = typer.Option(..., "--dir", exists=True, file_okay=False)):
    en_courses.load_courses(str(dir))
    typer.echo("ok")


@app.command("learn:courses:list")
def learn_courses_list(role_track: str = typer.Option(..., "--role_track")):
    for c in en_courses.list_courses(role_track):
        typer.echo(f"{c['id']}	{c['title']}")


@app.command("learn:path:new")
def learn_path_new(
    name: str = typer.Option(..., "--name"),
    role_track: str = typer.Option(..., "--role_track"),
    courses: str = typer.Option(..., "--courses"),
    required: int = typer.Option(..., "--required"),
):
    p = en_paths.new_path(name, role_track, courses.split(","), required)
    typer.echo(p.id)


@app.command("learn:assign")
def learn_assign(
    user: str = typer.Option(..., "--user"),
    path: str = typer.Option(..., "--path"),
    due: str = typer.Option(..., "--due"),
):
    en_paths.assign(user, path, due)
    typer.echo("ok")


@app.command("learn:quiz:grade")
def learn_quiz_grade(
    quiz: str = typer.Option(..., "--quiz"),
    answers: Path = typer.Option(..., "--answers", exists=True),
):
    res = en_quizzes.grade(quiz, str(answers))
    typer.echo(json.dumps(res))


@app.command("learn:lab:run")
def learn_lab_run(
    lab: str = typer.Option(..., "--lab"),
    submission: Path = typer.Option(..., "--submission", exists=True),
):
    res = en_labs.run_lab(lab, str(submission))
    typer.echo(json.dumps(res))


@app.command("learn:cert:check")
def learn_cert_check(
    user: str = typer.Option(..., "--user"), cert: str = typer.Option(..., "--cert")
):
    ok = en_cert.check(user, cert)
    typer.echo("awarded" if ok else "not met")


@app.command("learn:cert:list")
def learn_cert_list(user: str = typer.Option(..., "--user")):
    for c in en_cert.list_user(user):
        typer.echo(c)


@app.command("learn:readiness")
def learn_readiness():
    en_read.build()
    typer.echo("ok")


@app.command("learn:event:add")
def learn_event_add(
    title: str = typer.Option(..., "--title"),
    type: str = typer.Option(..., "--type"),
    date: str = typer.Option(..., "--date"),
    capacity: int = typer.Option(..., "--capacity"),
):
    ev = en_cal.add_event(title, type, date, capacity)
    typer.echo(ev.id)


@app.command("learn:event:join")
def learn_event_join(id: str = typer.Option(..., "--id"), user: str = typer.Option(..., "--user")):
    en_cal.join(id, user)
    typer.echo("ok")


@app.command("learn:feedback:add")
def learn_feedback_add(
    course: str = typer.Option(..., "--course"),
    user: str = typer.Option(..., "--user"),
    score: int = typer.Option(..., "--score"),
    comment: str = typer.Option(..., "--comment"),
):
    en_fb.add(course, user, score, comment)
    typer.echo("ok")


@app.command("learn:feedback:summary")
def learn_feedback_summary(course: str = typer.Option(..., "--course")):
    res = en_fb.summary(course)
    typer.echo(json.dumps(res))


@app.command("status:build")
def status_build():
    status_gen.build()
    typer.echo("built")
@app.command("aiops:correlate")
def aiops_correlate():
    aiops_correlation.correlate(datetime.utcnow())


@app.command("aiops:plan")
def aiops_plan(correlations: str = typer.Option(..., "--correlations")):
    corr = aiops_remediation.load_correlations(correlations)
    aiops_remediation.plan(corr)


@app.command("aiops:execute")
def aiops_execute(
    plan: Path = typer.Option(..., "--plan", exists=True, dir_okay=False),
    dry_run: bool = typer.Option(False, "--dry-run"),
):
    aiops_remediation.execute(plan, dry_run)


@app.command("aiops:canary")
def aiops_canary_cmd(
    base: Path = typer.Option(..., "--base", exists=True, dir_okay=False),
    canary: Path = typer.Option(..., "--canary", exists=True, dir_okay=False),
):
    aiops_canary.analyze(base, canary)


@app.command("aiops:baseline:record")
def aiops_baseline_record():
    aiops_drift.record_baseline({})


@app.command("aiops:drift:check")
def aiops_drift_check():
    aiops_drift.compare()


@app.command("aiops:budget")
def aiops_budget_cmd(service: str = typer.Option(..., "--service"), window: str = typer.Option(..., "--window")):
    aiops_budget.budget_status(service, window)


@app.command("aiops:window")
def aiops_window(service: str = typer.Option(..., "--service"), action: str = typer.Option(..., "--action")):
    w = aiops_maintenance.next_window(service, action)
    typer.echo(json.dumps(w) if w else "null")
@app.command("ir:kpi:compute")
def ir_kpi_compute(period: str = typer.Option(..., "--period")):
    from ir import kpi_sot

    rows = kpi_sot.compute(period)
    typer.echo(json.dumps(rows, indent=2))


@app.command("ir:kpi:signoff")
def ir_kpi_signoff(
    kpi: str = typer.Option(..., "--kpi"),
    period: str = typer.Option(..., "--period"),
):
    from ir import kpi_signoff

    kpi_signoff.request_signoff(kpi, period)


@app.command("ir:kpi:approve")
def ir_kpi_approve(
    kpi: str = typer.Option(..., "--kpi"),
    period: str = typer.Option(..., "--period"),
    as_user: str = typer.Option(..., "--as-user"),
):
    from ir import kpi_signoff

    kpi_signoff.approve(kpi, period, as_user)


@app.command("ir:kpi:reject")
def ir_kpi_reject(
    kpi: str = typer.Option(..., "--kpi"),
    period: str = typer.Option(..., "--period"),
    as_user: str = typer.Option(..., "--as-user"),
):
    from ir import kpi_signoff

    kpi_signoff.reject(kpi, period, as_user)


@app.command("ir:earnings:build")
def ir_earnings_build(
    period: str = typer.Option(..., "--period"),
    as_user: str = typer.Option(..., "--as-user"),
):
    from ir import earnings

    earnings.build(period, user=as_user)


@app.command("ir:guidance")
def ir_guidance_run(
    period: str = typer.Option(..., "--period"),
    assumptions: Path = typer.Option(..., "--assumptions", exists=True, dir_okay=False),
):
    from ir import guidance

    guidance.run(period, assumptions)


@app.command("ir:blackouts:status")
def ir_blackouts_status(date: str = typer.Option(..., "--date")):
    from ir import blackouts

    code = blackouts.status(date)
    typer.echo(code or "CLEAR")


@app.command("ir:disclose")
def ir_disclose(
    type: str = typer.Option(..., "--type"),
    path: Path = typer.Option(..., "--path", exists=True, dir_okay=False),
    as_user: str = typer.Option(..., "--as-user"),
):
    from ir import disclosures

    disclosures.log_disclosure(type, str(path), as_user)


@app.command("board:pack")
def board_pack_cmd(month: str = typer.Option(..., "--month")):
    from board import pack

    pack.build(month)


@app.command("ir:faq")
def ir_faq(
    q: str = typer.Option(..., "--q"),
    mode: str = typer.Option("internal", "--mode"),
    as_user: str = typer.Option("U_IR", "--as-user"),
):
    from ir import faq_bot

    resp = faq_bot.answer(q, mode=mode, user=as_user)
    typer.echo(json.dumps(resp, indent=2))
@app.command("preflight:check")
def preflight_check():
    require = os.getenv("REQUIRE_SIGNED_ARTIFACTS", "False") == "True"
    wheels_dir = ROOT / "dist" / "wheels"
    sha_file = wheels_dir / "SHA256SUMS"
    if require and not sha_file.exists():
        typer.echo("signatures missing")
        raise typer.Exit(code=1)
    typer.echo("preflight ok")


@app.command("integrity:verify")
def integrity_verify():
    try:
        subprocess.check_call([sys.executable, "build/signing/verify_wheels.py"])
        subprocess.check_call([sys.executable, "build/sbom.py"])
        subprocess.check_call(
            [
                "gpg",
                "--batch",
                "--verify",
                "dist/attestation.json.asc",
                "dist/attestation.json",
            ],
            env={"GNUPGHOME": str(ROOT / "build" / "signing" / "gnupg")},
        )
    except subprocess.CalledProcessError:
        typer.echo("FAIL")
        raise typer.Exit(code=1)
    typer.echo("PASS")


@app.command("policy:license-check")
def policy_license_check():
    try:
        subprocess.check_call([sys.executable, "build/licenses.py"])
    except subprocess.CalledProcessError:
        raise typer.Exit(code=1)
    typer.echo("OK")


@app.command("version:show")
def version_show():
    from importlib.metadata import version

    typer.echo(version("blackroad-prism-console"))


if __name__ == "__main__":
    app()


def main():
    app()
import argparse
import json
from pathlib import Path

from samples import gen as sample_gen

COOKBOOK_DIR = Path("cookbook/tasks")
ARTIFACT_DIR = Path("artifacts/cookbook")


def _list_cookbook():
    return [p.stem for p in COOKBOOK_DIR.glob("*.md")]


def cmd_samples(args):
    sample_gen.main(args.overwrite)
    print("samples generated at", sample_gen.GENERATED_DIR)


def cmd_bot(args):
    print(f"running bot {args.bot} for goal '{args.goal}'")


def _parse_context(text: str) -> dict:
    import re

    match = re.search(r"```json\n(.*?)\n```", text, re.S)
    if match:
        return json.loads(match.group(1))
    return {}


def cmd_cookbook(args):
    slug = args.name
    path = COOKBOOK_DIR / f"{slug}.md"
    if not path.exists():
        print("unknown cookbook name", slug)
        print("available:", ", ".join(_list_cookbook()))
        return
    text = path.read_text()
    context = _parse_context(text)
    ARTIFACT_DIR.mkdir(parents=True, exist_ok=True)
    out_path = ARTIFACT_DIR / f"{slug}.json"
    with out_path.open("w") as f:
        json.dump({"goal": slug, "context": context}, f, indent=2)
    print(out_path)


def main():
    parser = argparse.ArgumentParser()
    sub = parser.add_subparsers(dest="cmd")

    p_samples = sub.add_parser("samples:gen")
    p_samples.add_argument("--overwrite", action="store_true")
    p_samples.set_defaults(func=cmd_samples)

    p_bot = sub.add_parser("bot:run")
    p_bot.add_argument("--bot", required=True)
    p_bot.add_argument("--goal", required=True)
    p_bot.set_defaults(func=cmd_bot)

    p_cb = sub.add_parser("cookbook:run")
    p_cb.add_argument("--name")
    p_cb.set_defaults(func=cmd_cookbook)

    args = parser.parse_args()
    if hasattr(args, "func"):
        args.func(args)
    else:
        parser.print_help()


if __name__ == "__main__":
    main()<|MERGE_RESOLUTION|>--- conflicted
+++ resolved
@@ -520,15 +520,12 @@
 
 @app.command("plm:bom:where-used")
 def plm_bom_where_used(component: str = typer.Option(..., "--component")):
-<<<<<<< HEAD
     rows = plm_bom.where_used(component)
     for item_id, rev in rows:
         typer.echo(f"{item_id}@{rev}")
-=======
     used = plm_bom.where_used(component)
     for item_id, rev in used:
         typer.echo(f"{item_id}\t{rev}")
->>>>>>> 893bd249
 
 
 @app.command("plm:eco:new")
