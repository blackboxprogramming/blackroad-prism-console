--- conflicted
+++ resolved
@@ -192,7 +192,6 @@
         raise typer.Exit(code=1)
 
 
-<<<<<<< HEAD
 @app.command("svc:load")
 def svc_load(dir: str = typer.Option("configs/services", "--dir")):
     svc_catalog.load_services(f"{dir}/*.yaml")
@@ -606,7 +605,6 @@
 def status_build():
     status_gen.build()
     typer.echo("built")
-=======
 @app.command("aiops:correlate")
 def aiops_correlate():
     aiops_correlation.correlate(datetime.utcnow())
@@ -653,7 +651,6 @@
 def aiops_window(service: str = typer.Option(..., "--service"), action: str = typer.Option(..., "--action")):
     w = aiops_maintenance.next_window(service, action)
     typer.echo(json.dumps(w) if w else "null")
->>>>>>> c60e41ca
 
 
 if __name__ == "__main__":
