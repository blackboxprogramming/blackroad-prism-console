--- conflicted
+++ resolved
@@ -61,7 +61,6 @@
 from orchestrator.protocols import Task
 import settings
 from bots import available_bots
-<<<<<<< HEAD
 from integrations import (
     mappers,
     salesforce_stub,
@@ -75,9 +74,7 @@
 from policy import enforcer
 from tools import storage
 from tools import storage
-=======
 from twin import snapshots, replay, stress, compare
->>>>>>> 26ce5ff4
 
 app = typer.Typer()
 
@@ -230,7 +227,6 @@
         typer.echo(f"{name}\t{cls.mission}")
 
 
-<<<<<<< HEAD
 def _perf_footer(perf: bool, data: dict) -> None:
     if perf:
         typer.echo(f"time={data.get('elapsed_ms')} rss={data.get('rss_mb')} cache=na exec=inproc")
@@ -922,6 +918,51 @@
     from importlib.metadata import version
 
     typer.echo(version("blackroad-prism-console"))
+@app.command("twin:checkpoint")
+def twin_checkpoint(name: str = typer.Option(..., "--name")):
+    path = snapshots.create_checkpoint(name)
+    typer.echo(path)
+
+
+@app.command("twin:list")
+def twin_list():
+    for info in snapshots.list_checkpoints():
+        typer.echo(f"{info['name']}\t{info['created_at']}")
+
+
+@app.command("twin:restore")
+def twin_restore(name: str = typer.Option(..., "--name")):
+    snapshots.restore_checkpoint(name)
+    typer.echo("restored")
+
+
+@app.command("twin:replay")
+def twin_replay(
+    range_from: Optional[str] = typer.Option(None, "--from"),
+    range_to: Optional[str] = typer.Option(None, "--to"),
+    mode: str = typer.Option("verify", "--mode"),
+):
+    report = replay.replay(range_from, range_to, mode=mode)
+    typer.echo(str(report))
+
+
+@app.command("twin:stress")
+def twin_stress(
+    profile: str = typer.Option("default", "--profile"),
+    duration: int = typer.Option(60, "--duration"),
+):
+    prof = stress.load_profile(profile)
+    stress.run_load(prof, duration)
+    typer.echo("ok")
+
+
+@app.command("twin:compare")
+def twin_compare(
+    left: str = typer.Option(..., "--left"),
+    right: str = typer.Option(..., "--right"),
+):
+    res = compare.compare_runs(left, right)
+    typer.echo(str(res))
 
 
 if __name__ == "__main__":
@@ -1000,53 +1041,6 @@
         args.func(args)
     else:
         parser.print_help()
-=======
-@app.command("twin:checkpoint")
-def twin_checkpoint(name: str = typer.Option(..., "--name")):
-    path = snapshots.create_checkpoint(name)
-    typer.echo(path)
-
-
-@app.command("twin:list")
-def twin_list():
-    for info in snapshots.list_checkpoints():
-        typer.echo(f"{info['name']}\t{info['created_at']}")
-
-
-@app.command("twin:restore")
-def twin_restore(name: str = typer.Option(..., "--name")):
-    snapshots.restore_checkpoint(name)
-    typer.echo("restored")
-
-
-@app.command("twin:replay")
-def twin_replay(
-    range_from: Optional[str] = typer.Option(None, "--from"),
-    range_to: Optional[str] = typer.Option(None, "--to"),
-    mode: str = typer.Option("verify", "--mode"),
-):
-    report = replay.replay(range_from, range_to, mode=mode)
-    typer.echo(str(report))
-
-
-@app.command("twin:stress")
-def twin_stress(
-    profile: str = typer.Option("default", "--profile"),
-    duration: int = typer.Option(60, "--duration"),
-):
-    prof = stress.load_profile(profile)
-    stress.run_load(prof, duration)
-    typer.echo("ok")
-
-
-@app.command("twin:compare")
-def twin_compare(
-    left: str = typer.Option(..., "--left"),
-    right: str = typer.Option(..., "--right"),
-):
-    res = compare.compare_runs(left, right)
-    typer.echo(str(res))
->>>>>>> 26ce5ff4
 
 
 if __name__ == "__main__":
