--- conflicted
+++ resolved
@@ -8,16 +8,12 @@
 import sys
 from datetime import datetime
 from pathlib import Path
-<<<<<<< HEAD
 from typing import Optional, Dict
-=======
 from typing import Dict, List, Optional
->>>>>>> 0913417d
 
 import typer
 import yaml
 
-<<<<<<< HEAD
 from bench import runner as bench_runner
 from bots import available_bots
 from change import calendar as change_calendar
@@ -147,7 +143,6 @@
     onboard,
     commits,
 )
-=======
 from bots import available_bots
 from kg.chainer import PlanStep, execute_plan
 from kg.model import KnowledgeGraph
@@ -157,7 +152,6 @@
 from orchestrator import orchestrator
 from orchestrator.protocols import Task
 from tools import storage
->>>>>>> 0913417d
 
 app = typer.Typer()
 from rnd import ideas as rnd_ideas
@@ -200,7 +194,6 @@
     ctx = json.loads(storage.read(str(context))) if context else None
     task_id = _next_task_id()
     task = Task(id=task_id, goal=goal, context=ctx, created_at=datetime.utcnow())
-<<<<<<< HEAD
     response = orchestrator.route(task, bot)
     if settings.DRY_RUN:
         typer.echo("DRY-RUN: no artifacts written")
@@ -219,11 +212,9 @@
             str(ARTIFACTS / task_id / "response.json"), response.model_dump(mode="json")
         )
     typer.echo(response.summary)
-=======
     storage.write(str(ARTIFACTS / task_id / "task.json"), task.model_dump(mode="json"))
     capture_event({"type": "task", "id": task_id, "goal": goal})
     typer.echo(task_id)
->>>>>>> 0913417d
 
 
 @app.command("policy:check-task")
@@ -397,7 +388,6 @@
         typer.echo(f"{name}\t{cls.mission}")
 
 
-<<<<<<< HEAD
 def _perf_footer(perf: bool, data: dict) -> None:
     if perf:
         typer.echo(f"time={data.get('elapsed_ms')} rss={data.get('rss_mb')} cache=na exec=inproc")
@@ -2210,7 +2200,6 @@
 
 if __name__ == "__main__":  # pragma: no cover
     raise SystemExit(main())
-=======
 @app.command("kg:stats")
 def kg_stats():
     kg = KnowledgeGraph()
@@ -2254,5 +2243,4 @@
 
 
 if __name__ == "__main__":
-    app()
->>>>>>> 0913417d
+    app()