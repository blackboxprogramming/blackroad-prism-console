<<<<<<< HEAD
import importlib
import csv
import json
import time
from dataclasses import asdict
import os
import subprocess
import sys
from contextlib import nullcontext
import json
import time
from dataclasses import asdict
from datetime import datetime
from pathlib import Path
from typing import Optional, Dict
from typing import Dict, List, Optional
from datetime import datetime, timedelta
from pathlib import Path
from typing import List, Optional
from typing import Optional

import typer
import yaml

from bench import runner as bench_runner
from bots import available_bots
from change import calendar as change_calendar
from enablement import calendar as en_cal
from enablement import certify as en_cert
from enablement import courses as en_courses
from enablement import feedback as en_fb
from enablement import labs as en_labs
from enablement import paths as en_paths
from enablement import quizzes as en_quizzes
from enablement import readiness as en_read
from healthchecks import synthetic as hc_synth
from mfg import coq as mfg_coq
from mfg import mrp as mfg_mrp
from mfg import routing as mfg_routing
from mfg import spc as mfg_spc
from mfg import work_instructions as mfg_wi
from orchestrator import orchestrator, slo_report
from orchestrator.perf import perf_timer
from orchestrator.protocols import Task
from plm import bom as plm_bom
from plm import eco as plm_eco
from runbooks import executor as rb_executor
from dashboards import sc_ops_fin
from finance import wc as finance_wc
from orchestrator import orchestrator, slo_report
from orchestrator.perf import perf_timer
from orchestrator.protocols import Task
from procure import optimizer as procure_opt
from sop import plan as sop_plan
from supply import inventory_sim, logistics
from tools import storage
from strategy import okr as strat_okr
from strategy import bets as strat_bets
from strategy import scorecard as strat_scorecard
from strategy import reviews as strat_reviews
from strategy import tradeoffs as strat_tradeoffs
from strategy import memos as strat_memos
from orchestrator import orchestrator, slo_report
from orchestrator.perf import perf_timer
from orchestrator.protocols import Task
from plm import bom as plm_bom
from plm import eco as plm_eco
from runbooks import executor as rb_executor
from services import catalog as svc_catalog
from services import deps as svc_deps
from status import generator as status_gen
from tools import storage
from aiops import canary as aiops_canary
from aiops import config_drift as aiops_drift
from aiops import correlation as aiops_correlation
from aiops import maintenance as aiops_maintenance
from aiops import remediation as aiops_remediation
from aiops import slo_budget as aiops_budget

VERB_FUN: dict[str, str] = {}
VERB_FUN['plm:bom:where-used'] = 'cli_bom_where_used'
import time
import importlib

from plm import bom as plm_bom, eco as plm_eco
from mfg import routing as mfg_routing, work_instructions as mfg_wi, spc as mfg_spc, coq as mfg_coq, mrp as mfg_mrp

mfg_yield = importlib.import_module("mfg.yield")

mfg_yield = importlib.import_module("mfg.yield")


mfg_yield = importlib.import_module("mfg.yield")

from close import calendar as close_calendar
from close import flux as close_flux
from close import journal as close_journal
from close import packet as close_packet
from close import recon as close_recon
from close import sox as close_sox
from orchestrator import orchestrator, slo_report
from orchestrator.perf import perf_timer
from orchestrator.protocols import Task
import settings
from bots import available_bots
from integrations import (
    mappers,
    salesforce_stub,
    sap_stub,
    servicenow_stub,
    workday_stub,
)
from observability import report as obs_report
from orchestrator import metrics, orchestrator, redaction
from orchestrator.protocols import Task
from policy import enforcer
from tools import storage
from tools import storage
from twin import snapshots, replay, stress, compare

from legal import clm, clauses, redline, obligations, compliance_calendar, export_controls, data_room
from close import journal as close_journal
from close import recon as close_recon
from close import flux as close_flux
from close import sox as close_sox
from close import packet as close_packet
import time
from mdm import (
    domains as mdm_domains,
    match as mdm_match,
    survivorship as mdm_survivorship,
    quality as mdm_quality,
    catalog as mdm_catalog,
    steward as mdm_steward,
    lineage_diff as mdm_lineage_diff,
    changes as mdm_changes,
)

from marketing import segments as mkt_segments
from marketing import lead_score as mkt_lead
from marketing import attribution as mkt_attr
from marketing import seo_audit as mkt_seo
from marketing import social as mkt_social
from marketing import calendar as mkt_cal
from marketing import creatives as mkt_creatives
from marketing import dashboards as mkt_dash
from marketing import campaigns as mkt_campaigns

from ir import (
    kpi_sot,
    kpi_signoff,
    earnings,
    guidance,
    blackouts,
    disclosures,
    faq_bot,
)
from board import pack as board_pack
from dx import (
    monorepo,
    quality,
    test_matrix,
    flaky,
    pr_runner,
    docs_lint,
    style as style_lint,
    onboard,
    commits,
)
from bots import available_bots
from kg.chainer import PlanStep, execute_plan
from kg.model import KnowledgeGraph
from kg.provenance import capture_event
from kg.query import run as kql_run
from kg.rules import run_rules
from orchestrator import orchestrator
from orchestrator.protocols import Task
from tools import storage
from twin import compare as twin_compare
from twin import replay as twin_replay
from twin import snapshots
from twin import stress as twin_stress

# phase 25 additions
from partners import catalog as partner_catalog
from partners import certify as partner_certify
from partners import orders as partner_orders
from licensing import sku_packs, keys as license_keys, entitlements as entitlement_engine
from billing import invoices as billing_invoices

from sec.assets import load_from_dir as assets_load, list_assets as assets_list
from sec.detect.engine import run as detect_run
from sec.ir import add_timeline as ir_timeline, assign as ir_assign, open_from_detections as ir_open, resolve as ir_resolve
from sec.vuln import import_csv as vuln_import, prioritize as vuln_prioritize
from sec.purple.sim import run as purple_run
from sec.sbom_watch import watch as sbom_watch
from orchestrator import orchestrator, slo_report
from orchestrator.perf import perf_timer
from orchestrator.protocols import BotResponse, Task
from tools import storage
from safety import policy
from redteam import scenarios as rt_scenarios, runner as rt_runner
from quality import checks as quality_checks
import settings

from experiments import ab_engine, flag_analytics, registry as exp_registry, rollout, review_pack
from growth import loops as growth_loops, funnels as growth_funnels

from close import calendar as close_calendar, journal as close_journal, recon as close_recon, flux as close_flux, sox as close_sox, packet as close_packet

from people import analytics, comp_cycle, headcount, orgchart, perf_cycle, recruiting

app = typer.Typer()
from rnd import ideas as rnd_ideas
from rnd import experiments as rnd_exp
from rnd import radar as rnd_radar
from rnd import ip as rnd_ip
from rnd import notes as rnd_notes
from rnd import merge as rnd_merge
from rnd import dashboard as rnd_dashboard

ROOT = Path(__file__).resolve().parents[1]
ARTIFACTS = ROOT / "artifacts"


def _next_task_id() -> str:
    counter_path = ARTIFACTS / "last_task_id.txt"
    last = int(storage.read(str(counter_path)) or 0)
    new = last + 1
    if not settings.DRY_RUN:
        storage.write(str(counter_path), str(new))
    return f"T{new:04d}"


@app.callback()
def main(
    ctx: typer.Context,
    dry_run: bool = typer.Option(False, "--dry-run", help="Do not write artifacts"),
):
    settings.DRY_RUN = dry_run


@app.command("bot:run")
def bot_run(
    bot: str = typer.Option(..., "--bot"),
    goal: str = typer.Option(..., "--goal"),
    context: Optional[Path] = typer.Option(None, "--context", exists=True, dir_okay=False),
):
    from orchestrator.protocols import Task

    ctx = json.loads(storage.read(str(context))) if context else None
    task_id = _next_task_id()
    task = Task(id=task_id, goal=goal, context=ctx, created_at=datetime.utcnow())
    response = orchestrator.route(task, bot)
    if settings.DRY_RUN:
        typer.echo("DRY-RUN: no artifacts written")
    else:
        scrubbed_task = Task(
            id=task.id,
            goal=task.goal,
            context=redaction.scrub(task.context) if task.context else None,
            created_at=task.created_at,
        )
        storage.write(
            str(ARTIFACTS / task_id / "task.json"),
            scrubbed_task.model_dump(mode="json"),
        )
        storage.write(
            str(ARTIFACTS / task_id / "response.json"), response.model_dump(mode="json")
        )
    typer.echo(response.summary)
    storage.write(str(ARTIFACTS / task_id / "task.json"), task.model_dump(mode="json"))
    capture_event({"type": "task", "id": task_id, "goal": goal})
    typer.echo(task_id)


@app.command("policy:check-task")
def policy_check_task(
    goal: str = typer.Option(..., "--goal"),
    context: Optional[Path] = typer.Option(None, "--context", exists=True, dir_okay=False),
):
    ctx_raw = json.loads(storage.read(str(context))) if context else None
    ctx = redaction.scrub(ctx_raw)
    task = Task(id="TCHK", goal=goal, context=ctx, created_at=datetime.utcnow())
    violations = enforcer.check_task(task)
    if violations:
        typer.echo("\n".join(violations))
    else:
        typer.echo("OK")
    from orchestrator import orchestrator
    from orchestrator.protocols import Task

    task_data = json.loads(storage.read(str(ARTIFACTS / id / "task.json")))
    task = Task(**task_data)
    response = orchestrator.route(task, bot)
    storage.write(str(ARTIFACTS / id / "response.json"), response.model_dump(mode="json"))
    capture_event(
        {
            "type": "artifact",
            "task_id": id,
            "bot": bot,
            "path": str(ARTIFACTS / id / "response.json"),
            "intent": task.goal,
            "artifact_type": "response",
        }
    )
    typer.echo(response.summary)


@app.command("import:salesforce")
def import_salesforce(fixtures: Path = typer.Option(..., "--fixtures", exists=True, file_okay=False)):
    records = salesforce_stub.load_opportunities(str(fixtures))
    rows = mappers.to_rows(records, ["id", "owner", "stage", "amount", "close_date", "age_days"])
    metrics.inc("importer_runs")
    if not settings.DRY_RUN:
        storage.write(
            str(ARTIFACTS / "imports" / "salesforce.json"), json.dumps(rows)
        )
    else:
        typer.echo("DRY-RUN: no artifacts written")
    typer.echo(f"{len(rows)} rows")


@app.command("import:sap")
def import_sap(fixtures: Path = typer.Option(..., "--fixtures", exists=True, file_okay=False)):
    records = sap_stub.load_gl(str(fixtures))
    rows = mappers.to_rows(records, ["account", "period", "debit", "credit", "entity"])
    metrics.inc("importer_runs")
    if not settings.DRY_RUN:
        storage.write(str(ARTIFACTS / "imports" / "sap_gl.json"), json.dumps(rows))
    else:
        typer.echo("DRY-RUN: no artifacts written")
    typer.echo(f"{len(rows)} rows")


@app.command("import:servicenow")
def import_servicenow(
    fixtures: Path = typer.Option(..., "--fixtures", exists=True, file_okay=False)
):
    records = servicenow_stub.load_incidents(str(fixtures))
    rows = mappers.to_rows(records, ["id", "sev", "opened_at", "closed_at", "service"])
    metrics.inc("importer_runs")
    if not settings.DRY_RUN:
        storage.write(
            str(ARTIFACTS / "imports" / "servicenow.json"), json.dumps(rows)
        )
    else:
        typer.echo("DRY-RUN: no artifacts written")
    typer.echo(f"{len(rows)} rows")


@app.command("import:workday")
def import_workday(fixtures: Path = typer.Option(..., "--fixtures", exists=True, file_okay=False)):
    records = workday_stub.load_headcount(str(fixtures))
    rows = mappers.to_rows(
        records, ["employee_id", "dept", "role", "grade", "region", "start_date", "status"]
    )
    metrics.inc("importer_runs")
    if not settings.DRY_RUN:
        storage.write(str(ARTIFACTS / "imports" / "workday.json"), json.dumps(rows))
    else:
        typer.echo("DRY-RUN: no artifacts written")
    typer.echo(f"{len(rows)} rows")


@app.command("obs:report")
def obs_report_cmd():
    if settings.DRY_RUN:
        typer.echo("DRY-RUN: no artifacts written")
        obs_report.generate()
        return
    obs_report.write_report()
    typer.echo("Report generated")
import json
import uuid
from pathlib import Path

import typer

from orchestrator.orchestrator import Orchestrator
from orchestrator.protocols import Task

app = typer.Typer(name="console")
BASE_PATH = Path(__file__).resolve().parent.parent
TASK_FILE = BASE_PATH / "tasks.json"


def load_tasks() -> dict:
    if TASK_FILE.exists():
        return json.loads(TASK_FILE.read_text())
    return {}


def save_tasks(tasks: dict) -> None:
    TASK_FILE.write_text(json.dumps(tasks, indent=2))


@app.command("task:create")
def task_create(goal: str, context: Path = typer.Option(None, help="Path to context JSON")):
    """Create a task."""
    tasks = load_tasks()
    task_id = f"T{uuid.uuid4().hex[:6]}"
    ctx = json.loads(context.read_text()) if context else None
    tasks[task_id] = {"goal": goal, "context": ctx, "status": "created"}
    save_tasks(tasks)
    typer.echo(task_id)


@app.command("task:route")
def task_route(id: str, bot: str):
    """Route a task to a bot."""
    tasks = load_tasks()
    task_data = tasks.get(id)
    if not task_data:
        raise typer.Exit(code=1)
    orch = Orchestrator(base_path=BASE_PATH)
    response = orch.route(Task(id=id, goal=task_data["goal"], context=task_data["context"]), bot)
    tasks[id]["status"] = "completed"
    tasks[id]["last_bot"] = bot
    save_tasks(tasks)
    typer.echo(response.summary)


@app.command("task:status")
def task_status(id: str):
    tasks = load_tasks()
    task = tasks.get(id)
    if not task:
        raise typer.Exit(code=1)
    typer.echo(json.dumps(task, indent=2))


@app.command("task:list")
def task_list():
    tasks = load_tasks()
    for tid, info in tasks.items():
        typer.echo(f"{tid}: {info['goal']} ({info['status']})")


@app.command("bot:list")
def bot_list():
    from bots import available_bots

    for name, cls in available_bots().items():
        typer.echo(f"{name}\t{cls.mission}")


def _perf_footer(perf: bool, data: dict) -> None:
    if perf:
        typer.echo(f"time={data.get('elapsed_ms')} rss={data.get('rss_mb')} cache=na exec=inproc")
        typer.echo(
            f"time={data.get('elapsed_ms')} rss={data.get('rss_mb')} cache=na exec=inproc"
def _footer(perf: bool, stats: dict, cache: str = "na"):
    if perf:
        typer.echo(
            f"time={stats.get('elapsed_ms', 0)} rss={stats.get('rss_mb')} cache={cache} exec=inproc"
        )


@app.command("bench:list")
def bench_list():
    for name in bench_runner.list_scenarios():
        typer.echo(name)


@app.command("bench:show")
def bench_show(name: str = typer.Option(..., "--name")):
    cfg = bench_runner.load_scenario(name)
    typer.echo(json.dumps(cfg, indent=2))
def bench_list(perf: bool = typer.Option(False, "--perf", is_flag=True)):
    ctx = perf_timer("bench_list") if perf else nullcontext({})
    with ctx as p:
        for name in bench_runner.list_scenarios():
            typer.echo(name)
    _footer(perf, p)


@app.command("bench:show")
def bench_show(
    name: str = typer.Option(..., "--name"),
    perf: bool = typer.Option(False, "--perf", is_flag=True),
):
    ctx = perf_timer("bench_show") if perf else nullcontext({})
    with ctx as p:
        data = bench_runner.show_scenario(name)
        typer.echo(json.dumps(data))
    _footer(perf, p)


@app.command("bench:run")
def bench_run(
    name: str = typer.Option(..., "--name"),
    iterations: int = typer.Option(20, "--iter"),
    warmup: int = typer.Option(5, "--warmup"),
    cache: str = typer.Option("na", "--cache"),
    export_csv: Optional[Path] = typer.Option(None, "--export-csv"),
    perf: bool = typer.Option(False, "--perf"),
    as_user: str = typer.Option("system", "--as-user"),
):
    if perf:
        with perf_timer("bench_run") as p:
            bench_runner.run_bench(name, iterations, warmup, cache, export_csv)
    else:
        p = {"elapsed_ms": None, "rss_mb": None}
        bench_runner.run_bench(name, iterations, warmup, cache, export_csv)
    _perf_footer(perf, p)
    iterations: int = typer.Option(20, "--iter", "--iterations"),
    warmup: int = typer.Option(5, "--warmup"),
    cache: str = typer.Option("na", "--cache"),
    export_csv: Optional[Path] = typer.Option(None, "--export-csv"),
    perf: bool = typer.Option(False, "--perf", is_flag=True),
    as_user: Optional[str] = typer.Option(None, "--as-user"),
):
    ctx = perf_timer("bench_run") if perf else nullcontext({})
    with ctx as p:
        res = bench_runner.run_bench(
            name, iterations=iterations, warmup=warmup, cache=cache
        )
        if export_csv:
            src = Path(res["env"]).with_name("timings.csv")
            storage.write(str(export_csv), Path(src).read_text())
        typer.echo(json.dumps(res, indent=2))
    _footer(perf, p, cache=cache)


@app.command("bench:all")
def bench_all(
    perf: bool = typer.Option(False, "--perf"),
    as_user: str = typer.Option("system", "--as-user"),
):
    if perf:
        with perf_timer("bench_all") as p:
            bench_runner.run_all()
    else:
        p = {"elapsed_ms": None, "rss_mb": None}
        bench_runner.run_all()
    _perf_footer(perf, p)


@app.command("slo:report")
def slo_report_cmd(
    perf: bool = typer.Option(False, "--perf"),
    as_user: str = typer.Option("system", "--as-user"),
):
    if perf:
        with perf_timer("slo_report") as p:
            slo_report.build_report()
    else:
        p = {"elapsed_ms": None, "rss_mb": None}
        slo_report.build_report()
    _perf_footer(perf, p)
    iterations: int = typer.Option(20, "--iter", "--iterations"),
    warmup: int = typer.Option(5, "--warmup"),
    perf: bool = typer.Option(False, "--perf", is_flag=True),
):
    ctx = perf_timer("bench_all") if perf else nullcontext({})
    with ctx as p:
        results = bench_runner.run_all(iterations=iterations, warmup=warmup)
        typer.echo(json.dumps(results, indent=2))
    _footer(perf, p)


@app.command("slo:report")
def slo_report_cmd(perf: bool = typer.Option(False, "--perf", is_flag=True)):
    ctx = perf_timer("slo_report") if perf else nullcontext({})
    with ctx as p:
        slo_report.build_report()
    _footer(perf, p)


@app.command("slo:gate")
def slo_gate(
    fail_on: str = typer.Option("regressions", "--fail-on"),
    perf: bool = typer.Option(False, "--perf"),
    as_user: str = typer.Option("system", "--as-user"),
):
    if perf:
        with perf_timer("slo_gate") as p:
            ok = slo_report.gate(fail_on)
    else:
        p = {"elapsed_ms": None, "rss_mb": None}
        ok = slo_report.gate(fail_on)
    _perf_footer(perf, p)
    if not ok:
        raise typer.Exit(code=1)


@app.command("svc:load")
def svc_load(dir: str = typer.Option("configs/services", "--dir")):
    svc_catalog.load_services(f"{dir}/*.yaml")
    typer.echo("catalog loaded")


@app.command("svc:deps")
def svc_deps_cmd(
    service: str = typer.Option(..., "--service"),
    dir: str = typer.Option("configs/services", "--dir"),
):
    services = svc_catalog.load_services(f"{dir}/*.yaml")
    for dep in svc_deps.blast_radius(service, services):
        typer.echo(dep)


@app.command("svc:validate")
def svc_validate(dir: str = typer.Option("configs/services", "--dir")):
    services = svc_catalog.load_services(f"{dir}/*.yaml")
    errs = svc_deps.validate_dependencies(services)
    if errs:
        for e in errs:
            typer.echo(e)
        raise typer.Exit(code=1)
    typer.echo("ok")


@app.command("rb:run")
def rb_run(file: str = typer.Option(..., "--file")):
    code = rb_executor.run(file)
    typer.echo(code)


@app.command("rb:list")
def rb_list():
    for name in rb_executor.list_examples():
        typer.echo(name)


@app.command("hc:run")
def hc_run(service: str = typer.Option(..., "--service")):
    results = hc_synth.run_checks(service)
    typer.echo(json.dumps(results))


@app.command("hc:summary")
def hc_summary(service: str = typer.Option(..., "--service")):
    data = hc_synth.summary(service)
    typer.echo(json.dumps(data))


@app.command("ir:kpi:compute")
def ir_kpi_compute(period: str = typer.Option(..., "--period")):
    kpi_sot.compute(period)
    typer.echo("ok")


@app.command("ir:kpi:signoff")
def ir_kpi_signoff(
    kpi: str = typer.Option(..., "--kpi"),
    period: str = typer.Option(..., "--period"),
    request: bool = typer.Option(False, "--request"),
    as_user: str = typer.Option("system", "--as-user"),
):
    if request:
        kpi_signoff.request_signoff(kpi, period, as_user)
        typer.echo("requested")


@app.command("ir:kpi:approve")
def ir_kpi_approve(
    kpi: str = typer.Option(..., "--kpi"),
    period: str = typer.Option(..., "--period"),
    as_user: str = typer.Option(..., "--as-user"),
):
    kpi_signoff.approve(kpi, period, as_user)
    typer.echo("approved")


@app.command("ir:kpi:reject")
def ir_kpi_reject(
    kpi: str = typer.Option(..., "--kpi"),
    period: str = typer.Option(..., "--period"),
    as_user: str = typer.Option(..., "--as-user"),
):
    kpi_signoff.reject(kpi, period, as_user)
    typer.echo("rejected")


@app.command("ir:earnings:build")
def ir_earnings_build(
    period: str = typer.Option(..., "--period"),
    as_user: str = typer.Option("U_IR", "--as-user"),
):
    earnings.build(period, as_user)
    typer.echo("built")


@app.command("ir:guidance")
def ir_guidance_cmd(
    period: str = typer.Option(..., "--period"),
    assumptions: Path = typer.Option(..., "--assumptions", exists=True),
):
    guidance.run(period, str(assumptions))
    typer.echo("ok")


@app.command("ir:blackouts:status")
def ir_blackouts_status(date: str = typer.Option(..., "--date")):
    typer.echo(blackouts.status(date))


@app.command("ir:disclose")
def ir_disclose(
    type: str = typer.Option(..., "--type"),
    path: Path = typer.Option(..., "--path", exists=True, dir_okay=False),
    as_user: str = typer.Option("U_IR", "--as-user"),
):
    if not as_user.startswith("U_IR"):
        raise typer.Exit(code=1)
    disclosures.log_file(type, str(path), as_user)
    typer.echo("logged")


@app.command("ir:faq")
def ir_faq(q: str = typer.Option(..., "--q"), mode: str = typer.Option("internal", "--mode")):
    typer.echo(json.dumps(faq_bot.answer(q, mode)))


@app.command("board:pack")
def board_pack_cmd(month: str = typer.Option(..., "--month")):
    board_pack.build(month)
    typer.echo("built")


@app.command("change:add")
def change_add(
    service: str = typer.Option(..., "--service"),
    type: str = typer.Option(..., "--type"),
    start: str = typer.Option(..., "--start"),
    end: str = typer.Option(..., "--end"),
    risk: str = typer.Option(..., "--risk"),
):
    cid = f"chg-{int(time.time())}"
    ch = change_calendar.Change(
        id=cid, service=service, type=type, start=start, end=end, owner="cli", risk=risk
    )
    change_calendar.add_change(ch)
    typer.echo(cid)


@app.command("change:list")
def change_list(
    service: str = typer.Option(None, "--service"),
    start: str = typer.Option(None, "--from"),
    end: str = typer.Option(None, "--to"),
):
    for c in change_calendar.list_changes(service, start, end):
        typer.echo(json.dumps(c))


@app.command("close:cal:new")
def close_cal_new(
    period: str = typer.Option(..., "--period"),
    template: str = typer.Option(..., "--template"),
):
    cal = close_calendar.CloseCalendar.from_template(period, template)
@app.command("change:conflicts")
def change_conflicts(service: str = typer.Option(..., "--service")):
    issues = change_calendar.conflicts(service)
    if issues:
        for i in issues:
            typer.echo(i)
        raise typer.Exit(code=1)
    typer.echo("ok")


@app.command("close:cal:new")
def close_cal_new(
    period: str = typer.Option(..., "--period"),
    template: Path = typer.Option(..., "--template", exists=True),
):
    cal = close_calendar.CloseCalendar.from_template(period, str(template))
    cal.save()
    typer.echo("created")


@app.command("close:cal:list")
def close_cal_list(period: str = typer.Option(..., "--period")):
    cal = close_calendar.CloseCalendar.load(period)
    for t in cal.topo_order():
        typer.echo(f"{t.id}\t{t.status}")


@app.command("close:cal:update")
def close_cal_update(
    period: str = typer.Option(..., "--period"),
    task: str = typer.Option(..., "--task"),
    status: str = typer.Option(None, "--status"),
    evidence: str = typer.Option(None, "--evidence"),
):
    cal = close_calendar.CloseCalendar.load(period)
    try:
        cal.update_task(task, status=status, evidence=evidence)
    except ValueError as e:
        typer.echo(str(e))
        raise typer.Exit(code=1)
    cal.save()
    typer.echo("updated")


@app.command("close:jrnl:propose")
def close_jrnl_propose(
    period: str = typer.Option(..., "--period"),
    rules: str = typer.Option(..., "--rules"),
):
    tb = close_journal.load_tb(period)
    journals = close_journal.propose_journals(tb, rules)
    close_journal.post(period, tb, journals)  # persist journals and adjusted tb
    typer.echo(str(len(journals)))


@app.command("close:jrnl:post")
def close_jrnl_post(period: str = typer.Option(..., "--period")):
    base = Path("artifacts/close") / period
    journals = []
    if (base / "journals.json").exists():
        data = json.loads((base / "journals.json").read_text())
        for j in data:
            lines = [close_journal.JournalLine(**ln) for ln in j["lines"]]
            journals.append(close_journal.Journal(id=j["id"], lines=lines))
    tb = close_journal.load_tb(period)
    close_journal.post(period, tb, journals)
    typer.echo("posted")


@app.command("close:recon:run")
def close_recon_run(
    period: str = typer.Option(..., "--period"),
    fixtures: str = typer.Option(..., "--fixtures"),
    config: str = typer.Option("configs/close/recons.yaml", "--config"),
):
    base = Path("artifacts/close") / period
    adj_tb_path = base / "adjusted_tb.csv"
    tb: Dict[str, float] = {}
    if adj_tb_path.exists():
        import csv

        with adj_tb_path.open() as f:
            reader = csv.DictReader(f)
            for row in reader:
                tb[row["account"]] = float(row["amount"])
    close_recon.run_recons(period, tb, config, fixtures)
    fixtures: Path = typer.Option(..., "--fixtures", exists=True),
):
    close_recon.run_recons(period, str(fixtures))
    typer.echo("recons")


@app.command("close:flux")
def close_flux_cmd(
    period: str = typer.Option(..., "--period"),
    prev: str = typer.Option(..., "--prev"),
    py: str = typer.Option(..., "--py"),
    threshold: float = typer.Option(..., "--threshold"),
):
    close_flux.run_flux(period, prev, py, threshold)
    typer.echo("flux")


@app.command("close:sox:add")
def close_sox_add(
    period: str = typer.Option(..., "--period"),
    control: str = typer.Option(..., "--control"),
    path: str = typer.Option(..., "--path"),
    owner: str = typer.Option("cli", "--owner"),
):
    close_sox.add(period, control, path, owner)
    typer.echo("logged")


@app.command("close:sox:check")
def close_sox_check(period: str = typer.Option(..., "--period")):
    missing = close_sox.check(period, [])
    if missing:
        for m in missing:
            typer.echo(m)
        raise typer.Exit(code=1)
    typer.echo("ok")


@app.command("close:packet")
def close_packet_cmd(period: str = typer.Option(..., "--period")):
    close_packet.build_packet(period)
    typer.echo("packet")


@app.command("close:sign")
def close_sign(period: str = typer.Option(..., "--period"), role: str = typer.Option(..., "--role"), as_user: str = typer.Option(..., "--as-user")):
    try:
        close_packet.sign(period, role, as_user)
    except ValueError as e:
        typer.echo(str(e))
        raise typer.Exit(code=1)
def close_sign(
    period: str = typer.Option(..., "--period"),
    role: str = typer.Option(..., "--role"),
    as_user: str = typer.Option(..., "--as-user"),
):
    close_packet.sign(period, role, as_user)
    typer.echo("signed")

@app.command("change:conflicts")
def change_conflicts(service: str = typer.Option(..., "--service")):
    issues = change_calendar.conflicts(service)
    if issues:
        for i in issues:
            typer.echo(i)
        raise typer.Exit(code=1)
    typer.echo("ok")


@app.command("close:cal:new")
def close_cal_new(
    period: str = typer.Option(..., "--period"),
    template: Path = typer.Option(..., "--template", exists=True),
):
    cal = close_calendar.CloseCalendar.from_template(period, str(template))
    cal.save()
    typer.echo("ok")


@app.command("close:cal:list")
def close_cal_list(period: str = typer.Option(..., "--period")):
    cal = close_calendar.load_calendar(period)
    for t in cal.tasks:
        typer.echo(json.dumps(asdict(t)))


@app.command("close:cal:update")
def close_cal_update(
    period: str = typer.Option(..., "--period"),
    task: str = typer.Option(..., "--task"),
    status: str = typer.Option(None, "--status"),
    evidence: str = typer.Option(None, "--evidence"),
):
    cal = close_calendar.load_calendar(period)
    cal.update(task, status, evidence)
    typer.echo("updated")


@app.command("close:jrnl:propose")
def close_jrnl_propose(
    period: str = typer.Option(..., "--period"),
    rules: Path = typer.Option(..., "--rules", exists=True),
):
    close_journal.propose_journals(period, str(rules))
    typer.echo("proposed")


@app.command("close:jrnl:post")
def close_jrnl_post(period: str = typer.Option(..., "--period")):
    journals = close_journal.load_journals(period)
    close_journal.post(period, journals)
    typer.echo("posted")


@app.command("close:recon:run")
def close_recon_run(
    period: str = typer.Option(..., "--period"),
    fixtures: Path = typer.Option(..., "--fixtures", exists=True),
):
    close_recon.run_recons(period, str(fixtures))
    typer.echo("recons")


@app.command("close:flux")
def close_flux_cmd(
    period: str = typer.Option(..., "--period"),
    prev: str = typer.Option(..., "--prev"),
    py: str = typer.Option(..., "--py"),
    threshold: float = typer.Option(..., "--threshold"),
):
    close_flux.run_flux(period, prev, py, threshold)
    typer.echo("flux")


@app.command("close:sox:add")
def close_sox_add(
    period: str = typer.Option(..., "--period"),
    control: str = typer.Option(..., "--control"),
    path: str = typer.Option(..., "--path"),
    owner: str = typer.Option("cli", "--owner"),
):
    close_sox.add_evidence(period, control, path, owner)
    typer.echo("logged")


@app.command("close:sox:check")
def close_sox_check(period: str = typer.Option(..., "--period")):
    close_sox.check_evidence(period)
    typer.echo("ok")


@app.command("close:packet")
def close_packet_cmd(period: str = typer.Option(..., "--period")):
    close_packet.build_packet(period)
    typer.echo("packet")


@app.command("close:sign")
def close_sign(
    period: str = typer.Option(..., "--period"),
    role: str = typer.Option(..., "--role"),
    as_user: str = typer.Option(..., "--as-user"),
):
    close_packet.sign(period, role, as_user)
    typer.echo("signed")


@app.command("plm:items:load")
def plm_items_load(dir: Path = typer.Option(..., "--dir", exists=True, file_okay=False)):
    plm_bom.load_items(str(dir))
    typer.echo("ok")


@app.command("plm:bom:load")
def plm_bom_load(dir: Path = typer.Option(..., "--dir", exists=True, file_okay=False)):
    plm_bom.load_boms(str(dir))
    typer.echo("ok")


@app.command("plm:bom:explode")
def plm_bom_explode(
    item: str = typer.Option(..., "--item"),
    rev: str = typer.Option(..., "--rev"),
    level: int = typer.Option(1, "--level"),
):
def plm_bom_explode(item: str = typer.Option(..., "--item"), rev: str = typer.Option(..., "--rev"), level: int = typer.Option(1, "--level")):
    lines = plm_bom.explode(item, rev, level)
    for lvl, comp, qty in lines:
        typer.echo(f"{lvl}\t{comp}\t{qty}")


@app.command("plm:bom:where-used")
def plm_bom_where_used(component: str = typer.Option(..., "--component")):
    rows = plm_bom.where_used(component)
    for item_id, rev in rows:
        typer.echo(f"{item_id}\t{rev}")


@app.command("plm:bom:explode")
def plm_bom_explode(
    item: str = typer.Option(..., "--item"),
    rev: str = typer.Option(..., "--rev"),
    level: int = typer.Option(1, "--level"),
):
    lines = plm_bom.explode(item, rev, level)
    for lvl, comp, qty in lines:
        typer.echo(f"{lvl}\t{comp}\t{qty}")


@app.command("plm:eco:new")
def plm_eco_new(
    item: str = typer.Option(..., "--item"),
    from_rev: str = typer.Option(..., "--from"),
    to_rev: str = typer.Option(..., "--to"),
    reason: str = typer.Option(..., "--reason"),
):
@app.command("plm:eco:new")
def plm_eco_new(item: str = typer.Option(..., "--item"), from_rev: str = typer.Option(..., "--from"), to_rev: str = typer.Option(..., "--to"), reason: str = typer.Option(..., "--reason")):
    ch = plm_eco.new_change(item, from_rev, to_rev, reason)
    typer.echo(ch.id)


@app.command("plm:eco:impact")
def plm_eco_impact(id: str = typer.Option(..., "--id")):
    impact = plm_eco.impact(id)
    typer.echo(f"impact {impact}")


@app.command("plm:eco:approve")
def plm_eco_approve(
    id: str = typer.Option(..., "--id"), as_user: str = typer.Option(..., "--as-user")
):
def plm_eco_approve(id: str = typer.Option(..., "--id"), as_user: str = typer.Option(..., "--as-user")):
    plm_eco.approve(id, as_user)
    typer.echo("approved")


@app.command("plm:eco:release")
def plm_eco_release(id: str = typer.Option(..., "--id")):
    plm_eco.release(id)
    typer.echo("released")


@app.command("mfg:wc:load")
def mfg_wc_load(file: Path = typer.Option(..., "--file", exists=True, dir_okay=False)):
    mfg_routing.load_work_centers(str(file))
    typer.echo("ok")


@app.command("mfg:routing:load")
def mfg_routing_load(
    dir: Path = typer.Option(..., "--dir", exists=True, file_okay=False),
    strict: bool = typer.Option(False, "--strict"),
):
    mfg_routing.load_routings(str(dir), strict)
def mfg_routing_load(dir: Path = typer.Option(..., "--dir", exists=True, file_okay=False)):
    mfg_routing.load_routings(str(dir))
    typer.echo("ok")


@app.command("mfg:routing:capcheck")
def mfg_routing_capcheck(
    item: str = typer.Option(..., "--item"),
    rev: str = typer.Option(..., "--rev"),
    qty: int = typer.Option(..., "--qty"),
):
def mfg_routing_capcheck(item: str = typer.Option(..., "--item"), rev: str = typer.Option(..., "--rev"), qty: int = typer.Option(..., "--qty")):
    res = mfg_routing.capacity_check(item, rev, qty)
    typer.echo(json.dumps(res))


@app.command("mfg:wi:render")
def mfg_wi_render(item: str = typer.Option(..., "--item"), rev: str = typer.Option(..., "--rev")):
    path = mfg_wi.render(item, rev)
    typer.echo(str(path))


@app.command("mfg:spc:analyze")
def mfg_spc_analyze(
    op: str = typer.Option(..., "--op"), window: int = typer.Option(50, "--window")
):
    report = mfg_spc.analyze(op, window)
    if report["findings"]:
        typer.echo(" ".join(report["findings"]))
    else:
        typer.echo("OK")
def mfg_spc_analyze(op: str = typer.Option(..., "--op"), window: int = typer.Option(50, "--window")):
    findings = mfg_spc.analyze(op, window)
    typer.echo(" ".join(findings))


@app.command("mfg:yield")
def mfg_yield_cmd(period: str = typer.Option(..., "--period")):
    stats = mfg_yield.compute(period)
    typer.echo(json.dumps(stats))


@app.command("mfg:coq")
def mfg_coq_cmd(period: str = typer.Option(..., "--period")):
    totals = mfg_coq.build(period)
    typer.echo(json.dumps(totals))


@app.command("mfg:mrp")
def mfg_mrp_cmd(
    demand: Path = typer.Option(..., "--demand", exists=True),
    inventory: Path = typer.Option(..., "--inventory", exists=True),
    pos: Path = typer.Option(..., "--pos", exists=True),
):
    plan = mfg_mrp.plan(str(demand), str(inventory), str(pos))
    typer.echo(json.dumps(plan))


@app.command("learn:courses:load")
def learn_courses_load(dir: Path = typer.Option(..., "--dir", exists=True, file_okay=False)):
    en_courses.load_courses(str(dir))
    typer.echo("ok")


@app.command("learn:courses:list")
def learn_courses_list(role_track: str = typer.Option(..., "--role_track")):
    for c in en_courses.list_courses(role_track):
        typer.echo(f"{c['id']}	{c['title']}")


@app.command("learn:path:new")
def learn_path_new(
    name: str = typer.Option(..., "--name"),
    role_track: str = typer.Option(..., "--role_track"),
    courses: str = typer.Option(..., "--courses"),
    required: int = typer.Option(..., "--required"),
):
    p = en_paths.new_path(name, role_track, courses.split(","), required)
    typer.echo(p.id)


@app.command("learn:assign")
def learn_assign(
    user: str = typer.Option(..., "--user"),
    path: str = typer.Option(..., "--path"),
    due: str = typer.Option(..., "--due"),
):
    en_paths.assign(user, path, due)
    typer.echo("ok")


@app.command("learn:quiz:grade")
def learn_quiz_grade(
    quiz: str = typer.Option(..., "--quiz"),
    answers: Path = typer.Option(..., "--answers", exists=True),
):
    res = en_quizzes.grade(quiz, str(answers))
    typer.echo(json.dumps(res))


@app.command("learn:lab:run")
def learn_lab_run(
    lab: str = typer.Option(..., "--lab"),
    submission: Path = typer.Option(..., "--submission", exists=True),
):
    res = en_labs.run_lab(lab, str(submission))
    typer.echo(json.dumps(res))


@app.command("learn:cert:check")
def learn_cert_check(
    user: str = typer.Option(..., "--user"), cert: str = typer.Option(..., "--cert")
):
    ok = en_cert.check(user, cert)
    typer.echo("awarded" if ok else "not met")


@app.command("learn:cert:list")
def learn_cert_list(user: str = typer.Option(..., "--user")):
    for c in en_cert.list_user(user):
        typer.echo(c)


@app.command("learn:readiness")
def learn_readiness():
    en_read.build()
    typer.echo("ok")


@app.command("learn:event:add")
def learn_event_add(
    title: str = typer.Option(..., "--title"),
    type: str = typer.Option(..., "--type"),
    date: str = typer.Option(..., "--date"),
    capacity: int = typer.Option(..., "--capacity"),
):
    ev = en_cal.add_event(title, type, date, capacity)
    typer.echo(ev.id)


@app.command("learn:event:join")
def learn_event_join(id: str = typer.Option(..., "--id"), user: str = typer.Option(..., "--user")):
    en_cal.join(id, user)
    typer.echo("ok")


@app.command("learn:feedback:add")
def learn_feedback_add(
    course: str = typer.Option(..., "--course"),
    user: str = typer.Option(..., "--user"),
    score: int = typer.Option(..., "--score"),
    comment: str = typer.Option(..., "--comment"),
):
    en_fb.add(course, user, score, comment)
    typer.echo("ok")


@app.command("learn:feedback:summary")
def learn_feedback_summary(course: str = typer.Option(..., "--course")):
    res = en_fb.summary(course)
    typer.echo(json.dumps(res))

@app.command("mdm:stage")
def mdm_stage(domain: str = typer.Option(..., "--domain"), file: Path = typer.Option(..., "--file", exists=True)):
    mdm_domains.stage(domain, file)
    typer.echo("staged")


@app.command("mdm:match")
def mdm_match_cmd(domain: str = typer.Option(..., "--domain"), config: Path = typer.Option(..., "--config", exists=True)):
    mdm_match.match(domain, config)
    typer.echo("matched")


@app.command("mdm:golden")
def mdm_golden(domain: str = typer.Option(..., "--domain"), policy: Path = typer.Option(..., "--policy", exists=True)):
    mdm_survivorship.merge(domain, policy)
    typer.echo("golden")


@app.command("mdm:dq")
def mdm_dq_cmd(domain: str = typer.Option(..., "--domain"), config: Path = typer.Option(..., "--config", exists=True)):
    mdm_quality.dq(domain, config)
    typer.echo("dq")


@app.command("mdm:catalog:build")
def mdm_catalog_build():
    mdm_catalog.build()
    typer.echo("catalog")


@app.command("mdm:steward:queue")
def mdm_steward_queue(domain: str = typer.Option(..., "--domain")):
    mdm_steward.queue(domain)
    typer.echo("queued")


@app.command("mdm:lineage:diff")
def mdm_lineage_diff_cmd(domain: str = typer.Option(..., "--domain")):
    mdm_lineage_diff.diff(domain)
    typer.echo("diff")


@app.command("mdm:change:new")
def mdm_change_new(domain: str = typer.Option(..., "--domain"), type: str = typer.Option(..., "--type"), payload: Path = typer.Option(..., "--payload", exists=True)):
    chg = mdm_changes.new(domain, type, payload)
    typer.echo(chg.id)


@app.command("mdm:change:approve")
def mdm_change_approve(id: str = typer.Option(..., "--id"), as_user: str = typer.Option(..., "--as-user")):
    mdm_changes.approve(id, as_user)
    typer.echo("approved")


@app.command("mdm:change:apply")
def mdm_change_apply(id: str = typer.Option(..., "--id")):
    mdm_changes.apply(id)
    typer.echo("applied")

@app.command("status:build")
def status_build():
    try:
        blackouts.enforce("status:build")
    except PermissionError as e:
        typer.echo(str(e))
        raise typer.Exit(code=1)
    status_gen.build()
    typer.echo("built")
@app.command("aiops:correlate")
def aiops_correlate():
    aiops_correlation.correlate(datetime.utcnow())


@app.command("aiops:plan")
def aiops_plan(correlations: str = typer.Option(..., "--correlations")):
    corr = aiops_remediation.load_correlations(correlations)
    aiops_remediation.plan(corr)


@app.command("aiops:execute")
def aiops_execute(
    plan: Path = typer.Option(..., "--plan", exists=True, dir_okay=False),
    dry_run: bool = typer.Option(False, "--dry-run"),
):
    aiops_remediation.execute(plan, dry_run)


@app.command("aiops:canary")
def aiops_canary_cmd(
    base: Path = typer.Option(..., "--base", exists=True, dir_okay=False),
    canary: Path = typer.Option(..., "--canary", exists=True, dir_okay=False),
):
    aiops_canary.analyze(base, canary)


@app.command("aiops:baseline:record")
def aiops_baseline_record():
    aiops_drift.record_baseline({})


@app.command("aiops:drift:check")
def aiops_drift_check():
    aiops_drift.compare()


@app.command("aiops:budget")
def aiops_budget_cmd(service: str = typer.Option(..., "--service"), window: str = typer.Option(..., "--window")):
    aiops_budget.budget_status(service, window)


@app.command("aiops:window")
def aiops_window(service: str = typer.Option(..., "--service"), action: str = typer.Option(..., "--action")):
    w = aiops_maintenance.next_window(service, action)
    typer.echo(json.dumps(w) if w else "null")
@app.command("ir:kpi:compute")
def ir_kpi_compute(period: str = typer.Option(..., "--period")):
    from ir import kpi_sot

    rows = kpi_sot.compute(period)
    typer.echo(json.dumps(rows, indent=2))


@app.command("ir:kpi:signoff")
def ir_kpi_signoff(
    kpi: str = typer.Option(..., "--kpi"),
    period: str = typer.Option(..., "--period"),
):
    from ir import kpi_signoff

    kpi_signoff.request_signoff(kpi, period)


@app.command("ir:kpi:approve")
def ir_kpi_approve(
    kpi: str = typer.Option(..., "--kpi"),
    period: str = typer.Option(..., "--period"),
    as_user: str = typer.Option(..., "--as-user"),
):
    from ir import kpi_signoff

    kpi_signoff.approve(kpi, period, as_user)


@app.command("ir:kpi:reject")
def ir_kpi_reject(
    kpi: str = typer.Option(..., "--kpi"),
    period: str = typer.Option(..., "--period"),
    as_user: str = typer.Option(..., "--as-user"),
):
    from ir import kpi_signoff

    kpi_signoff.reject(kpi, period, as_user)


@app.command("ir:earnings:build")
def ir_earnings_build(
    period: str = typer.Option(..., "--period"),
    as_user: str = typer.Option(..., "--as-user"),
):
    from ir import earnings

    earnings.build(period, user=as_user)


@app.command("ir:guidance")
def ir_guidance_run(
    period: str = typer.Option(..., "--period"),
    assumptions: Path = typer.Option(..., "--assumptions", exists=True, dir_okay=False),
):
    from ir import guidance

    guidance.run(period, assumptions)


@app.command("ir:blackouts:status")
def ir_blackouts_status(date: str = typer.Option(..., "--date")):
    from ir import blackouts

    code = blackouts.status(date)
    typer.echo(code or "CLEAR")


@app.command("ir:disclose")
def ir_disclose(
    type: str = typer.Option(..., "--type"),
    path: Path = typer.Option(..., "--path", exists=True, dir_okay=False),
    as_user: str = typer.Option(..., "--as-user"),
):
    from ir import disclosures

    disclosures.log_disclosure(type, str(path), as_user)


@app.command("board:pack")
def board_pack_cmd(month: str = typer.Option(..., "--month")):
    from board import pack

    pack.build(month)


@app.command("ir:faq")
def ir_faq(
    q: str = typer.Option(..., "--q"),
    mode: str = typer.Option("internal", "--mode"),
    as_user: str = typer.Option("U_IR", "--as-user"),
):
    from ir import faq_bot

    resp = faq_bot.answer(q, mode=mode, user=as_user)
    typer.echo(json.dumps(resp, indent=2))
@app.command("preflight:check")
def preflight_check():
    require = os.getenv("REQUIRE_SIGNED_ARTIFACTS", "False") == "True"
    wheels_dir = ROOT / "dist" / "wheels"
    sha_file = wheels_dir / "SHA256SUMS"
    if require and not sha_file.exists():
        typer.echo("signatures missing")
        raise typer.Exit(code=1)
    typer.echo("preflight ok")


@app.command("integrity:verify")
def integrity_verify():
    try:
        subprocess.check_call([sys.executable, "build/signing/verify_wheels.py"])
        subprocess.check_call([sys.executable, "build/sbom.py"])
        subprocess.check_call(
            [
                "gpg",
                "--batch",
                "--verify",
                "dist/attestation.json.asc",
                "dist/attestation.json",
            ],
            env={"GNUPGHOME": str(ROOT / "build" / "signing" / "gnupg")},
        )
    except subprocess.CalledProcessError:
        typer.echo("FAIL")
        raise typer.Exit(code=1)
    typer.echo("PASS")


@app.command("policy:license-check")
def policy_license_check():
    try:
        subprocess.check_call([sys.executable, "build/licenses.py"])
    except subprocess.CalledProcessError:
        raise typer.Exit(code=1)
    typer.echo("OK")


@app.command("version:show")
def version_show():
    from importlib.metadata import version

    typer.echo(version("blackroad-prism-console"))
@app.command("twin:checkpoint")
def twin_checkpoint(name: str = typer.Option(..., "--name")):
    path = snapshots.create_checkpoint(name)
    typer.echo(path)
@app.command("twin:checkpoint")
def twin_checkpoint(name: str = typer.Option(..., "--name")):
    snapshots.create_checkpoint(name)
    typer.echo(name)


@app.command("twin:list")
def twin_list():
    for info in snapshots.list_checkpoints():
        typer.echo(f"{info['name']}\t{info['created_at']}")
    for cp in snapshots.list_checkpoints():
        typer.echo(cp["name"])


@app.command("twin:restore")
def twin_restore(name: str = typer.Option(..., "--name")):
    snapshots.restore_checkpoint(name)
    typer.echo("restored")


@app.command("twin:replay")
def twin_replay(
    range_from: Optional[str] = typer.Option(None, "--from"),
    range_to: Optional[str] = typer.Option(None, "--to"),
    mode: str = typer.Option("verify", "--mode"),
):
    report = replay.replay(range_from, range_to, mode=mode)
    typer.echo(str(report))


@app.command("twin:stress")
def twin_stress(
    profile: str = typer.Option("default", "--profile"),
    duration: int = typer.Option(60, "--duration"),
):
    prof = stress.load_profile(profile)
    stress.run_load(prof, duration)
def twin_replay_cmd(
    range_from: Optional[str] = typer.Option(None, "--from"),
    range_to: Optional[str] = typer.Option(None, "--to"),
    window: Optional[str] = typer.Option(None, "--window"),
    filter: List[str] = typer.Option([], "--filter"),
    mode: str = typer.Option("verify", "--mode"),
):
    if window == "last_24h":
        end = datetime.utcnow()
        start = end - timedelta(days=1)
    else:
        if not range_from or not range_to:
            raise typer.Exit(code=1)
        start = datetime.fromisoformat(range_from)
        end = datetime.fromisoformat(range_to)
    filt = {}
    for item in filter:
        if "=" in item:
            k, v = item.split("=", 1)
            filt[k] = v
    rep = twin_replay.replay(start.isoformat(), end.isoformat(), filt, mode)
    typer.echo(rep.count)


@app.command("twin:stress")
def twin_stress_cmd(
    profile: str = typer.Option(..., "--profile"),
    duration: int = typer.Option(60, "--duration"),
    cache: str = typer.Option("on", "--cache"),
    exec_mode: str = typer.Option("inproc", "--exec"),
    tenant: str = typer.Option("system", "--tenant"),
):
    prof = twin_stress.load_profile(profile)
    twin_stress.run_load(prof, duration, cache, exec_mode, tenant)
    typer.echo("ok")


@app.command("twin:compare")
def twin_compare(
    left: str = typer.Option(..., "--left"),
    right: str = typer.Option(..., "--right"),
):
    res = compare.compare_runs(left, right)
    typer.echo(str(res))


if __name__ == "__main__":

@app.command("rnd:idea:new")
def rnd_idea_new(title: str = typer.Option(..., "--title"), problem: str = typer.Option(..., "--problem"), solution: str = typer.Option(..., "--solution"), owner: str = typer.Option(..., "--owner"), tags: str = typer.Option("", "--tags"), status: str = typer.Option("new", "--status")):
    idea = rnd_ideas.new(title, problem, solution, owner, [t.strip() for t in tags.split(",") if t.strip()], status)
    typer.echo(idea.id)


@app.command("rnd:idea:score")
def rnd_idea_score(id: str = typer.Option(..., "--id")):
    idea = next((i for i in rnd_ideas.list() if i.id == id), None)
    if not idea:
        raise typer.Exit(code=1)
    typer.echo(str(rnd_ideas.score(idea)))


@app.command("rnd:idea:list")
def rnd_idea_list(status: Optional[str] = typer.Option(None, "--status")):
    for i in rnd_ideas.list(status):
        typer.echo(f"{i.id}\t{i.title}\t{i.status}")


@app.command("rnd:exp:design")
def rnd_exp_design(idea: str = typer.Option(..., "--idea"), hypothesis: str = typer.Option(..., "--hypothesis"), method: str = typer.Option(..., "--method")):
    exp = rnd_exp.design(idea, hypothesis, method)
    typer.echo(exp.id)


@app.command("rnd:exp:run")
def rnd_exp_run_cmd(id: str = typer.Option(..., "--id")):
    rnd_exp.run(id)
    typer.echo("ran")


@app.command("rnd:exp:decide")
def rnd_exp_decide(id: str = typer.Option(..., "--id"), decision: str = typer.Option(..., "--decision"), reason: str = typer.Option(..., "--reason")):
    rnd_exp.decide(id, decision, reason)
    typer.echo("ok")


@app.command("rnd:radar:build")
def rnd_radar_build():
    rnd_radar.build()
    typer.echo("built")


@app.command("rnd:radar:add")
def rnd_radar_add(tech: str = typer.Option(..., "--tech"), ring: str = typer.Option(..., "--ring"), quadrant: str = typer.Option(..., "--quadrant"), rationale: str = typer.Option(..., "--rationale")):
    rnd_radar.add(tech, ring, quadrant, rationale)
    typer.echo("added")


@app.command("rnd:radar:list")
def rnd_radar_list(quadrant: Optional[str] = typer.Option(None, "--quadrant")):
    for e in rnd_radar.list(quadrant):
        typer.echo(f"{e.tech}\t{e.ring}\t{e.quadrant}")


@app.command("rnd:ip:new")
def rnd_ip_new(idea: str = typer.Option(..., "--idea"), title: str = typer.Option(..., "--title"), inventors: str = typer.Option(..., "--inventors"), jurisdictions: str = typer.Option(..., "--jurisdictions")):
    disc = rnd_ip.new(idea, title, inventors.split(","), jurisdictions.split(","))
    typer.echo(disc.id)


@app.command("rnd:ip:update")
def rnd_ip_update(id: str = typer.Option(..., "--id"), status: str = typer.Option(..., "--status")):
    rnd_ip.update(id, status)
    typer.echo("ok")


@app.command("rnd:notes:index")
def rnd_notes_index_cmd():
    rnd_notes.index()
    typer.echo("indexed")


@app.command("rnd:notes:link")
def rnd_notes_link(idea: str = typer.Option(..., "--idea"), note: Path = typer.Option(..., "--note", exists=True)):
    rnd_notes.link(idea, str(note))
    typer.echo("linked")


@app.command("rnd:merge")
def rnd_merge_cmd(idea: str = typer.Option(..., "--idea")):
    rnd_merge.merge(idea)
    typer.echo("merged")


@app.command("rnd:dashboard")
def rnd_dashboard_cmd():
    rnd_dashboard.build()
    typer.echo("built")


# Legal Ops -----------------------------------------------------------------


@app.command("legal:contract:new")
def legal_contract_new(type: str = typer.Option(..., "--type"), counterparty: str = typer.Option(..., "--counterparty")):
    c = clm.create(type, counterparty)
    typer.echo(c.id)


@app.command("legal:contract:route")
def legal_contract_route(id: str = typer.Option(..., "--id"), to_role: str = typer.Option(..., "--to-role")):
    clm.route_for_review(id, to_role)
    typer.echo("routed")


@app.command("legal:contract:approve")
def legal_contract_approve(id: str = typer.Option(..., "--id"), as_user: str = typer.Option(..., "--as-user")):
    clm.approve(id, as_user)
    typer.echo("approved")


@app.command("legal:contract:execute")
def legal_contract_execute(id: str = typer.Option(..., "--id"), date: str = typer.Option(..., "--date")):
    clm.execute(id, date)
    typer.echo("executed")


@app.command("legal:approve:request")
def legal_approve_request(id: str = typer.Option(..., "--id"), for_role: str = typer.Option(..., "--for-role"), note: str = typer.Option("", "--note")):
    clm.route_for_review(id, for_role)
    typer.echo("requested")


@app.command("legal:esign")
def legal_esign(id: str = typer.Option(..., "--id"), user: str = typer.Option(..., "--user"), text: str = typer.Option(..., "--text")):
    clm.esign(id, user, text)
    typer.echo("signed")


@app.command("legal:clauses:list")
def legal_clauses_list(tag: str = typer.Option(None, "--tag")):
    for c in clauses.load_clauses(tag):
        typer.echo(c["id"])


@app.command("legal:assemble")
def legal_assemble(template: str = typer.Option(..., "--template"), options: Path = typer.Option(..., "--options", exists=True, dir_okay=False), out: Path = typer.Option(..., "--out")):
    doc, _ = clauses.assemble(template, str(options))
    out.parent.mkdir(parents=True, exist_ok=True)
    out.write_text(doc)
    typer.echo(str(out))


@app.command("legal:redline")
def legal_redline_cmd(old: Path = typer.Option(..., "--old"), new: Path = typer.Option(..., "--new")):
    diff = redline.write_redline(str(old), str(new), str(ROOT / "artifacts" / "legal" / "redlines" / f"{new.stem}_vs_{old.stem}"))
    typer.echo(json.dumps(diff))


@app.command("legal:obligations:extract")
def legal_obligations_extract(id: str = typer.Option(..., "--id")):
    obs = obligations.extract(id)
    typer.echo(json.dumps(obs))


@app.command("legal:obligations:list")
def legal_obligations_list(due_within: int = typer.Option(None, "--due-within")):
    obs = obligations.list_obligations(due_within)
    for ob in obs:
        typer.echo(json.dumps(ob))


@app.command("legal:calendar:build")
def legal_calendar_build():
    items = compliance_calendar.build()
    typer.echo(len(items))


@app.command("legal:calendar:list")
def legal_calendar_list(from_date: str = typer.Option(..., "--from"), to_date: str = typer.Option(..., "--to")):
    items = compliance_calendar.list_items(from_date, to_date)
    for it in items:
        typer.echo(json.dumps(it))


@app.command("legal:export:screen")
def legal_export_screen(partner: str = typer.Option(..., "--partner"), order: Path = typer.Option(..., "--order", exists=True, dir_okay=False)):
    res = export_controls.screen(partner, str(order))
    typer.echo(json.dumps(res))


@app.command("legal:dataroom:build")
def legal_dataroom_build(include: str = typer.Option(..., "--include")):
    includes = [s.strip() for s in include.split(",") if s.strip()]
    manifest = data_room.build(includes)
    typer.echo(len(manifest))



# Strategy commands

@app.command("okr:new:obj")
def okr_new_obj(level: str = typer.Option(..., "--level"), owner: str = typer.Option(..., "--owner"), period: str = typer.Option(..., "--period"), text: str = typer.Option(..., "--text")):
    obj = strat_okr.new_objective(level, owner, period, text)
    typer.echo(obj.id)


@app.command("okr:new:kr")
def okr_new_kr(obj: str = typer.Option(..., "--obj"), metric: str = typer.Option(..., "--metric"), target: float = typer.Option(..., "--target"), unit: str = typer.Option(..., "--unit"), scoring: str = typer.Option(..., "--scoring")):
    kr = strat_okr.new_key_result(obj, metric, target, unit, scoring)
    typer.echo(kr.id)


@app.command("okr:link")
def okr_link(child: str = typer.Option(..., "--child"), parent: str = typer.Option(..., "--parent")):
    strat_okr.link(child, parent)
    typer.echo("linked")


@app.command("okr:validate")
def okr_validate(period: str = typer.Option(..., "--period")):
    ok = strat_okr.validate(period)
    typer.echo("ok" if ok else "invalid")


@app.command("bets:new")
def bets_new(title: str = typer.Option(..., "--title"), owner: str = typer.Option(..., "--owner"), period: str = typer.Option(..., "--period"), est_cost: float = typer.Option(..., "--est_cost"), est_impact: float = typer.Option(..., "--est_impact"), risk: str = typer.Option(..., "--risk"), ttv: int = typer.Option(..., "--ttv")):
    bet = strat_bets.new_bet(title, owner, period, est_cost, est_impact, risk, ttv)
    typer.echo(bet.id)


@app.command("bets:rank")
def bets_rank(period: str = typer.Option(..., "--period"), scoring: Path = typer.Option(..., "--scoring", exists=False)):
    strat_bets.rank(period, scoring)
    typer.echo("ranked")


@app.command("scorecard:build")
def scorecard_build(period: str = typer.Option(..., "--period"), level: str = typer.Option(..., "--level"), owner: str = typer.Option(..., "--owner")):
    strat_scorecard.build(period, level, owner)
    typer.echo("built")


@app.command("review:prepare")
def review_prepare(date: str = typer.Option(..., "--date")):
    strat_reviews.prepare(date)
    typer.echo("prepared")


@app.command("review:packet")
def review_packet(date: str = typer.Option(..., "--date")):
    strat_reviews.packet(date)
    typer.echo("packet")


@app.command("tradeoff:select")
def tradeoff_select(period: str = typer.Option(..., "--period"), budget: float = typer.Option(..., "--budget")):
    strat_tradeoffs.select(period, budget)
    typer.echo("selected")


@app.command("tradeoff:frontier")
def tradeoff_frontier(period: str = typer.Option(..., "--period")):
    strat_tradeoffs.frontier(period)
    typer.echo("frontier")


@app.command("memo:build")
def memo_build(period: str = typer.Option(..., "--period"), theme: str = typer.Option(..., "--theme")):
    strat_memos.build(period, theme)
    typer.echo("memo")
def _record_event(name: str, meta: dict) -> None:
    path = ARTIFACTS / "events.log"
    entry = {"event": name, **meta, "ts": datetime.utcnow().isoformat()}
    storage.write(str(path), json.dumps(entry))


@app.command("sop:reconcile")
def sop_reconcile(
    demand: Path = typer.Option(..., "--demand", exists=True),
    supply: Path = typer.Option(..., "--supply", exists=True),
    policy: Path = typer.Option(..., "--policy", exists=True),
):
    with open(demand, newline="", encoding="utf-8") as f:
        rd = list(csv.DictReader(f))
    demand_objs = [sop_plan.DemandSignal(**{k: r[k] for k in r}) for r in rd]
    with open(supply, newline="", encoding="utf-8") as f:
        rs = list(csv.DictReader(f))
    supply_objs = [sop_plan.SupplyPlan(**{k: r[k] for k in r}) for r in rs]
    pol = yaml.safe_load(policy.read_text())
    result = sop_plan.reconcile(demand_objs, supply_objs, pol)
    out_dir = ARTIFACTS / "sop"
    out_dir.mkdir(parents=True, exist_ok=True)
    alloc_path = out_dir / "allocations.csv"
    with open(alloc_path, "w", newline="", encoding="utf-8") as f:
        writer = csv.DictWriter(f, fieldnames=["region", "units"])
        writer.writeheader()
        for row in result["allocations"]:
            writer.writerow(row)
    _record_event("sop_reconcile", {"allocations": str(alloc_path)})
    typer.echo(json.dumps(result))


@app.command("inv:simulate")
def inv_simulate(
    params: Path = typer.Option(..., "--params", exists=True),
    horizon: int = typer.Option(..., "--horizon"),
):
    p = yaml.safe_load(params.read_text())
    summary = inventory_sim.simulate(p, horizon)
    ts_dir = ARTIFACTS / "supply" / f"inv_sim_{datetime.utcnow().strftime('%Y%m%d%H%M%S')}"
    ts_dir.mkdir(parents=True, exist_ok=True)
    (ts_dir / "summary.json").write_text(json.dumps(summary), encoding="utf-8")
    _record_event("inv_sim_run", {"summary": str(ts_dir / "summary.json")})
    typer.echo(json.dumps(summary))


@app.command("log:optimize")
def log_optimize(
    demand: Path = typer.Option(..., "--demand", exists=True),
    lanes: Path = typer.Option(..., "--lanes", exists=True),
    constraints: Path = typer.Option(..., "--constraints", exists=True),
):
    with open(demand, newline="", encoding="utf-8") as f:
        allocations = list(csv.DictReader(f))
    demand_allocs = [{"region": r["region"], "units": int(r["units"])} for r in allocations]
    with open(lanes, newline="", encoding="utf-8") as f:
        lane_rows = list(csv.DictReader(f))
    lane_objs = [
        logistics.Lane(
            origin=r["origin"],
            dest=r["dest"],
            mode=r["mode"],
            base_rate=float(r["base_rate"]),
            fuel_adj=float(r["fuel_adj"]),
            lead_time=int(r["lead_time"]),
        )
        for r in lane_rows
    ]
    cons = yaml.safe_load(constraints.read_text())
    plan = logistics.optimize_lanes(demand_allocs, lane_objs, cons)
    ts_dir = ARTIFACTS / "supply" / f"log_plan_{datetime.utcnow().strftime('%Y%m%d%H%M%S')}"
    ts_dir.mkdir(parents=True, exist_ok=True)
    (ts_dir / "plan.json").write_text(json.dumps(plan), encoding="utf-8")
    _record_event("log_opt_run", {"plan": str(ts_dir / "plan.json")})
    if plan["sla_hit_pct"] < cons.get("sla_target", 0):
        typer.echo("DUTY_SLA")
        raise typer.Exit(code=1)
    typer.echo(json.dumps(plan))


@app.command("procure:award")
def procure_award(
    demand: Path = typer.Option(..., "--demand", exists=True),
    suppliers: Path = typer.Option(..., "--suppliers", exists=True),
    policy: Path = typer.Option(..., "--policy", exists=True),
):
    with open(demand, newline="", encoding="utf-8") as f:
        rows = list(csv.DictReader(f))
    dem = {}
    for r in rows:
        dem[r.get("sku", "sku")] = dem.get(r.get("sku", "sku"), 0) + int(r["units"])
    with open(suppliers, newline="", encoding="utf-8") as f:
        supplier_rows = list(csv.DictReader(f))
    supplier_objs = [
        procure_opt.Supplier(
            supplier=r["supplier"],
            sku=r["sku"],
            unit_price=float(r["unit_price"]),
            moq=int(r["moq"]),
            lead_time=int(r["lead_time"]),
            defect_ppm=int(r["defect_ppm"]),
        )
        for r in supplier_rows
    ]
    pol = yaml.safe_load(policy.read_text())
    award = procure_opt.choose_mix(dem, supplier_objs, pol)
    out = ARTIFACTS / "procure"
    out.mkdir(parents=True, exist_ok=True)
    json_path = out / "award.json"
    json_path.write_text(json.dumps(award), encoding="utf-8")
    _record_event("procure_award", {"award": str(json_path)})
    if pol.get("dual_source_min_pct", 0) > 0 and len(award["awards"]) < 2:
        typer.echo("POLICY_AWARD_DUALSOURCE")
        raise typer.Exit(code=1)
    typer.echo(json.dumps(award))


@app.command("wc:simulate")
def wc_simulate(
    demand: Path = typer.Option(..., "--demand", exists=True),
    awards: Path = typer.Option(..., "--awards", exists=True),
    log: Path = typer.Option(..., "--log", exists=True),
    terms: Path = typer.Option(..., "--terms", exists=True),
):
    with open(demand, newline="", encoding="utf-8") as f:
        demand_rows = list(csv.DictReader(f))
    dem = [{"units": int(r["units"])} for r in demand_rows]
    awards_data = json.loads(awards.read_text())["awards"]
    log_plan = json.loads(Path(log).read_text())
    terms_data = yaml.safe_load(terms.read_text())
    res = finance_wc.cash_cycle(dem, awards_data, log_plan, terms_data)
    out_dir = ARTIFACTS / "finance" / f"wc_{datetime.utcnow().strftime('%Y%m%d%H%M%S')}"
    out_dir.mkdir(parents=True, exist_ok=True)
    (out_dir / "summary.json").write_text(json.dumps(res), encoding="utf-8")
    _record_event("wc_model_run", {"summary": str(out_dir / "summary.json")})
    typer.echo(json.dumps(res))


@app.command("dash:scopsfin")
def dash_scopsfin():
    metrics = {}
    sop_path = ARTIFACTS / "sop" / "allocations.csv"
    if sop_path.exists():
        with open(sop_path, newline="", encoding="utf-8") as f:
            total = sum(int(r["units"]) for r in csv.DictReader(f))
        metrics["allocations"] = total
    inv_glob = list((ARTIFACTS / "supply").glob("inv_sim_*/summary.json"))
    if inv_glob:
        metrics.update(json.loads(inv_glob[-1].read_text()))
    wc_glob = list((ARTIFACTS / "finance").glob("wc_*/summary.json"))
    if wc_glob:
        metrics.update(json.loads(wc_glob[-1].read_text()))
    sc_ops_fin.build(metrics)
    _record_event("dash_sc_ops_fin_built", {})
    typer.echo("dashboard built")


@app.command("mkt:segments:build")
def mkt_segments_build(config: str = typer.Option(..., "--config")):
    segs = mkt_segments.build_segments(config)
    typer.echo(json.dumps(segs))


@app.command("mkt:leadscore")
def mkt_leadscore(config: str = typer.Option(..., "--config")):
    scores = mkt_lead.score_leads(config)
    typer.echo(json.dumps(scores))


@app.command("mkt:attr")
def mkt_attr_cmd(model: str = typer.Option("linear", "--model")):
    mkt_attr.run_attribution(model)
    typer.echo("ok")


@app.command("mkt:seo:audit")
def mkt_seo_cmd(site: str = typer.Option(..., "--site")):
    res = mkt_seo.audit_site(site)
    typer.echo(json.dumps(res))


@app.command("mkt:social:queue")
def mkt_social_queue(channel: str = typer.Option(..., "--channel"), text: str = typer.Option(..., "--text")):
    post = mkt_social.queue_post(channel, text)
    typer.echo(post.id)


@app.command("mkt:social:run")
def mkt_social_run(dry_run: bool = typer.Option(False, "--dry-run")):
    mkt_social.run_queue(dry_run)
    typer.echo("done")


@app.command("mkt:cal:add")
def mkt_cal_add(title: str = typer.Option(..., "--title"), type: str = typer.Option(..., "--type"), due: str = typer.Option(..., "--due"), owner: str = typer.Option(..., "--owner")):
    item = mkt_cal.add_item(title, type, due, owner)
    typer.echo(item["id"])


@app.command("mkt:cal:view")
def mkt_cal_view(month: str = typer.Option(..., "--month")):
    txt = mkt_cal.view_month(month)
    typer.echo(txt)


@app.command("mkt:creative:variants")
def mkt_creative_variants(in_path: str = typer.Option(..., "--in"), out: str = typer.Option(..., "--out")):
    mkt_creatives.generate_variants(in_path, out)
    typer.echo("ok")


@app.command("mkt:dashboard")
def mkt_dashboard_cmd():
    mkt_dash.build_dashboard()
    typer.echo("built")


@app.command("mkt:campaign:new")
def mkt_campaign_new(id: str = typer.Option(..., "--id"), channel: str = typer.Option(..., "--channel"), segment: str = typer.Option(..., "--segment"), creatives: str = typer.Option(..., "--creatives")):
    mkt_campaigns.new_campaign(id, channel, segment, [creatives])
    typer.echo("ok")


@app.command("mkt:campaign:validate")
def mkt_campaign_validate(id: str = typer.Option(..., "--id")):
    mkt_campaigns.validate_campaign(id)
    typer.echo("ok")
    from bots import BOT_REGISTRY

    for name, bot in BOT_REGISTRY.items():
        typer.echo(f"{name}")
@app.command("dx:pkgs:list")
def dx_pkgs_list():
    for name in monorepo.discover_packages().keys():
        typer.echo(name)


@app.command("dx:pkgs:graph")
def dx_pkgs_graph():
    pkgs = monorepo.discover_packages()
    monorepo.write_graph(pkgs)
    typer.echo(str((monorepo.ARTIFACTS / "pkgs_graph.json")))


@app.command("dx:pkgs:changed")
def dx_pkgs_changed(since: str = typer.Option(..., "--since")):
    for name in monorepo.changed_packages(since):
        typer.echo(name)


@app.command("dx:quality")
def dx_quality():
    res = quality.run()
    for k, v in res.items():
        typer.echo(f"{k}: {v}")
    if any(v == "failed" for v in res.values()):
        raise typer.Exit(code=1)


@app.command("dx:matrix")
def dx_matrix(cases: Path = typer.Option(..., "--cases", exists=True)):
    cs = test_matrix.load_cases(cases)
    test_matrix.run_matrix(cs)


@app.command("dx:flaky")
def dx_flaky(pattern: str = typer.Option(..., "--pattern"), n: int = typer.Option(10, "-n")):
    data = flaky.run(pattern, n)
    typer.echo(json.dumps(data))


@app.command("dx:quarantine:update")
def dx_quarantine_update():
    flaky.quarantine_update()


@app.command("dx:pr:run")
def dx_pr_run(spec: Path = typer.Option(..., "--spec", exists=True)):
    pr_runner.run(spec)


@app.command("dx:docs:lint")
def dx_docs_lint():
    problems = docs_lint.lint()
    for p in problems:
        typer.echo(p)
    if problems:
        raise typer.Exit(code=1)


@app.command("dx:style:lint")
def dx_style_lint():
    problems = style_lint.lint()
    for p in problems:
        typer.echo(p)
    if problems:
        raise typer.Exit(code=1)


@app.command("dx:onboard:doctor")
def dx_onboard_doctor():
    ok = onboard.doctor()
    if not ok:
        raise typer.Exit(code=1)


@app.command("dx:onboard:bootstrap")
def dx_onboard_bootstrap():
    onboard.bootstrap()


@app.command("dx:commits:lint")
def dx_commits_lint(since: str = typer.Option(None, "--since"), log: Optional[Path] = typer.Option(None, "--log", exists=True, dir_okay=False)):
    bad = commits.lint(since=since, log_file=log)
    for m in bad:
        typer.echo(m)
    if bad:
        raise typer.Exit(code=1)


if __name__ == "__main__":
    app()


def main():
    app()
import argparse
import json
from pathlib import Path

from samples import gen as sample_gen

COOKBOOK_DIR = Path("cookbook/tasks")
ARTIFACT_DIR = Path("artifacts/cookbook")


def _list_cookbook():
    return [p.stem for p in COOKBOOK_DIR.glob("*.md")]


def cmd_samples(args):
    sample_gen.main(args.overwrite)
    print("samples generated at", sample_gen.GENERATED_DIR)


def cmd_bot(args):
    print(f"running bot {args.bot} for goal '{args.goal}'")


def _parse_context(text: str) -> dict:
    import re

    match = re.search(r"```json\n(.*?)\n```", text, re.S)
    if match:
        return json.loads(match.group(1))
    return {}


def cmd_cookbook(args):
    slug = args.name
    path = COOKBOOK_DIR / f"{slug}.md"
    if not path.exists():
        print("unknown cookbook name", slug)
        print("available:", ", ".join(_list_cookbook()))
        return
    text = path.read_text()
    context = _parse_context(text)
    ARTIFACT_DIR.mkdir(parents=True, exist_ok=True)
    out_path = ARTIFACT_DIR / f"{slug}.json"
    with out_path.open("w") as f:
        json.dump({"goal": slug, "context": context}, f, indent=2)
    print(out_path)


def main():
    parser = argparse.ArgumentParser()
    sub = parser.add_subparsers(dest="cmd")

    p_samples = sub.add_parser("samples:gen")
    p_samples.add_argument("--overwrite", action="store_true")
    p_samples.set_defaults(func=cmd_samples)

    p_bot = sub.add_parser("bot:run")
    p_bot.add_argument("--bot", required=True)
    p_bot.add_argument("--goal", required=True)
    p_bot.set_defaults(func=cmd_bot)

    p_cb = sub.add_parser("cookbook:run")
    p_cb.add_argument("--name")
    p_cb.set_defaults(func=cmd_cookbook)

    args = parser.parse_args()
    if hasattr(args, "func"):
        args.func(args)
    else:
        parser.print_help()


if __name__ == "__main__":
    main()
from __future__ import annotations

import argparse
import json
import sys

from orchestrator import audit, approvals, tasks
from orchestrator.exceptions import BotExecutionError
from security import rbac
from security.rbac import APPROVAL_DECIDE, APPROVAL_REQUEST, TASK_CREATE, TASK_ROUTE
from tools import storage

BOTS = ["Treasury-BOT", "Change/Release-BOT", "SRE-BOT"]


def parse_user(user_id: str) -> rbac.User:
    return rbac.rbac.get_user(user_id)


def cmd_bot_list(args: argparse.Namespace, *, user: rbac.User) -> None:
    for b in BOTS:
        print(b)


@rbac.require([TASK_CREATE])
def cmd_task_create(args: argparse.Namespace, *, user: rbac.User) -> None:
    context = {}
    if args.context:
        context = storage.read_json(args.context, from_data=False)
    task = tasks.create_task(args.goal, context, user=user)
    print(task.id)


@rbac.require([TASK_ROUTE])
def cmd_task_route(args: argparse.Namespace, *, user: rbac.User) -> None:
    try:
        task = tasks.route_task(args.id, args.bot, user=user)
        print(task.status)
    except BotExecutionError as e:
        print(str(e))
        sys.exit(1)


@rbac.require([APPROVAL_REQUEST])
def cmd_approval_create(args: argparse.Namespace, *, user: rbac.User) -> None:
    req = approvals.create_approval(args.task, user.id, args.for_role)
    print(req.id)


@rbac.require([APPROVAL_DECIDE])
def cmd_approval_decide(args: argparse.Namespace, *, user: rbac.User) -> None:
    req = approvals.decide(args.id, args.decision, user.id, args.reason)
    print(req.status)


@rbac.require([APPROVAL_DECIDE])
def cmd_approval_list(args: argparse.Namespace, *, user: rbac.User) -> None:
    items = approvals.list_approvals(args.status)
    for item in items:
        print(json.dumps(item.__dict__))


@rbac.require([rbac.ADMIN])
def cmd_audit_verify(args: argparse.Namespace, *, user: rbac.User) -> None:
    bad = audit.verify_log()
    if bad:
        print("invalid signatures at lines", bad)
        sys.exit(1)
    print("all signatures valid")


def build_parser() -> argparse.ArgumentParser:
    p = argparse.ArgumentParser()
    sub = p.add_subparsers(dest="cmd")

    def add_user(sp: argparse.ArgumentParser) -> None:
        sp.add_argument("--as-user", dest="as_user", default="U_SYS")

    sub_bot = sub.add_parser("bot:list")
    add_user(sub_bot)
    sub_bot.set_defaults(func=cmd_bot_list)

    sub_create = sub.add_parser("task:create")
    add_user(sub_create)
    sub_create.add_argument("--goal", required=True)
    sub_create.add_argument("--context")
    sub_create.set_defaults(func=cmd_task_create)

    sub_route = sub.add_parser("task:route")
    add_user(sub_route)
    sub_route.add_argument("--id", required=True)
    sub_route.add_argument("--bot", required=True)
    sub_route.set_defaults(func=cmd_task_route)

    sub_acreate = sub.add_parser("approval:create")
    add_user(sub_acreate)
    sub_acreate.add_argument("--task", required=True)
    sub_acreate.add_argument("--for-role", dest="for_role", required=True)
    sub_acreate.set_defaults(func=cmd_approval_create)

    sub_alist = sub.add_parser("approval:list")
    add_user(sub_alist)
    sub_alist.add_argument("--status")
    sub_alist.set_defaults(func=cmd_approval_list)

    sub_adecide = sub.add_parser("approval:decide")
    add_user(sub_adecide)
    sub_adecide.add_argument("--id", required=True)
    sub_adecide.add_argument("--decision", required=True)
    sub_adecide.add_argument("--reason")
    sub_adecide.set_defaults(func=cmd_approval_decide)

    sub_verify = sub.add_parser("audit:verify")
    add_user(sub_verify)
    sub_verify.set_defaults(func=cmd_audit_verify)

    return p


def main(argv: list[str] | None = None) -> int:
    parser = build_parser()
    args = parser.parse_args(argv)
    user = parse_user(args.as_user)
    try:
        if not args.cmd:
            parser.print_help()
            return 0
        args.func(args, user=user)
        return 0
    except rbac.PermissionError as e:
        print(str(e))
        return 2


if __name__ == "__main__":  # pragma: no cover
    raise SystemExit(main())
@app.command("kg:stats")
def kg_stats():
    kg = KnowledgeGraph()
    labels: Dict[str, int] = {}
    for node in kg.nodes.values():
        labels[node["label"]] = labels.get(node["label"], 0) + 1
    edges: Dict[str, int] = {}
    for e in kg.edges.values():
        for etype, targets in e.items():
            edges[etype] = edges.get(etype, 0) + len(targets)
    typer.echo(json.dumps({"nodes": labels, "edges": edges}))


@app.command("kg:query")
def kg_query(file: Path = typer.Option(..., "--file", exists=True, dir_okay=False)):
    text = Path(file).read_text()
    res = kql_run(text)
    typer.echo(json.dumps(res))


@app.command("kg:neighbors")
def kg_neighbors(
    id: str = typer.Option(..., "--id"), edge: Optional[str] = typer.Option(None, "--edge")
):
    kg = KnowledgeGraph()
    for n in kg.neighbors(id, edge):
        typer.echo(n)


@app.command("kg:rules")
def kg_rules_cmd(file: Path = typer.Option(..., "--file", exists=True, dir_okay=False)):
    findings = run_rules(str(file))
    typer.echo(json.dumps([f.__dict__ for f in findings]))


@app.command("chain:run")
def chain_run(plan: Path = typer.Option(..., "--plan", exists=True, dir_okay=False)):
    data = yaml.safe_load(Path(plan).read_text())
    steps: List[PlanStep] = [PlanStep(**s) for s in data.get("steps", [])]
    execute_plan(steps)


def twin_compare_cmd(
    left: Path = typer.Option(..., "--left"),
    right: Path = typer.Option(..., "--right"),
):
    twin_compare.compare_runs(str(left), str(right))
    typer.echo("ok")
# partner catalog commands
@app.command("partner:load")
def partner_load(dir: Path = typer.Option(..., "--dir", exists=True, file_okay=False)):
    partner_catalog.load_catalog(dir)


@app.command("partner:list")
def partner_list(
    tier: Optional[str] = typer.Option(None, "--tier"),
    region: Optional[str] = typer.Option(None, "--region"),
):
    for p in partner_catalog.list_partners(tier=tier, region=region):
        typer.echo(f"{p['id']}\t{p['name']}")


@app.command("partner:show")
def partner_show(pid: str = typer.Option(..., "--id")):
    p = partner_catalog.show_partner(pid)
    typer.echo(json.dumps(p, indent=2))


# sku commands
@app.command("sku:list")
def sku_list():
    for sku in sku_packs.load_skus().keys():
        typer.echo(sku)


@app.command("sku:show")
def sku_show(sku: str = typer.Option(..., "--sku")):
    pack = sku_packs.load_skus().get(sku)
    typer.echo(json.dumps(pack.__dict__, indent=2))


# license key commands
@app.command("license:gen")
def license_gen(
    tenant: str = typer.Option(..., "--tenant"),
    sku: str = typer.Option(..., "--sku"),
    seats: int = typer.Option(..., "--seats"),
    start: str = typer.Option(..., "--start"),
    end: str = typer.Option(..., "--end"),
):
    key = license_keys.generate_key(tenant, sku, seats, start, end)
    typer.echo(key)


@app.command("license:verify")
def license_verify(key: str = typer.Option(..., "--key")):
    payload = license_keys.verify_key(key)
    typer.echo(json.dumps(payload, indent=2))


# entitlement commands
@app.command("entitlement:add")
def entitlement_add(
    tenant: str = typer.Option(None, "--tenant"),
    sku: str = typer.Option(None, "--sku"),
    seats: int = typer.Option(0, "--seats"),
    start: str = typer.Option("", "--start"),
    end: str = typer.Option("", "--end"),
    from_key: str = typer.Option(None, "--from-key"),
):
    if from_key:
        entitlement_engine.add_from_key(from_key)
    else:
        entitlement_engine.add_entitlement(tenant, sku, seats, start, end)


@app.command("entitlement:resolve")
def entitlement_resolve(tenant: str = typer.Option(..., "--tenant")):
    res = entitlement_engine.resolve(tenant)
    typer.echo(json.dumps(res, indent=2))


# billing commands
@app.command("bill:run")
def bill_run(period: str = typer.Option(..., "--period")):
    billing_invoices.run(period)


@app.command("bill:show")
def bill_show(invoice: str = typer.Option(..., "--invoice")):
    inv = billing_invoices.show(invoice)
    typer.echo(json.dumps(inv, indent=2))


# certification
@app.command("cert:take")
def cert_take(
    partner: str = typer.Option(..., "--partner"),
    exam: str = typer.Option(..., "--exam"),
    answers: Path = typer.Option(..., "--answers", exists=True, file_okay=True, dir_okay=False),
):
    attempt = partner_certify.grade(partner, exam, answers)
    typer.echo(attempt.status)


@app.command("cert:status")
def cert_status(partner: str = typer.Option(..., "--partner")):
    typer.echo(json.dumps(partner_certify.status(partner), indent=2))


# marketplace orders
@app.command("market:order")
def market_order(
    tenant: str = typer.Option(..., "--tenant"),
    listing: str = typer.Option(..., "--listing"),
    qty: int = typer.Option(1, "--qty"),
):
    order = partner_orders.place_order(tenant, listing, qty)
    typer.echo(order.id)


@app.command("market:provision")
def market_provision(order: str = typer.Option(..., "--order")):
    order_obj = partner_orders.provision(order)
    typer.echo(order_obj.status)
@app.command("sec:assets:load")
def sec_assets_load(dir: Path = typer.Option(..., "--dir", exists=True, file_okay=False)):
    assets_load(dir)
    typer.echo("assets loaded")


@app.command("sec:assets:list")
def sec_assets_list(
    asset_type: Optional[str] = typer.Option(None, "--type"),
    owner: Optional[str] = typer.Option(None, "--owner"),
):
    for a in assets_list(asset_type, owner):
        typer.echo(a.id)


@app.command("sec:detect:run")
def sec_detect_run(
    rules: Path = typer.Option(..., "--rules", exists=True, file_okay=False),
    logs: Path = typer.Option(..., "--logs", exists=True, file_okay=False),
):
    detect_run(rules, logs)
    typer.echo("detections complete")


@app.command("sec:ir:open")
def sec_ir_open(
    detections: List[Path] = typer.Option(..., "--detections"),
):
    inc = ir_open(detections)
    typer.echo(inc.id)


@app.command("sec:ir:assign")
def sec_ir_assign(
    id: str = typer.Option(..., "--id"),
    user: str = typer.Option(..., "--user"),
):
    ir_assign(id, user)
    typer.echo("assigned")


@app.command("sec:ir:timeline")
def sec_ir_timeline(
    id: str = typer.Option(..., "--id"),
    event: str = typer.Option(..., "--event"),
):
    ir_timeline(id, event)
    typer.echo("noted")


@app.command("sec:ir:resolve")
def sec_ir_resolve(
    id: str = typer.Option(..., "--id"),
    resolution: str = typer.Option(..., "--resolution"),
):
    ir_resolve(id, resolution)
    typer.echo("resolved")


@app.command("sec:vuln:import")
def sec_vuln_import(file: Path = typer.Option(..., "--file", exists=True, dir_okay=False)):
    vuln_import(file)
    typer.echo("vulns imported")


@app.command("sec:vuln:prioritize")
def sec_vuln_prior(top: int = typer.Option(50, "--top")):
    vulns = vuln_prioritize(top)
    typer.echo(str(len(vulns)))


@app.command("sec:purple:run")
def sec_purple_run(
    name: str = typer.Option(..., "--name"),
    config: Path = typer.Option(Path("configs/sec/purple"), "--config", exists=True, file_okay=False),
):
    purple_run(name, config)
    typer.echo("purple complete")


@app.command("sec:sbom:watch")
def sec_sbom_watch_cmd(
    sbom: Path = typer.Option(..., "--sbom", exists=True, dir_okay=False),
    cves: Path = typer.Option(..., "--cves", exists=True, dir_okay=False),
):
    sbom_watch(sbom, cves)
    typer.echo("sbom scanned")

def mfg_mrp_cmd(demand: Path = typer.Option(..., "--demand", exists=True), inventory: Path = typer.Option(..., "--inventory", exists=True), pos: Path = typer.Option(..., "--pos", exists=True)):
    plan = mfg_mrp.plan(str(demand), str(inventory), str(pos))
    typer.echo(json.dumps(plan))

@app.command("exp:new")
def exp_new(
    id: str = typer.Option(..., "--id"),
    name: str = typer.Option(..., "--name"),
    feature: str = typer.Option(..., "--feature"),
    variants: str = typer.Option(..., "--variants"),
    split: str = typer.Option(..., "--split"),
    unit: str = typer.Option(..., "--unit"),
):
    exp = exp_registry.Experiment(
        id=id,
        name=name,
        feature=feature,
        start="", end="",
        unit=unit,
        variants=variants.split(","),
        split=[float(x) for x in split.split(",")],
    )
    exp_registry.register_experiment(exp)
    typer.echo("ok")


@app.command("exp:assign")
def exp_assign(
    id: str = typer.Option(..., "--id"),
    unit: str = typer.Option(..., "--unit"),
    value: str = typer.Option(..., "--value"),
):
    reg = exp_registry.load_registry()
    exp = reg[id]
    v = exp_registry.assign_variant(exp, value)
    typer.echo(v)


@app.command("exp:analyze")
def exp_analyze(
    id: str = typer.Option(..., "--id"),
    metrics: Path = typer.Option(..., "--metrics"),
):
    reg = exp_registry.load_registry()
    exp = reg[id]
    res = ab_engine.analyze(exp, str(metrics))
    typer.echo(res["decision"])


@app.command("flag:impact")
def flag_impact(
    feature: str = typer.Option(..., "--feature"),
    window: int = typer.Option(14, "--window"),
):
    res = flag_analytics.impact(feature, window)
    typer.echo(json.dumps(res))


@app.command("rollout:plan")
def rollout_plan(
    feature: str = typer.Option(..., "--feature"),
    stages: str = typer.Option(..., "--stages"),
):
    plan = rollout.plan(feature, [int(s) for s in stages.split(",")])
    typer.echo(json.dumps(plan))


@app.command("rollout:gate")
def rollout_gate(
    feature: str = typer.Option(..., "--feature"),
    stage: int = typer.Option(..., "--stage"),
):
    typer.echo(rollout.gate(feature, stage))


@app.command("growth:simulate")
def growth_simulate(
    horizon: int = typer.Option(..., "--horizon"),
    config: Path = typer.Option(..., "--config"),
):
    res = growth_loops.simulate(horizon, str(config))
    typer.echo(json.dumps(res["WAU"][-1]))


@app.command("funnel:build")
def funnel_build(
    steps: str = typer.Option(..., "--steps"),
    start: str = typer.Option(..., "--from"),
    end: str = typer.Option(..., "--to"),
):
    res = growth_funnels.build(steps.split(","), start, end)
    typer.echo(json.dumps(res))


@app.command("exp:review")
def exp_review(id: str = typer.Option(..., "--id")):
    res = review_pack.build(id)
    typer.echo(json.dumps(res))


@app.command("status:build")
def status_build():
    status_gen.build()
    typer.echo("built")
    perf: bool = typer.Option(False, "--perf", is_flag=True),
):
    ctx = perf_timer("slo_gate") if perf else nullcontext({})
    with ctx as p:
        rc = slo_report.gate(fail_on=fail_on)
    _footer(perf, p)
    if rc:
        raise typer.Exit(code=1)


if __name__ == "__main__":
    app()

from close import calendar as close_calendar
from close import journal as close_journal
from close import recon as close_recon
from close import flux as close_flux
from close import sox as close_sox
from close import packet as close_packet


@app.command("close:cal:new")
def close_cal_new(period: str = typer.Option(..., "--period"), template: Path = typer.Option(..., "--template", exists=True)):
    cal = close_calendar.CloseCalendar.from_template(period, str(template))
    cal.save()
    typer.echo("ok")


@app.command("close:cal:list")
def close_cal_list(period: str = typer.Option(..., "--period")):
    cal = close_calendar.load_calendar(period)
    for t in cal.tasks:
        typer.echo(json.dumps(asdict(t)))


@app.command("close:cal:update")
def close_cal_update(
    period: str = typer.Option(..., "--period"),
    task: str = typer.Option(..., "--task"),
    status: str = typer.Option(None, "--status"),
    evidence: str = typer.Option(None, "--evidence"),
):
    cal = close_calendar.load_calendar(period)
    cal.update(task, status, evidence)
    typer.echo("updated")


@app.command("close:jrnl:propose")
def close_jrnl_propose(
    period: str = typer.Option(..., "--period"),
    rules: Path = typer.Option(..., "--rules", exists=True),
):
    close_journal.propose_journals(period, str(rules))
    typer.echo("proposed")


@app.command("close:jrnl:post")
def close_jrnl_post(period: str = typer.Option(..., "--period")):
    journals = close_journal.load_journals(period)
    close_journal.post(period, journals)
    typer.echo("posted")


@app.command("close:recon:run")
def close_recon_run(period: str = typer.Option(..., "--period"), fixtures: Path = typer.Option(..., "--fixtures", exists=True)):
    close_recon.run_recons(period, str(fixtures))
    typer.echo("recons")


@app.command("close:flux")
def close_flux_cmd(
    period: str = typer.Option(..., "--period"),
    prev: str = typer.Option(..., "--prev"),
    py: str = typer.Option(..., "--py"),
    threshold: float = typer.Option(..., "--threshold"),
):
    close_flux.run_flux(period, prev, py, threshold)
    typer.echo("flux")


@app.command("close:sox:add")
def close_sox_add(
    period: str = typer.Option(..., "--period"),
    control: str = typer.Option(..., "--control"),
    path: str = typer.Option(..., "--path"),
    owner: str = typer.Option("cli", "--owner"),
):
    close_sox.add_evidence(period, control, path, owner)
    typer.echo("logged")


@app.command("close:sox:check")
def close_sox_check(period: str = typer.Option(..., "--period")):
    close_sox.check_evidence(period)
    typer.echo("ok")


@app.command("close:packet")
def close_packet_cmd(period: str = typer.Option(..., "--period")):
    close_packet.build_packet(period)
    typer.echo("packet")


@app.command("close:sign")
def close_sign(period: str = typer.Option(..., "--period"), role: str = typer.Option(..., "--role"), as_user: str = typer.Option(..., "--as-user")):
    close_packet.sign(period, role, as_user)
    typer.echo("signed")

@app.command("people:hc:forecast")
def people_hc_forecast(
    plans: Path = typer.Option(..., "--plans", exists=True),
    attrition: Path = typer.Option(..., "--attrition", exists=True),
    transfers: Path = typer.Option(..., "--transfers", exists=True),
    policy: Path = typer.Option(..., "--policy", exists=True),
):
    plan, summary = headcount.forecast(plans, attrition, transfers, policy)
    ts = datetime.utcnow().strftime("%Y%m%d%H%M%S")
    out_dir = ARTIFACTS / "people" / f"headcount_{ts}"
    headcount.write_artifacts(out_dir, plan, summary)
    typer.echo("hc_plan_generated")


@app.command("people:req:load")
def people_req_load(dir: Path = typer.Option(..., "--dir", exists=True)):
    data = recruiting.load_reqs(dir)
    ts = datetime.utcnow().strftime("%Y%m%d%H%M%S")
    out_dir = ARTIFACTS / "people" / f"recruiting_{ts}"
    recruiting.write_artifacts(out_dir, data)
    typer.echo("recruiting_loaded")


@app.command("people:req:report")
def people_req_report(dept: str = typer.Option(..., "--dept")):
    typer.echo(f"report for {dept}")


@app.command("people:perf:new")
def people_perf_new(
    cycle: str = typer.Option(..., "--cycle"),
    config: Path = typer.Option(..., "--config", exists=True),
):
    demo = Path("fixtures/people/demographics.csv")
    out_dir = ARTIFACTS / "people" / "perf" / cycle
    perf_cycle.new_cycle(cycle, config, demo, out_dir)
    typer.echo("perf_cycle_created")


@app.command("people:perf:calibrate")
def people_perf_calibrate(cycle: str = typer.Option(..., "--cycle")):
    cycle_dir = ARTIFACTS / "people" / "perf" / cycle
    perf_cycle.calibrate(cycle_dir)
    typer.echo("perf_calibrated")


@app.command("people:comp:plan")
def people_comp_plan(
    cycle: str = typer.Option(..., "--cycle"),
    policy: Path = typer.Option(..., "--policy", exists=True),
):
    demo = Path("fixtures/people/demographics.csv")
    out_dir = ARTIFACTS / "people" / "comp" / cycle
    comp_cycle.plan(cycle, demo, policy, out_dir)
    typer.echo("comp_plan_built")


@app.command("people:comp:letters")
def people_comp_letters(cycle: str = typer.Option(..., "--cycle")):
    cycle_dir = ARTIFACTS / "people" / "comp" / cycle
    comp_cycle.letters(cycle_dir)
    typer.echo("letters_emitted")


@app.command("people:org:build")
def people_org_build(include_open_reqs: bool = typer.Option(False, "--include-open-reqs")):
    demo = Path("fixtures/people/demographics.csv")
    include = None
    if include_open_reqs:
        plans = Path("fixtures/people/plans.csv")
        include = headcount._read_csv(plans) if plans.exists() else None
    children = orgchart.build_tree(demo, include)
    tree = orgchart.render_tree(children)
    out_dir = ARTIFACTS / "people" / "orgchart"
    orgchart.write_artifacts(out_dir, tree, list(csv.DictReader(demo.open())))
    typer.echo("orgchart_built")


@app.command("people:org:whatif")
def people_org_whatif(
    freeze: str = typer.Option(None, "--freeze"),
    move: str = typer.Option(None, "--move"),
):
    typer.echo("what-if complete")


@app.command("people:analytics:build")
def people_analytics_build():
    demo = Path("fixtures/people/demographics.csv")
    attr = Path("fixtures/people/attrition.csv")
    recruiting_path = ARTIFACTS / "people"
    json_data = next(recruiting_path.glob("recruiting_*/kanban.json"), None)
    out_dir = ARTIFACTS / "people" / f"analytics_{datetime.utcnow().strftime('%Y%m%d%H%M%S')}"
    analytics.build(demo, attr, Path(str(json_data)) if json_data else Path("nonexistent"), Path("configs/people/pay_bands.yaml"), out_dir)
    typer.echo("analytics_built")


@app.command("status:build")
def status_build():
    status_gen.build()
    typer.echo("built")
@app.command("safety:list-packs")
def safety_list_packs():
    for name in policy.list_packs():
        typer.echo(name)


@app.command("safety:evaluate")
def safety_evaluate(
    response: Path = typer.Option(..., "--response", exists=True, dir_okay=False),
    packs: str = typer.Option("", "--packs"),
):
    data = json.loads(storage.read(str(response)))
    resp = BotResponse(**data)
    pack_list = [p.strip() for p in packs.split(",") if p.strip()] or settings.PACKS_ENABLED
    for code in policy.evaluate(resp, pack_list):
        typer.echo(code)


@app.command("redteam:list")
def redteam_list():
    for name in rt_scenarios.list_scenarios():
        typer.echo(name)


@app.command("redteam:run")
def redteam_run(name: str = typer.Option(..., "--name")):
    rep = rt_runner.run_scenario(name)
    typer.echo("passed" if rep.passed else "failed")


@app.command("quality:assess")
def quality_assess(
    artifact: Path = typer.Option(..., "--artifact", exists=True, dir_okay=False),
    config: Path = typer.Option(..., "--config", exists=True, dir_okay=False),
):
    findings = quality_checks.assess(artifact, config)
    for f in findings:
        typer.echo(f.code)


@app.command("playbook:show")
def playbook_show(name: str = typer.Option(..., "--name")):
    path = ROOT / "playbooks" / "safe_ops.md"
    lines = path.read_text(encoding="utf-8").splitlines()
    key = name.replace("_", " ").lower()
    out: list[str] = []
    collect = False
    for line in lines:
        lower = line.lower()
        if lower.startswith("## "):
            heading = lower[3:].strip()
            if collect and heading != key:
                break
            collect = heading == key
            continue
        if collect:
            out.append(line)
    for line in out:
        typer.echo(line)
    typer.echo(f"Path: {path}")


@app.command("bot:run")
def bot_run(
    bot: str = typer.Option(..., "--bot"),
    goal: str = typer.Option(..., "--goal"),
    safety_pack: str = typer.Option("", "--safety-pack"),
):
    task_id = _next_task_id()
    task = Task(id=task_id, goal=goal, context=None, created_at=datetime.utcnow())
    packs = [safety_pack] if safety_pack else None
    response = orchestrator.route(task, bot, safety_packs=packs)
    resp_path = ARTIFACTS / task_id / f"{bot}_response.json"
    storage.write(str(resp_path), response.model_dump(mode="json"))
    typer.echo(str(resp_path))



if __name__ == "__main__":
    app()
=======
# Deterministic CLI dispatcher supporting "ns:cmd" verbs.
import argparse, sys, importlib

NS_MAP = {
    'plm:items': 'plm.bom',
    'plm:bom': 'plm.bom',
    'plm:eco': 'plm.eco',
    'mfg:wc': 'mfg.routing',
    'mfg:routing': 'mfg.routing',
    'mfg:wi': 'mfg.work_instructions',
    'mfg:spc': 'mfg.spc',
    'mfg:yield': 'mfg.yield',
    'mfg:coq': 'mfg.coq',
    'mfg:mrp': 'mfg.mrp',
}

VERB_FUN = {
    'plm:items:load': 'cli_items_load',
    'plm:bom:load': 'cli_bom_load',
    'plm:bom:explode': 'cli_bom_explode',
    'plm:bom:where-used': 'cli_bom_where_used',
    'plm:eco:new': 'cli_eco_new',
    'plm:eco:impact': 'cli_eco_impact',
    'plm:eco:approve': 'cli_eco_approve',
    'plm:eco:release': 'cli_eco_release',
    'mfg:wc:load': 'cli_wc_load',
    'mfg:routing:load': 'cli_routing_load',
    'mfg:routing:capcheck': 'cli_routing_capcheck',
    'mfg:wi:render': 'cli_wi_render',
    'mfg:spc:analyze': 'cli_spc_analyze',
    'mfg:yield': 'cli_yield',
    'mfg:coq': 'cli_coq',
    'mfg:mrp': 'cli_mrp',
}

def main(argv=None):
    argv = argv or sys.argv[1:]
    if not argv:
        print("Usage: python -m cli.console <verb> [--flags]\n")
        for k in sorted(VERB_FUN):
            print("  ", k)
        sys.exit(1)
    verb, *rest = argv
    ns = verb.rsplit(':', 1)[0]
    mod_name = NS_MAP.get(ns)
    fun_name = VERB_FUN.get(verb)
    if not (mod_name and fun_name):
        raise SystemExit(f"Unknown verb: {verb}")
    mod = importlib.import_module(mod_name)
    fun = getattr(mod, fun_name)
    fun(rest)

if __name__ == '__main__':
    main()
>>>>>>> 19a18588
<|MERGE_RESOLUTION|>--- conflicted
+++ resolved
@@ -1,4 +1,3 @@
-<<<<<<< HEAD
 import importlib
 import csv
 import json
@@ -3047,7 +3046,6 @@
 
 if __name__ == "__main__":
     app()
-=======
 # Deterministic CLI dispatcher supporting "ns:cmd" verbs.
 import argparse, sys, importlib
 
@@ -3101,5 +3099,4 @@
     fun(rest)
 
 if __name__ == '__main__':
-    main()
->>>>>>> 19a18588
+    main()