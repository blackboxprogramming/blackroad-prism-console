import importlib
import csv
import json
<<<<<<< HEAD
import time
from dataclasses import asdict
import os
import subprocess
import sys
=======
from contextlib import nullcontext
>>>>>>> 084efd31
from datetime import datetime
from pathlib import Path
from typing import Optional, Dict
from typing import Dict, List, Optional
from datetime import datetime, timedelta
from pathlib import Path
from typing import List, Optional

import typer
import yaml

from bench import runner as bench_runner
from bots import available_bots
<<<<<<< HEAD
from change import calendar as change_calendar
from enablement import calendar as en_cal
from enablement import certify as en_cert
from enablement import courses as en_courses
from enablement import feedback as en_fb
from enablement import labs as en_labs
from enablement import paths as en_paths
from enablement import quizzes as en_quizzes
from enablement import readiness as en_read
from healthchecks import synthetic as hc_synth
from mfg import coq as mfg_coq
from mfg import mrp as mfg_mrp
from mfg import routing as mfg_routing
from mfg import spc as mfg_spc
from mfg import work_instructions as mfg_wi
from orchestrator import orchestrator, slo_report
from orchestrator.perf import perf_timer
from orchestrator.protocols import Task
from plm import bom as plm_bom
from plm import eco as plm_eco
from runbooks import executor as rb_executor
from dashboards import sc_ops_fin
from finance import wc as finance_wc
from orchestrator import orchestrator, slo_report
from orchestrator.perf import perf_timer
from orchestrator.protocols import Task
from procure import optimizer as procure_opt
from sop import plan as sop_plan
from supply import inventory_sim, logistics
from tools import storage
from strategy import okr as strat_okr
from strategy import bets as strat_bets
from strategy import scorecard as strat_scorecard
from strategy import reviews as strat_reviews
from strategy import tradeoffs as strat_tradeoffs
from strategy import memos as strat_memos
from services import catalog as svc_catalog
from services import deps as svc_deps
from status import generator as status_gen
from tools import storage
from aiops import canary as aiops_canary
from aiops import config_drift as aiops_drift
from aiops import correlation as aiops_correlation
from aiops import maintenance as aiops_maintenance
from aiops import remediation as aiops_remediation
from aiops import slo_budget as aiops_budget

VERB_FUN: dict[str, str] = {}
VERB_FUN['plm:bom:where-used'] = 'cli_bom_where_used'
import time
import importlib

from plm import bom as plm_bom, eco as plm_eco
from mfg import routing as mfg_routing, work_instructions as mfg_wi, spc as mfg_spc, coq as mfg_coq, mrp as mfg_mrp

mfg_yield = importlib.import_module("mfg.yield")

mfg_yield = importlib.import_module("mfg.yield")

from close import calendar as close_calendar
from close import flux as close_flux
from close import journal as close_journal
from close import packet as close_packet
from close import recon as close_recon
from close import sox as close_sox
from orchestrator import orchestrator, slo_report
from orchestrator.perf import perf_timer
from orchestrator.protocols import Task
import settings
from bots import available_bots
from integrations import (
    mappers,
    salesforce_stub,
    sap_stub,
    servicenow_stub,
    workday_stub,
)
from observability import report as obs_report
from orchestrator import metrics, orchestrator, redaction
from orchestrator.protocols import Task
from policy import enforcer
from tools import storage
from tools import storage
from twin import snapshots, replay, stress, compare

from legal import clm, clauses, redline, obligations, compliance_calendar, export_controls, data_room
from close import journal as close_journal
from close import recon as close_recon
from close import flux as close_flux
from close import sox as close_sox
from close import packet as close_packet
import time
from mdm import (
    domains as mdm_domains,
    match as mdm_match,
    survivorship as mdm_survivorship,
    quality as mdm_quality,
    catalog as mdm_catalog,
    steward as mdm_steward,
    lineage_diff as mdm_lineage_diff,
    changes as mdm_changes,
)

from marketing import segments as mkt_segments
from marketing import lead_score as mkt_lead
from marketing import attribution as mkt_attr
from marketing import seo_audit as mkt_seo
from marketing import social as mkt_social
from marketing import calendar as mkt_cal
from marketing import creatives as mkt_creatives
from marketing import dashboards as mkt_dash
from marketing import campaigns as mkt_campaigns

from ir import (
    kpi_sot,
    kpi_signoff,
    earnings,
    guidance,
    blackouts,
    disclosures,
    faq_bot,
)
from board import pack as board_pack
from dx import (
    monorepo,
    quality,
    test_matrix,
    flaky,
    pr_runner,
    docs_lint,
    style as style_lint,
    onboard,
    commits,
)
from bots import available_bots
from kg.chainer import PlanStep, execute_plan
from kg.model import KnowledgeGraph
from kg.provenance import capture_event
from kg.query import run as kql_run
from kg.rules import run_rules
from orchestrator import orchestrator
from orchestrator.protocols import Task
from tools import storage
from twin import compare as twin_compare
from twin import replay as twin_replay
from twin import snapshots
from twin import stress as twin_stress

# phase 25 additions
from partners import catalog as partner_catalog
from partners import certify as partner_certify
from partners import orders as partner_orders
from licensing import sku_packs, keys as license_keys, entitlements as entitlement_engine
from billing import invoices as billing_invoices

from sec.assets import load_from_dir as assets_load, list_assets as assets_list
from sec.detect.engine import run as detect_run
from sec.ir import add_timeline as ir_timeline, assign as ir_assign, open_from_detections as ir_open, resolve as ir_resolve
from sec.vuln import import_csv as vuln_import, prioritize as vuln_prioritize
from sec.purple.sim import run as purple_run
from sec.sbom_watch import watch as sbom_watch
=======
from orchestrator import orchestrator, slo_report
from orchestrator.perf import perf_timer
from orchestrator.protocols import Task
from tools import storage
>>>>>>> 084efd31

app = typer.Typer()
from rnd import ideas as rnd_ideas
from rnd import experiments as rnd_exp
from rnd import radar as rnd_radar
from rnd import ip as rnd_ip
from rnd import notes as rnd_notes
from rnd import merge as rnd_merge
from rnd import dashboard as rnd_dashboard

ROOT = Path(__file__).resolve().parents[1]
ARTIFACTS = ROOT / "artifacts"


def _next_task_id() -> str:
    counter_path = ARTIFACTS / "last_task_id.txt"
    last = int(storage.read(str(counter_path)) or 0)
    new = last + 1
    if not settings.DRY_RUN:
        storage.write(str(counter_path), str(new))
    return f"T{new:04d}"


@app.callback()
def main(
    ctx: typer.Context,
    dry_run: bool = typer.Option(False, "--dry-run", help="Do not write artifacts"),
):
    settings.DRY_RUN = dry_run


@app.command("bot:run")
def bot_run(
    bot: str = typer.Option(..., "--bot"),
    goal: str = typer.Option(..., "--goal"),
    context: Optional[Path] = typer.Option(None, "--context", exists=True, dir_okay=False),
):
    from orchestrator.protocols import Task

    ctx = json.loads(storage.read(str(context))) if context else None
    task_id = _next_task_id()
    task = Task(id=task_id, goal=goal, context=ctx, created_at=datetime.utcnow())
    response = orchestrator.route(task, bot)
    if settings.DRY_RUN:
        typer.echo("DRY-RUN: no artifacts written")
    else:
        scrubbed_task = Task(
            id=task.id,
            goal=task.goal,
            context=redaction.scrub(task.context) if task.context else None,
            created_at=task.created_at,
        )
        storage.write(
            str(ARTIFACTS / task_id / "task.json"),
            scrubbed_task.model_dump(mode="json"),
        )
        storage.write(
            str(ARTIFACTS / task_id / "response.json"), response.model_dump(mode="json")
        )
    typer.echo(response.summary)
    storage.write(str(ARTIFACTS / task_id / "task.json"), task.model_dump(mode="json"))
    capture_event({"type": "task", "id": task_id, "goal": goal})
    typer.echo(task_id)


@app.command("policy:check-task")
def policy_check_task(
    goal: str = typer.Option(..., "--goal"),
    context: Optional[Path] = typer.Option(None, "--context", exists=True, dir_okay=False),
):
    ctx_raw = json.loads(storage.read(str(context))) if context else None
    ctx = redaction.scrub(ctx_raw)
    task = Task(id="TCHK", goal=goal, context=ctx, created_at=datetime.utcnow())
    violations = enforcer.check_task(task)
    if violations:
        typer.echo("\n".join(violations))
    else:
        typer.echo("OK")
    from orchestrator import orchestrator
    from orchestrator.protocols import Task

    task_data = json.loads(storage.read(str(ARTIFACTS / id / "task.json")))
    task = Task(**task_data)
    response = orchestrator.route(task, bot)
    storage.write(str(ARTIFACTS / id / "response.json"), response.model_dump(mode="json"))
    capture_event(
        {
            "type": "artifact",
            "task_id": id,
            "bot": bot,
            "path": str(ARTIFACTS / id / "response.json"),
            "intent": task.goal,
            "artifact_type": "response",
        }
    )
    typer.echo(response.summary)


@app.command("import:salesforce")
def import_salesforce(fixtures: Path = typer.Option(..., "--fixtures", exists=True, file_okay=False)):
    records = salesforce_stub.load_opportunities(str(fixtures))
    rows = mappers.to_rows(records, ["id", "owner", "stage", "amount", "close_date", "age_days"])
    metrics.inc("importer_runs")
    if not settings.DRY_RUN:
        storage.write(
            str(ARTIFACTS / "imports" / "salesforce.json"), json.dumps(rows)
        )
    else:
        typer.echo("DRY-RUN: no artifacts written")
    typer.echo(f"{len(rows)} rows")


@app.command("import:sap")
def import_sap(fixtures: Path = typer.Option(..., "--fixtures", exists=True, file_okay=False)):
    records = sap_stub.load_gl(str(fixtures))
    rows = mappers.to_rows(records, ["account", "period", "debit", "credit", "entity"])
    metrics.inc("importer_runs")
    if not settings.DRY_RUN:
        storage.write(str(ARTIFACTS / "imports" / "sap_gl.json"), json.dumps(rows))
    else:
        typer.echo("DRY-RUN: no artifacts written")
    typer.echo(f"{len(rows)} rows")


@app.command("import:servicenow")
def import_servicenow(
    fixtures: Path = typer.Option(..., "--fixtures", exists=True, file_okay=False)
):
    records = servicenow_stub.load_incidents(str(fixtures))
    rows = mappers.to_rows(records, ["id", "sev", "opened_at", "closed_at", "service"])
    metrics.inc("importer_runs")
    if not settings.DRY_RUN:
        storage.write(
            str(ARTIFACTS / "imports" / "servicenow.json"), json.dumps(rows)
        )
    else:
        typer.echo("DRY-RUN: no artifacts written")
    typer.echo(f"{len(rows)} rows")


@app.command("import:workday")
def import_workday(fixtures: Path = typer.Option(..., "--fixtures", exists=True, file_okay=False)):
    records = workday_stub.load_headcount(str(fixtures))
    rows = mappers.to_rows(
        records, ["employee_id", "dept", "role", "grade", "region", "start_date", "status"]
    )
    metrics.inc("importer_runs")
    if not settings.DRY_RUN:
        storage.write(str(ARTIFACTS / "imports" / "workday.json"), json.dumps(rows))
    else:
        typer.echo("DRY-RUN: no artifacts written")
    typer.echo(f"{len(rows)} rows")


@app.command("obs:report")
def obs_report_cmd():
    if settings.DRY_RUN:
        typer.echo("DRY-RUN: no artifacts written")
        obs_report.generate()
        return
    obs_report.write_report()
    typer.echo("Report generated")
import json
import uuid
from pathlib import Path

import typer

from orchestrator.orchestrator import Orchestrator
from orchestrator.protocols import Task

app = typer.Typer(name="console")
BASE_PATH = Path(__file__).resolve().parent.parent
TASK_FILE = BASE_PATH / "tasks.json"


def load_tasks() -> dict:
    if TASK_FILE.exists():
        return json.loads(TASK_FILE.read_text())
    return {}


def save_tasks(tasks: dict) -> None:
    TASK_FILE.write_text(json.dumps(tasks, indent=2))


@app.command("task:create")
def task_create(goal: str, context: Path = typer.Option(None, help="Path to context JSON")):
    """Create a task."""
    tasks = load_tasks()
    task_id = f"T{uuid.uuid4().hex[:6]}"
    ctx = json.loads(context.read_text()) if context else None
    tasks[task_id] = {"goal": goal, "context": ctx, "status": "created"}
    save_tasks(tasks)
    typer.echo(task_id)


@app.command("task:route")
def task_route(id: str, bot: str):
    """Route a task to a bot."""
    tasks = load_tasks()
    task_data = tasks.get(id)
    if not task_data:
        raise typer.Exit(code=1)
    orch = Orchestrator(base_path=BASE_PATH)
    response = orch.route(Task(id=id, goal=task_data["goal"], context=task_data["context"]), bot)
    tasks[id]["status"] = "completed"
    tasks[id]["last_bot"] = bot
    save_tasks(tasks)
    typer.echo(response.summary)


@app.command("task:status")
def task_status(id: str):
    tasks = load_tasks()
    task = tasks.get(id)
    if not task:
        raise typer.Exit(code=1)
    typer.echo(json.dumps(task, indent=2))


@app.command("task:list")
def task_list():
    tasks = load_tasks()
    for tid, info in tasks.items():
        typer.echo(f"{tid}: {info['goal']} ({info['status']})")


@app.command("bot:list")
def bot_list():
    from bots import available_bots

    for name, cls in available_bots().items():
        typer.echo(f"{name}\t{cls.mission}")


<<<<<<< HEAD
def _perf_footer(perf: bool, data: dict) -> None:
    if perf:
        typer.echo(f"time={data.get('elapsed_ms')} rss={data.get('rss_mb')} cache=na exec=inproc")
        typer.echo(
            f"time={data.get('elapsed_ms')} rss={data.get('rss_mb')} cache=na exec=inproc"
=======
def _footer(perf: bool, stats: dict, cache: str = "na"):
    if perf:
        typer.echo(
            f"time={stats.get('elapsed_ms', 0)} rss={stats.get('rss_mb')} cache={cache} exec=inproc"
>>>>>>> 084efd31
        )


@app.command("bench:list")
<<<<<<< HEAD
def bench_list():
    for name in bench_runner.list_scenarios():
        typer.echo(name)


@app.command("bench:show")
def bench_show(name: str = typer.Option(..., "--name")):
    cfg = bench_runner.load_scenario(name)
    typer.echo(json.dumps(cfg, indent=2))
=======
def bench_list(perf: bool = typer.Option(False, "--perf", is_flag=True)):
    ctx = perf_timer("bench_list") if perf else nullcontext({})
    with ctx as p:
        for name in bench_runner.list_scenarios():
            typer.echo(name)
    _footer(perf, p)


@app.command("bench:show")
def bench_show(
    name: str = typer.Option(..., "--name"),
    perf: bool = typer.Option(False, "--perf", is_flag=True),
):
    ctx = perf_timer("bench_show") if perf else nullcontext({})
    with ctx as p:
        data = bench_runner.show_scenario(name)
        typer.echo(json.dumps(data))
    _footer(perf, p)
>>>>>>> 084efd31


@app.command("bench:run")
def bench_run(
    name: str = typer.Option(..., "--name"),
<<<<<<< HEAD
    iterations: int = typer.Option(20, "--iter"),
    warmup: int = typer.Option(5, "--warmup"),
    cache: str = typer.Option("na", "--cache"),
    export_csv: Optional[Path] = typer.Option(None, "--export-csv"),
    perf: bool = typer.Option(False, "--perf"),
    as_user: str = typer.Option("system", "--as-user"),
):
    if perf:
        with perf_timer("bench_run") as p:
            bench_runner.run_bench(name, iterations, warmup, cache, export_csv)
    else:
        p = {"elapsed_ms": None, "rss_mb": None}
        bench_runner.run_bench(name, iterations, warmup, cache, export_csv)
    _perf_footer(perf, p)
=======
    iterations: int = typer.Option(20, "--iter", "--iterations"),
    warmup: int = typer.Option(5, "--warmup"),
    cache: str = typer.Option("na", "--cache"),
    export_csv: Optional[Path] = typer.Option(None, "--export-csv"),
    perf: bool = typer.Option(False, "--perf", is_flag=True),
    as_user: Optional[str] = typer.Option(None, "--as-user"),
):
    ctx = perf_timer("bench_run") if perf else nullcontext({})
    with ctx as p:
        res = bench_runner.run_bench(
            name, iterations=iterations, warmup=warmup, cache=cache
        )
        if export_csv:
            src = Path(res["env"]).with_name("timings.csv")
            storage.write(str(export_csv), Path(src).read_text())
        typer.echo(json.dumps(res, indent=2))
    _footer(perf, p, cache=cache)
>>>>>>> 084efd31


@app.command("bench:all")
def bench_all(
<<<<<<< HEAD
    perf: bool = typer.Option(False, "--perf"),
    as_user: str = typer.Option("system", "--as-user"),
):
    if perf:
        with perf_timer("bench_all") as p:
            bench_runner.run_all()
    else:
        p = {"elapsed_ms": None, "rss_mb": None}
        bench_runner.run_all()
    _perf_footer(perf, p)


@app.command("slo:report")
def slo_report_cmd(
    perf: bool = typer.Option(False, "--perf"),
    as_user: str = typer.Option("system", "--as-user"),
):
    if perf:
        with perf_timer("slo_report") as p:
            slo_report.build_report()
    else:
        p = {"elapsed_ms": None, "rss_mb": None}
        slo_report.build_report()
    _perf_footer(perf, p)
=======
    iterations: int = typer.Option(20, "--iter", "--iterations"),
    warmup: int = typer.Option(5, "--warmup"),
    perf: bool = typer.Option(False, "--perf", is_flag=True),
):
    ctx = perf_timer("bench_all") if perf else nullcontext({})
    with ctx as p:
        results = bench_runner.run_all(iterations=iterations, warmup=warmup)
        typer.echo(json.dumps(results, indent=2))
    _footer(perf, p)


@app.command("slo:report")
def slo_report_cmd(perf: bool = typer.Option(False, "--perf", is_flag=True)):
    ctx = perf_timer("slo_report") if perf else nullcontext({})
    with ctx as p:
        slo_report.build_report()
    _footer(perf, p)
>>>>>>> 084efd31


@app.command("slo:gate")
def slo_gate(
    fail_on: str = typer.Option("regressions", "--fail-on"),
<<<<<<< HEAD
    perf: bool = typer.Option(False, "--perf"),
    as_user: str = typer.Option("system", "--as-user"),
):
    if perf:
        with perf_timer("slo_gate") as p:
            ok = slo_report.gate(fail_on)
    else:
        p = {"elapsed_ms": None, "rss_mb": None}
        ok = slo_report.gate(fail_on)
    _perf_footer(perf, p)
    if not ok:
        raise typer.Exit(code=1)


@app.command("svc:load")
def svc_load(dir: str = typer.Option("configs/services", "--dir")):
    svc_catalog.load_services(f"{dir}/*.yaml")
    typer.echo("catalog loaded")


@app.command("svc:deps")
def svc_deps_cmd(
    service: str = typer.Option(..., "--service"),
    dir: str = typer.Option("configs/services", "--dir"),
):
    services = svc_catalog.load_services(f"{dir}/*.yaml")
    for dep in svc_deps.blast_radius(service, services):
        typer.echo(dep)


@app.command("svc:validate")
def svc_validate(dir: str = typer.Option("configs/services", "--dir")):
    services = svc_catalog.load_services(f"{dir}/*.yaml")
    errs = svc_deps.validate_dependencies(services)
    if errs:
        for e in errs:
            typer.echo(e)
        raise typer.Exit(code=1)
    typer.echo("ok")


@app.command("rb:run")
def rb_run(file: str = typer.Option(..., "--file")):
    code = rb_executor.run(file)
    typer.echo(code)


@app.command("rb:list")
def rb_list():
    for name in rb_executor.list_examples():
        typer.echo(name)


@app.command("hc:run")
def hc_run(service: str = typer.Option(..., "--service")):
    results = hc_synth.run_checks(service)
    typer.echo(json.dumps(results))


@app.command("hc:summary")
def hc_summary(service: str = typer.Option(..., "--service")):
    data = hc_synth.summary(service)
    typer.echo(json.dumps(data))


@app.command("ir:kpi:compute")
def ir_kpi_compute(period: str = typer.Option(..., "--period")):
    kpi_sot.compute(period)
    typer.echo("ok")


@app.command("ir:kpi:signoff")
def ir_kpi_signoff(
    kpi: str = typer.Option(..., "--kpi"),
    period: str = typer.Option(..., "--period"),
    request: bool = typer.Option(False, "--request"),
    as_user: str = typer.Option("system", "--as-user"),
):
    if request:
        kpi_signoff.request_signoff(kpi, period, as_user)
        typer.echo("requested")


@app.command("ir:kpi:approve")
def ir_kpi_approve(
    kpi: str = typer.Option(..., "--kpi"),
    period: str = typer.Option(..., "--period"),
    as_user: str = typer.Option(..., "--as-user"),
):
    kpi_signoff.approve(kpi, period, as_user)
    typer.echo("approved")


@app.command("ir:kpi:reject")
def ir_kpi_reject(
    kpi: str = typer.Option(..., "--kpi"),
    period: str = typer.Option(..., "--period"),
    as_user: str = typer.Option(..., "--as-user"),
):
    kpi_signoff.reject(kpi, period, as_user)
    typer.echo("rejected")


@app.command("ir:earnings:build")
def ir_earnings_build(
    period: str = typer.Option(..., "--period"),
    as_user: str = typer.Option("U_IR", "--as-user"),
):
    earnings.build(period, as_user)
    typer.echo("built")


@app.command("ir:guidance")
def ir_guidance_cmd(
    period: str = typer.Option(..., "--period"),
    assumptions: Path = typer.Option(..., "--assumptions", exists=True),
):
    guidance.run(period, str(assumptions))
    typer.echo("ok")


@app.command("ir:blackouts:status")
def ir_blackouts_status(date: str = typer.Option(..., "--date")):
    typer.echo(blackouts.status(date))


@app.command("ir:disclose")
def ir_disclose(
    type: str = typer.Option(..., "--type"),
    path: Path = typer.Option(..., "--path", exists=True, dir_okay=False),
    as_user: str = typer.Option("U_IR", "--as-user"),
):
    if not as_user.startswith("U_IR"):
        raise typer.Exit(code=1)
    disclosures.log_file(type, str(path), as_user)
    typer.echo("logged")


@app.command("ir:faq")
def ir_faq(q: str = typer.Option(..., "--q"), mode: str = typer.Option("internal", "--mode")):
    typer.echo(json.dumps(faq_bot.answer(q, mode)))


@app.command("board:pack")
def board_pack_cmd(month: str = typer.Option(..., "--month")):
    board_pack.build(month)
    typer.echo("built")


@app.command("change:add")
def change_add(
    service: str = typer.Option(..., "--service"),
    type: str = typer.Option(..., "--type"),
    start: str = typer.Option(..., "--start"),
    end: str = typer.Option(..., "--end"),
    risk: str = typer.Option(..., "--risk"),
):
    cid = f"chg-{int(time.time())}"
    ch = change_calendar.Change(
        id=cid, service=service, type=type, start=start, end=end, owner="cli", risk=risk
    )
    change_calendar.add_change(ch)
    typer.echo(cid)


@app.command("change:list")
def change_list(
    service: str = typer.Option(None, "--service"),
    start: str = typer.Option(None, "--from"),
    end: str = typer.Option(None, "--to"),
):
    for c in change_calendar.list_changes(service, start, end):
        typer.echo(json.dumps(c))


@app.command("close:cal:new")
def close_cal_new(
    period: str = typer.Option(..., "--period"),
    template: str = typer.Option(..., "--template"),
):
    cal = close_calendar.CloseCalendar.from_template(period, template)
    cal.save()
    typer.echo("created")


@app.command("close:cal:list")
def close_cal_list(period: str = typer.Option(..., "--period")):
    cal = close_calendar.CloseCalendar.load(period)
    for t in cal.topo_order():
        typer.echo(f"{t.id}\t{t.status}")


@app.command("close:cal:update")
def close_cal_update(
    period: str = typer.Option(..., "--period"),
    task: str = typer.Option(..., "--task"),
    status: str = typer.Option(None, "--status"),
    evidence: str = typer.Option(None, "--evidence"),
):
    cal = close_calendar.CloseCalendar.load(period)
    try:
        cal.update_task(task, status=status, evidence=evidence)
    except ValueError as e:
        typer.echo(str(e))
        raise typer.Exit(code=1)
    cal.save()
    typer.echo("updated")


@app.command("close:jrnl:propose")
def close_jrnl_propose(
    period: str = typer.Option(..., "--period"),
    rules: str = typer.Option(..., "--rules"),
):
    tb = close_journal.load_tb(period)
    journals = close_journal.propose_journals(tb, rules)
    close_journal.post(period, tb, journals)  # persist journals and adjusted tb
    typer.echo(str(len(journals)))


@app.command("close:jrnl:post")
def close_jrnl_post(period: str = typer.Option(..., "--period")):
    base = Path("artifacts/close") / period
    journals = []
    if (base / "journals.json").exists():
        data = json.loads((base / "journals.json").read_text())
        for j in data:
            lines = [close_journal.JournalLine(**ln) for ln in j["lines"]]
            journals.append(close_journal.Journal(id=j["id"], lines=lines))
    tb = close_journal.load_tb(period)
    close_journal.post(period, tb, journals)
    typer.echo("posted")


@app.command("close:recon:run")
def close_recon_run(
    period: str = typer.Option(..., "--period"),
    fixtures: str = typer.Option(..., "--fixtures"),
    config: str = typer.Option("configs/close/recons.yaml", "--config"),
):
    base = Path("artifacts/close") / period
    adj_tb_path = base / "adjusted_tb.csv"
    tb: Dict[str, float] = {}
    if adj_tb_path.exists():
        import csv

        with adj_tb_path.open() as f:
            reader = csv.DictReader(f)
            for row in reader:
                tb[row["account"]] = float(row["amount"])
    close_recon.run_recons(period, tb, config, fixtures)
    typer.echo("recons")


@app.command("close:flux")
def close_flux_cmd(
    period: str = typer.Option(..., "--period"),
    prev: str = typer.Option(..., "--prev"),
    py: str = typer.Option(..., "--py"),
    threshold: float = typer.Option(..., "--threshold"),
):
    close_flux.run_flux(period, prev, py, threshold)
    typer.echo("flux")


@app.command("close:sox:add")
def close_sox_add(
    period: str = typer.Option(..., "--period"),
    control: str = typer.Option(..., "--control"),
    path: str = typer.Option(..., "--path"),
    owner: str = typer.Option("cli", "--owner"),
):
    close_sox.add(period, control, path, owner)
    typer.echo("logged")


@app.command("close:sox:check")
def close_sox_check(period: str = typer.Option(..., "--period")):
    missing = close_sox.check(period, [])
    if missing:
        for m in missing:
            typer.echo(m)
        raise typer.Exit(code=1)
    typer.echo("ok")


@app.command("close:packet")
def close_packet_cmd(period: str = typer.Option(..., "--period")):
    close_packet.build_packet(period)
    typer.echo("packet")


@app.command("close:sign")
def close_sign(period: str = typer.Option(..., "--period"), role: str = typer.Option(..., "--role"), as_user: str = typer.Option(..., "--as-user")):
    try:
        close_packet.sign(period, role, as_user)
    except ValueError as e:
        typer.echo(str(e))
        raise typer.Exit(code=1)
    typer.echo("signed")

@app.command("change:conflicts")
def change_conflicts(service: str = typer.Option(..., "--service")):
    issues = change_calendar.conflicts(service)
    if issues:
        for i in issues:
            typer.echo(i)
        raise typer.Exit(code=1)
    typer.echo("ok")


@app.command("close:cal:new")
def close_cal_new(
    period: str = typer.Option(..., "--period"),
    template: Path = typer.Option(..., "--template", exists=True),
):
    cal = close_calendar.CloseCalendar.from_template(period, str(template))
    cal.save()
    typer.echo("ok")


@app.command("close:cal:list")
def close_cal_list(period: str = typer.Option(..., "--period")):
    cal = close_calendar.load_calendar(period)
    for t in cal.tasks:
        typer.echo(json.dumps(asdict(t)))


@app.command("close:cal:update")
def close_cal_update(
    period: str = typer.Option(..., "--period"),
    task: str = typer.Option(..., "--task"),
    status: str = typer.Option(None, "--status"),
    evidence: str = typer.Option(None, "--evidence"),
):
    cal = close_calendar.load_calendar(period)
    cal.update(task, status, evidence)
    typer.echo("updated")


@app.command("close:jrnl:propose")
def close_jrnl_propose(
    period: str = typer.Option(..., "--period"),
    rules: Path = typer.Option(..., "--rules", exists=True),
):
    close_journal.propose_journals(period, str(rules))
    typer.echo("proposed")


@app.command("close:jrnl:post")
def close_jrnl_post(period: str = typer.Option(..., "--period")):
    journals = close_journal.load_journals(period)
    close_journal.post(period, journals)
    typer.echo("posted")


@app.command("close:recon:run")
def close_recon_run(
    period: str = typer.Option(..., "--period"),
    fixtures: Path = typer.Option(..., "--fixtures", exists=True),
):
    close_recon.run_recons(period, str(fixtures))
    typer.echo("recons")


@app.command("close:flux")
def close_flux_cmd(
    period: str = typer.Option(..., "--period"),
    prev: str = typer.Option(..., "--prev"),
    py: str = typer.Option(..., "--py"),
    threshold: float = typer.Option(..., "--threshold"),
):
    close_flux.run_flux(period, prev, py, threshold)
    typer.echo("flux")


@app.command("close:sox:add")
def close_sox_add(
    period: str = typer.Option(..., "--period"),
    control: str = typer.Option(..., "--control"),
    path: str = typer.Option(..., "--path"),
    owner: str = typer.Option("cli", "--owner"),
):
    close_sox.add_evidence(period, control, path, owner)
    typer.echo("logged")


@app.command("close:sox:check")
def close_sox_check(period: str = typer.Option(..., "--period")):
    close_sox.check_evidence(period)
    typer.echo("ok")


@app.command("close:packet")
def close_packet_cmd(period: str = typer.Option(..., "--period")):
    close_packet.build_packet(period)
    typer.echo("packet")


@app.command("close:sign")
def close_sign(
    period: str = typer.Option(..., "--period"),
    role: str = typer.Option(..., "--role"),
    as_user: str = typer.Option(..., "--as-user"),
):
    close_packet.sign(period, role, as_user)
    typer.echo("signed")


@app.command("plm:items:load")
def plm_items_load(dir: Path = typer.Option(..., "--dir", exists=True, file_okay=False)):
    plm_bom.load_items(str(dir))
    typer.echo("ok")


@app.command("plm:bom:load")
def plm_bom_load(dir: Path = typer.Option(..., "--dir", exists=True, file_okay=False)):
    plm_bom.load_boms(str(dir))
    typer.echo("ok")


@app.command("plm:bom:explode")
def plm_bom_explode(
    item: str = typer.Option(..., "--item"),
    rev: str = typer.Option(..., "--rev"),
    level: int = typer.Option(1, "--level"),
):
def plm_bom_explode(item: str = typer.Option(..., "--item"), rev: str = typer.Option(..., "--rev"), level: int = typer.Option(1, "--level")):
    lines = plm_bom.explode(item, rev, level)
    for lvl, comp, qty in lines:
        typer.echo(f"{lvl}\t{comp}\t{qty}")


@app.command("plm:bom:where-used")
def plm_bom_where_used(component: str = typer.Option(..., "--component")):
    rows = plm_bom.where_used(component)
    for item_id, rev in rows:
        typer.echo(f"{item_id}\t{rev}")


@app.command("plm:eco:new")
def plm_eco_new(
    item: str = typer.Option(..., "--item"),
    from_rev: str = typer.Option(..., "--from"),
    to_rev: str = typer.Option(..., "--to"),
    reason: str = typer.Option(..., "--reason"),
):
@app.command("plm:eco:new")
def plm_eco_new(item: str = typer.Option(..., "--item"), from_rev: str = typer.Option(..., "--from"), to_rev: str = typer.Option(..., "--to"), reason: str = typer.Option(..., "--reason")):
    ch = plm_eco.new_change(item, from_rev, to_rev, reason)
    typer.echo(ch.id)


@app.command("plm:eco:impact")
def plm_eco_impact(id: str = typer.Option(..., "--id")):
    impact = plm_eco.impact(id)
    typer.echo(f"impact {impact}")


@app.command("plm:eco:approve")
def plm_eco_approve(
    id: str = typer.Option(..., "--id"), as_user: str = typer.Option(..., "--as-user")
):
def plm_eco_approve(id: str = typer.Option(..., "--id"), as_user: str = typer.Option(..., "--as-user")):
    plm_eco.approve(id, as_user)
    typer.echo("approved")


@app.command("plm:eco:release")
def plm_eco_release(id: str = typer.Option(..., "--id")):
    plm_eco.release(id)
    typer.echo("released")


@app.command("mfg:wc:load")
def mfg_wc_load(file: Path = typer.Option(..., "--file", exists=True, dir_okay=False)):
    mfg_routing.load_work_centers(str(file))
    typer.echo("ok")


@app.command("mfg:routing:load")
def mfg_routing_load(
    dir: Path = typer.Option(..., "--dir", exists=True, file_okay=False),
    strict: bool = typer.Option(False, "--strict"),
):
    mfg_routing.load_routings(str(dir), strict)
def mfg_routing_load(dir: Path = typer.Option(..., "--dir", exists=True, file_okay=False)):
    mfg_routing.load_routings(str(dir))
    typer.echo("ok")


@app.command("mfg:routing:capcheck")
def mfg_routing_capcheck(
    item: str = typer.Option(..., "--item"),
    rev: str = typer.Option(..., "--rev"),
    qty: int = typer.Option(..., "--qty"),
):
def mfg_routing_capcheck(item: str = typer.Option(..., "--item"), rev: str = typer.Option(..., "--rev"), qty: int = typer.Option(..., "--qty")):
    res = mfg_routing.capacity_check(item, rev, qty)
    typer.echo(json.dumps(res))


@app.command("mfg:wi:render")
def mfg_wi_render(item: str = typer.Option(..., "--item"), rev: str = typer.Option(..., "--rev")):
    path = mfg_wi.render(item, rev)
    typer.echo(str(path))


@app.command("mfg:spc:analyze")
def mfg_spc_analyze(
    op: str = typer.Option(..., "--op"), window: int = typer.Option(50, "--window")
):
    report = mfg_spc.analyze(op, window)
    if report["findings"]:
        typer.echo(" ".join(report["findings"]))
    else:
        typer.echo("OK")
def mfg_spc_analyze(op: str = typer.Option(..., "--op"), window: int = typer.Option(50, "--window")):
    findings = mfg_spc.analyze(op, window)
    typer.echo(" ".join(findings))


@app.command("mfg:yield")
def mfg_yield_cmd(period: str = typer.Option(..., "--period")):
    stats = mfg_yield.compute(period)
    typer.echo(json.dumps(stats))


@app.command("mfg:coq")
def mfg_coq_cmd(period: str = typer.Option(..., "--period")):
    totals = mfg_coq.build(period)
    typer.echo(json.dumps(totals))


@app.command("mfg:mrp")
def mfg_mrp_cmd(
    demand: Path = typer.Option(..., "--demand", exists=True),
    inventory: Path = typer.Option(..., "--inventory", exists=True),
    pos: Path = typer.Option(..., "--pos", exists=True),
):
    plan = mfg_mrp.plan(str(demand), str(inventory), str(pos))
    typer.echo(json.dumps(plan))


@app.command("learn:courses:load")
def learn_courses_load(dir: Path = typer.Option(..., "--dir", exists=True, file_okay=False)):
    en_courses.load_courses(str(dir))
    typer.echo("ok")


@app.command("learn:courses:list")
def learn_courses_list(role_track: str = typer.Option(..., "--role_track")):
    for c in en_courses.list_courses(role_track):
        typer.echo(f"{c['id']}	{c['title']}")


@app.command("learn:path:new")
def learn_path_new(
    name: str = typer.Option(..., "--name"),
    role_track: str = typer.Option(..., "--role_track"),
    courses: str = typer.Option(..., "--courses"),
    required: int = typer.Option(..., "--required"),
):
    p = en_paths.new_path(name, role_track, courses.split(","), required)
    typer.echo(p.id)


@app.command("learn:assign")
def learn_assign(
    user: str = typer.Option(..., "--user"),
    path: str = typer.Option(..., "--path"),
    due: str = typer.Option(..., "--due"),
):
    en_paths.assign(user, path, due)
    typer.echo("ok")


@app.command("learn:quiz:grade")
def learn_quiz_grade(
    quiz: str = typer.Option(..., "--quiz"),
    answers: Path = typer.Option(..., "--answers", exists=True),
):
    res = en_quizzes.grade(quiz, str(answers))
    typer.echo(json.dumps(res))


@app.command("learn:lab:run")
def learn_lab_run(
    lab: str = typer.Option(..., "--lab"),
    submission: Path = typer.Option(..., "--submission", exists=True),
):
    res = en_labs.run_lab(lab, str(submission))
    typer.echo(json.dumps(res))


@app.command("learn:cert:check")
def learn_cert_check(
    user: str = typer.Option(..., "--user"), cert: str = typer.Option(..., "--cert")
):
    ok = en_cert.check(user, cert)
    typer.echo("awarded" if ok else "not met")


@app.command("learn:cert:list")
def learn_cert_list(user: str = typer.Option(..., "--user")):
    for c in en_cert.list_user(user):
        typer.echo(c)


@app.command("learn:readiness")
def learn_readiness():
    en_read.build()
    typer.echo("ok")


@app.command("learn:event:add")
def learn_event_add(
    title: str = typer.Option(..., "--title"),
    type: str = typer.Option(..., "--type"),
    date: str = typer.Option(..., "--date"),
    capacity: int = typer.Option(..., "--capacity"),
):
    ev = en_cal.add_event(title, type, date, capacity)
    typer.echo(ev.id)


@app.command("learn:event:join")
def learn_event_join(id: str = typer.Option(..., "--id"), user: str = typer.Option(..., "--user")):
    en_cal.join(id, user)
    typer.echo("ok")


@app.command("learn:feedback:add")
def learn_feedback_add(
    course: str = typer.Option(..., "--course"),
    user: str = typer.Option(..., "--user"),
    score: int = typer.Option(..., "--score"),
    comment: str = typer.Option(..., "--comment"),
):
    en_fb.add(course, user, score, comment)
    typer.echo("ok")


@app.command("learn:feedback:summary")
def learn_feedback_summary(course: str = typer.Option(..., "--course")):
    res = en_fb.summary(course)
    typer.echo(json.dumps(res))

@app.command("mdm:stage")
def mdm_stage(domain: str = typer.Option(..., "--domain"), file: Path = typer.Option(..., "--file", exists=True)):
    mdm_domains.stage(domain, file)
    typer.echo("staged")


@app.command("mdm:match")
def mdm_match_cmd(domain: str = typer.Option(..., "--domain"), config: Path = typer.Option(..., "--config", exists=True)):
    mdm_match.match(domain, config)
    typer.echo("matched")


@app.command("mdm:golden")
def mdm_golden(domain: str = typer.Option(..., "--domain"), policy: Path = typer.Option(..., "--policy", exists=True)):
    mdm_survivorship.merge(domain, policy)
    typer.echo("golden")


@app.command("mdm:dq")
def mdm_dq_cmd(domain: str = typer.Option(..., "--domain"), config: Path = typer.Option(..., "--config", exists=True)):
    mdm_quality.dq(domain, config)
    typer.echo("dq")


@app.command("mdm:catalog:build")
def mdm_catalog_build():
    mdm_catalog.build()
    typer.echo("catalog")


@app.command("mdm:steward:queue")
def mdm_steward_queue(domain: str = typer.Option(..., "--domain")):
    mdm_steward.queue(domain)
    typer.echo("queued")


@app.command("mdm:lineage:diff")
def mdm_lineage_diff_cmd(domain: str = typer.Option(..., "--domain")):
    mdm_lineage_diff.diff(domain)
    typer.echo("diff")


@app.command("mdm:change:new")
def mdm_change_new(domain: str = typer.Option(..., "--domain"), type: str = typer.Option(..., "--type"), payload: Path = typer.Option(..., "--payload", exists=True)):
    chg = mdm_changes.new(domain, type, payload)
    typer.echo(chg.id)


@app.command("mdm:change:approve")
def mdm_change_approve(id: str = typer.Option(..., "--id"), as_user: str = typer.Option(..., "--as-user")):
    mdm_changes.approve(id, as_user)
    typer.echo("approved")


@app.command("mdm:change:apply")
def mdm_change_apply(id: str = typer.Option(..., "--id")):
    mdm_changes.apply(id)
    typer.echo("applied")

@app.command("status:build")
def status_build():
    try:
        blackouts.enforce("status:build")
    except PermissionError as e:
        typer.echo(str(e))
        raise typer.Exit(code=1)
    status_gen.build()
    typer.echo("built")
@app.command("aiops:correlate")
def aiops_correlate():
    aiops_correlation.correlate(datetime.utcnow())


@app.command("aiops:plan")
def aiops_plan(correlations: str = typer.Option(..., "--correlations")):
    corr = aiops_remediation.load_correlations(correlations)
    aiops_remediation.plan(corr)


@app.command("aiops:execute")
def aiops_execute(
    plan: Path = typer.Option(..., "--plan", exists=True, dir_okay=False),
    dry_run: bool = typer.Option(False, "--dry-run"),
):
    aiops_remediation.execute(plan, dry_run)


@app.command("aiops:canary")
def aiops_canary_cmd(
    base: Path = typer.Option(..., "--base", exists=True, dir_okay=False),
    canary: Path = typer.Option(..., "--canary", exists=True, dir_okay=False),
):
    aiops_canary.analyze(base, canary)


@app.command("aiops:baseline:record")
def aiops_baseline_record():
    aiops_drift.record_baseline({})


@app.command("aiops:drift:check")
def aiops_drift_check():
    aiops_drift.compare()


@app.command("aiops:budget")
def aiops_budget_cmd(service: str = typer.Option(..., "--service"), window: str = typer.Option(..., "--window")):
    aiops_budget.budget_status(service, window)


@app.command("aiops:window")
def aiops_window(service: str = typer.Option(..., "--service"), action: str = typer.Option(..., "--action")):
    w = aiops_maintenance.next_window(service, action)
    typer.echo(json.dumps(w) if w else "null")
@app.command("ir:kpi:compute")
def ir_kpi_compute(period: str = typer.Option(..., "--period")):
    from ir import kpi_sot

    rows = kpi_sot.compute(period)
    typer.echo(json.dumps(rows, indent=2))


@app.command("ir:kpi:signoff")
def ir_kpi_signoff(
    kpi: str = typer.Option(..., "--kpi"),
    period: str = typer.Option(..., "--period"),
):
    from ir import kpi_signoff

    kpi_signoff.request_signoff(kpi, period)


@app.command("ir:kpi:approve")
def ir_kpi_approve(
    kpi: str = typer.Option(..., "--kpi"),
    period: str = typer.Option(..., "--period"),
    as_user: str = typer.Option(..., "--as-user"),
):
    from ir import kpi_signoff

    kpi_signoff.approve(kpi, period, as_user)


@app.command("ir:kpi:reject")
def ir_kpi_reject(
    kpi: str = typer.Option(..., "--kpi"),
    period: str = typer.Option(..., "--period"),
    as_user: str = typer.Option(..., "--as-user"),
):
    from ir import kpi_signoff

    kpi_signoff.reject(kpi, period, as_user)


@app.command("ir:earnings:build")
def ir_earnings_build(
    period: str = typer.Option(..., "--period"),
    as_user: str = typer.Option(..., "--as-user"),
):
    from ir import earnings

    earnings.build(period, user=as_user)


@app.command("ir:guidance")
def ir_guidance_run(
    period: str = typer.Option(..., "--period"),
    assumptions: Path = typer.Option(..., "--assumptions", exists=True, dir_okay=False),
):
    from ir import guidance

    guidance.run(period, assumptions)


@app.command("ir:blackouts:status")
def ir_blackouts_status(date: str = typer.Option(..., "--date")):
    from ir import blackouts

    code = blackouts.status(date)
    typer.echo(code or "CLEAR")


@app.command("ir:disclose")
def ir_disclose(
    type: str = typer.Option(..., "--type"),
    path: Path = typer.Option(..., "--path", exists=True, dir_okay=False),
    as_user: str = typer.Option(..., "--as-user"),
):
    from ir import disclosures

    disclosures.log_disclosure(type, str(path), as_user)


@app.command("board:pack")
def board_pack_cmd(month: str = typer.Option(..., "--month")):
    from board import pack

    pack.build(month)


@app.command("ir:faq")
def ir_faq(
    q: str = typer.Option(..., "--q"),
    mode: str = typer.Option("internal", "--mode"),
    as_user: str = typer.Option("U_IR", "--as-user"),
):
    from ir import faq_bot

    resp = faq_bot.answer(q, mode=mode, user=as_user)
    typer.echo(json.dumps(resp, indent=2))
@app.command("preflight:check")
def preflight_check():
    require = os.getenv("REQUIRE_SIGNED_ARTIFACTS", "False") == "True"
    wheels_dir = ROOT / "dist" / "wheels"
    sha_file = wheels_dir / "SHA256SUMS"
    if require and not sha_file.exists():
        typer.echo("signatures missing")
        raise typer.Exit(code=1)
    typer.echo("preflight ok")


@app.command("integrity:verify")
def integrity_verify():
    try:
        subprocess.check_call([sys.executable, "build/signing/verify_wheels.py"])
        subprocess.check_call([sys.executable, "build/sbom.py"])
        subprocess.check_call(
            [
                "gpg",
                "--batch",
                "--verify",
                "dist/attestation.json.asc",
                "dist/attestation.json",
            ],
            env={"GNUPGHOME": str(ROOT / "build" / "signing" / "gnupg")},
        )
    except subprocess.CalledProcessError:
        typer.echo("FAIL")
        raise typer.Exit(code=1)
    typer.echo("PASS")


@app.command("policy:license-check")
def policy_license_check():
    try:
        subprocess.check_call([sys.executable, "build/licenses.py"])
    except subprocess.CalledProcessError:
        raise typer.Exit(code=1)
    typer.echo("OK")


@app.command("version:show")
def version_show():
    from importlib.metadata import version

    typer.echo(version("blackroad-prism-console"))
@app.command("twin:checkpoint")
def twin_checkpoint(name: str = typer.Option(..., "--name")):
    path = snapshots.create_checkpoint(name)
    typer.echo(path)
@app.command("twin:checkpoint")
def twin_checkpoint(name: str = typer.Option(..., "--name")):
    snapshots.create_checkpoint(name)
    typer.echo(name)


@app.command("twin:list")
def twin_list():
    for info in snapshots.list_checkpoints():
        typer.echo(f"{info['name']}\t{info['created_at']}")
    for cp in snapshots.list_checkpoints():
        typer.echo(cp["name"])


@app.command("twin:restore")
def twin_restore(name: str = typer.Option(..., "--name")):
    snapshots.restore_checkpoint(name)
    typer.echo("restored")


@app.command("twin:replay")
def twin_replay(
    range_from: Optional[str] = typer.Option(None, "--from"),
    range_to: Optional[str] = typer.Option(None, "--to"),
    mode: str = typer.Option("verify", "--mode"),
):
    report = replay.replay(range_from, range_to, mode=mode)
    typer.echo(str(report))


@app.command("twin:stress")
def twin_stress(
    profile: str = typer.Option("default", "--profile"),
    duration: int = typer.Option(60, "--duration"),
):
    prof = stress.load_profile(profile)
    stress.run_load(prof, duration)
def twin_replay_cmd(
    range_from: Optional[str] = typer.Option(None, "--from"),
    range_to: Optional[str] = typer.Option(None, "--to"),
    window: Optional[str] = typer.Option(None, "--window"),
    filter: List[str] = typer.Option([], "--filter"),
    mode: str = typer.Option("verify", "--mode"),
):
    if window == "last_24h":
        end = datetime.utcnow()
        start = end - timedelta(days=1)
    else:
        if not range_from or not range_to:
            raise typer.Exit(code=1)
        start = datetime.fromisoformat(range_from)
        end = datetime.fromisoformat(range_to)
    filt = {}
    for item in filter:
        if "=" in item:
            k, v = item.split("=", 1)
            filt[k] = v
    rep = twin_replay.replay(start.isoformat(), end.isoformat(), filt, mode)
    typer.echo(rep.count)


@app.command("twin:stress")
def twin_stress_cmd(
    profile: str = typer.Option(..., "--profile"),
    duration: int = typer.Option(60, "--duration"),
    cache: str = typer.Option("on", "--cache"),
    exec_mode: str = typer.Option("inproc", "--exec"),
    tenant: str = typer.Option("system", "--tenant"),
):
    prof = twin_stress.load_profile(profile)
    twin_stress.run_load(prof, duration, cache, exec_mode, tenant)
    typer.echo("ok")


@app.command("twin:compare")
def twin_compare(
    left: str = typer.Option(..., "--left"),
    right: str = typer.Option(..., "--right"),
):
    res = compare.compare_runs(left, right)
    typer.echo(str(res))


if __name__ == "__main__":

@app.command("rnd:idea:new")
def rnd_idea_new(title: str = typer.Option(..., "--title"), problem: str = typer.Option(..., "--problem"), solution: str = typer.Option(..., "--solution"), owner: str = typer.Option(..., "--owner"), tags: str = typer.Option("", "--tags"), status: str = typer.Option("new", "--status")):
    idea = rnd_ideas.new(title, problem, solution, owner, [t.strip() for t in tags.split(",") if t.strip()], status)
    typer.echo(idea.id)


@app.command("rnd:idea:score")
def rnd_idea_score(id: str = typer.Option(..., "--id")):
    idea = next((i for i in rnd_ideas.list() if i.id == id), None)
    if not idea:
        raise typer.Exit(code=1)
    typer.echo(str(rnd_ideas.score(idea)))


@app.command("rnd:idea:list")
def rnd_idea_list(status: Optional[str] = typer.Option(None, "--status")):
    for i in rnd_ideas.list(status):
        typer.echo(f"{i.id}\t{i.title}\t{i.status}")


@app.command("rnd:exp:design")
def rnd_exp_design(idea: str = typer.Option(..., "--idea"), hypothesis: str = typer.Option(..., "--hypothesis"), method: str = typer.Option(..., "--method")):
    exp = rnd_exp.design(idea, hypothesis, method)
    typer.echo(exp.id)


@app.command("rnd:exp:run")
def rnd_exp_run_cmd(id: str = typer.Option(..., "--id")):
    rnd_exp.run(id)
    typer.echo("ran")


@app.command("rnd:exp:decide")
def rnd_exp_decide(id: str = typer.Option(..., "--id"), decision: str = typer.Option(..., "--decision"), reason: str = typer.Option(..., "--reason")):
    rnd_exp.decide(id, decision, reason)
    typer.echo("ok")


@app.command("rnd:radar:build")
def rnd_radar_build():
    rnd_radar.build()
    typer.echo("built")


@app.command("rnd:radar:add")
def rnd_radar_add(tech: str = typer.Option(..., "--tech"), ring: str = typer.Option(..., "--ring"), quadrant: str = typer.Option(..., "--quadrant"), rationale: str = typer.Option(..., "--rationale")):
    rnd_radar.add(tech, ring, quadrant, rationale)
    typer.echo("added")


@app.command("rnd:radar:list")
def rnd_radar_list(quadrant: Optional[str] = typer.Option(None, "--quadrant")):
    for e in rnd_radar.list(quadrant):
        typer.echo(f"{e.tech}\t{e.ring}\t{e.quadrant}")


@app.command("rnd:ip:new")
def rnd_ip_new(idea: str = typer.Option(..., "--idea"), title: str = typer.Option(..., "--title"), inventors: str = typer.Option(..., "--inventors"), jurisdictions: str = typer.Option(..., "--jurisdictions")):
    disc = rnd_ip.new(idea, title, inventors.split(","), jurisdictions.split(","))
    typer.echo(disc.id)


@app.command("rnd:ip:update")
def rnd_ip_update(id: str = typer.Option(..., "--id"), status: str = typer.Option(..., "--status")):
    rnd_ip.update(id, status)
    typer.echo("ok")


@app.command("rnd:notes:index")
def rnd_notes_index_cmd():
    rnd_notes.index()
    typer.echo("indexed")


@app.command("rnd:notes:link")
def rnd_notes_link(idea: str = typer.Option(..., "--idea"), note: Path = typer.Option(..., "--note", exists=True)):
    rnd_notes.link(idea, str(note))
    typer.echo("linked")


@app.command("rnd:merge")
def rnd_merge_cmd(idea: str = typer.Option(..., "--idea")):
    rnd_merge.merge(idea)
    typer.echo("merged")


@app.command("rnd:dashboard")
def rnd_dashboard_cmd():
    rnd_dashboard.build()
    typer.echo("built")


# Legal Ops -----------------------------------------------------------------


@app.command("legal:contract:new")
def legal_contract_new(type: str = typer.Option(..., "--type"), counterparty: str = typer.Option(..., "--counterparty")):
    c = clm.create(type, counterparty)
    typer.echo(c.id)


@app.command("legal:contract:route")
def legal_contract_route(id: str = typer.Option(..., "--id"), to_role: str = typer.Option(..., "--to-role")):
    clm.route_for_review(id, to_role)
    typer.echo("routed")


@app.command("legal:contract:approve")
def legal_contract_approve(id: str = typer.Option(..., "--id"), as_user: str = typer.Option(..., "--as-user")):
    clm.approve(id, as_user)
    typer.echo("approved")


@app.command("legal:contract:execute")
def legal_contract_execute(id: str = typer.Option(..., "--id"), date: str = typer.Option(..., "--date")):
    clm.execute(id, date)
    typer.echo("executed")


@app.command("legal:approve:request")
def legal_approve_request(id: str = typer.Option(..., "--id"), for_role: str = typer.Option(..., "--for-role"), note: str = typer.Option("", "--note")):
    clm.route_for_review(id, for_role)
    typer.echo("requested")


@app.command("legal:esign")
def legal_esign(id: str = typer.Option(..., "--id"), user: str = typer.Option(..., "--user"), text: str = typer.Option(..., "--text")):
    clm.esign(id, user, text)
    typer.echo("signed")


@app.command("legal:clauses:list")
def legal_clauses_list(tag: str = typer.Option(None, "--tag")):
    for c in clauses.load_clauses(tag):
        typer.echo(c["id"])


@app.command("legal:assemble")
def legal_assemble(template: str = typer.Option(..., "--template"), options: Path = typer.Option(..., "--options", exists=True, dir_okay=False), out: Path = typer.Option(..., "--out")):
    doc, _ = clauses.assemble(template, str(options))
    out.parent.mkdir(parents=True, exist_ok=True)
    out.write_text(doc)
    typer.echo(str(out))


@app.command("legal:redline")
def legal_redline_cmd(old: Path = typer.Option(..., "--old"), new: Path = typer.Option(..., "--new")):
    diff = redline.write_redline(str(old), str(new), str(ROOT / "artifacts" / "legal" / "redlines" / f"{new.stem}_vs_{old.stem}"))
    typer.echo(json.dumps(diff))


@app.command("legal:obligations:extract")
def legal_obligations_extract(id: str = typer.Option(..., "--id")):
    obs = obligations.extract(id)
    typer.echo(json.dumps(obs))


@app.command("legal:obligations:list")
def legal_obligations_list(due_within: int = typer.Option(None, "--due-within")):
    obs = obligations.list_obligations(due_within)
    for ob in obs:
        typer.echo(json.dumps(ob))


@app.command("legal:calendar:build")
def legal_calendar_build():
    items = compliance_calendar.build()
    typer.echo(len(items))


@app.command("legal:calendar:list")
def legal_calendar_list(from_date: str = typer.Option(..., "--from"), to_date: str = typer.Option(..., "--to")):
    items = compliance_calendar.list_items(from_date, to_date)
    for it in items:
        typer.echo(json.dumps(it))


@app.command("legal:export:screen")
def legal_export_screen(partner: str = typer.Option(..., "--partner"), order: Path = typer.Option(..., "--order", exists=True, dir_okay=False)):
    res = export_controls.screen(partner, str(order))
    typer.echo(json.dumps(res))


@app.command("legal:dataroom:build")
def legal_dataroom_build(include: str = typer.Option(..., "--include")):
    includes = [s.strip() for s in include.split(",") if s.strip()]
    manifest = data_room.build(includes)
    typer.echo(len(manifest))



# Strategy commands

@app.command("okr:new:obj")
def okr_new_obj(level: str = typer.Option(..., "--level"), owner: str = typer.Option(..., "--owner"), period: str = typer.Option(..., "--period"), text: str = typer.Option(..., "--text")):
    obj = strat_okr.new_objective(level, owner, period, text)
    typer.echo(obj.id)


@app.command("okr:new:kr")
def okr_new_kr(obj: str = typer.Option(..., "--obj"), metric: str = typer.Option(..., "--metric"), target: float = typer.Option(..., "--target"), unit: str = typer.Option(..., "--unit"), scoring: str = typer.Option(..., "--scoring")):
    kr = strat_okr.new_key_result(obj, metric, target, unit, scoring)
    typer.echo(kr.id)


@app.command("okr:link")
def okr_link(child: str = typer.Option(..., "--child"), parent: str = typer.Option(..., "--parent")):
    strat_okr.link(child, parent)
    typer.echo("linked")


@app.command("okr:validate")
def okr_validate(period: str = typer.Option(..., "--period")):
    ok = strat_okr.validate(period)
    typer.echo("ok" if ok else "invalid")


@app.command("bets:new")
def bets_new(title: str = typer.Option(..., "--title"), owner: str = typer.Option(..., "--owner"), period: str = typer.Option(..., "--period"), est_cost: float = typer.Option(..., "--est_cost"), est_impact: float = typer.Option(..., "--est_impact"), risk: str = typer.Option(..., "--risk"), ttv: int = typer.Option(..., "--ttv")):
    bet = strat_bets.new_bet(title, owner, period, est_cost, est_impact, risk, ttv)
    typer.echo(bet.id)


@app.command("bets:rank")
def bets_rank(period: str = typer.Option(..., "--period"), scoring: Path = typer.Option(..., "--scoring", exists=False)):
    strat_bets.rank(period, scoring)
    typer.echo("ranked")


@app.command("scorecard:build")
def scorecard_build(period: str = typer.Option(..., "--period"), level: str = typer.Option(..., "--level"), owner: str = typer.Option(..., "--owner")):
    strat_scorecard.build(period, level, owner)
    typer.echo("built")


@app.command("review:prepare")
def review_prepare(date: str = typer.Option(..., "--date")):
    strat_reviews.prepare(date)
    typer.echo("prepared")


@app.command("review:packet")
def review_packet(date: str = typer.Option(..., "--date")):
    strat_reviews.packet(date)
    typer.echo("packet")


@app.command("tradeoff:select")
def tradeoff_select(period: str = typer.Option(..., "--period"), budget: float = typer.Option(..., "--budget")):
    strat_tradeoffs.select(period, budget)
    typer.echo("selected")


@app.command("tradeoff:frontier")
def tradeoff_frontier(period: str = typer.Option(..., "--period")):
    strat_tradeoffs.frontier(period)
    typer.echo("frontier")


@app.command("memo:build")
def memo_build(period: str = typer.Option(..., "--period"), theme: str = typer.Option(..., "--theme")):
    strat_memos.build(period, theme)
    typer.echo("memo")
def _record_event(name: str, meta: dict) -> None:
    path = ARTIFACTS / "events.log"
    entry = {"event": name, **meta, "ts": datetime.utcnow().isoformat()}
    storage.write(str(path), json.dumps(entry))


@app.command("sop:reconcile")
def sop_reconcile(
    demand: Path = typer.Option(..., "--demand", exists=True),
    supply: Path = typer.Option(..., "--supply", exists=True),
    policy: Path = typer.Option(..., "--policy", exists=True),
):
    with open(demand, newline="", encoding="utf-8") as f:
        rd = list(csv.DictReader(f))
    demand_objs = [sop_plan.DemandSignal(**{k: r[k] for k in r}) for r in rd]
    with open(supply, newline="", encoding="utf-8") as f:
        rs = list(csv.DictReader(f))
    supply_objs = [sop_plan.SupplyPlan(**{k: r[k] for k in r}) for r in rs]
    pol = yaml.safe_load(policy.read_text())
    result = sop_plan.reconcile(demand_objs, supply_objs, pol)
    out_dir = ARTIFACTS / "sop"
    out_dir.mkdir(parents=True, exist_ok=True)
    alloc_path = out_dir / "allocations.csv"
    with open(alloc_path, "w", newline="", encoding="utf-8") as f:
        writer = csv.DictWriter(f, fieldnames=["region", "units"])
        writer.writeheader()
        for row in result["allocations"]:
            writer.writerow(row)
    _record_event("sop_reconcile", {"allocations": str(alloc_path)})
    typer.echo(json.dumps(result))


@app.command("inv:simulate")
def inv_simulate(
    params: Path = typer.Option(..., "--params", exists=True),
    horizon: int = typer.Option(..., "--horizon"),
):
    p = yaml.safe_load(params.read_text())
    summary = inventory_sim.simulate(p, horizon)
    ts_dir = ARTIFACTS / "supply" / f"inv_sim_{datetime.utcnow().strftime('%Y%m%d%H%M%S')}"
    ts_dir.mkdir(parents=True, exist_ok=True)
    (ts_dir / "summary.json").write_text(json.dumps(summary), encoding="utf-8")
    _record_event("inv_sim_run", {"summary": str(ts_dir / "summary.json")})
    typer.echo(json.dumps(summary))


@app.command("log:optimize")
def log_optimize(
    demand: Path = typer.Option(..., "--demand", exists=True),
    lanes: Path = typer.Option(..., "--lanes", exists=True),
    constraints: Path = typer.Option(..., "--constraints", exists=True),
):
    with open(demand, newline="", encoding="utf-8") as f:
        allocations = list(csv.DictReader(f))
    demand_allocs = [{"region": r["region"], "units": int(r["units"])} for r in allocations]
    with open(lanes, newline="", encoding="utf-8") as f:
        lane_rows = list(csv.DictReader(f))
    lane_objs = [
        logistics.Lane(
            origin=r["origin"],
            dest=r["dest"],
            mode=r["mode"],
            base_rate=float(r["base_rate"]),
            fuel_adj=float(r["fuel_adj"]),
            lead_time=int(r["lead_time"]),
        )
        for r in lane_rows
    ]
    cons = yaml.safe_load(constraints.read_text())
    plan = logistics.optimize_lanes(demand_allocs, lane_objs, cons)
    ts_dir = ARTIFACTS / "supply" / f"log_plan_{datetime.utcnow().strftime('%Y%m%d%H%M%S')}"
    ts_dir.mkdir(parents=True, exist_ok=True)
    (ts_dir / "plan.json").write_text(json.dumps(plan), encoding="utf-8")
    _record_event("log_opt_run", {"plan": str(ts_dir / "plan.json")})
    if plan["sla_hit_pct"] < cons.get("sla_target", 0):
        typer.echo("DUTY_SLA")
        raise typer.Exit(code=1)
    typer.echo(json.dumps(plan))


@app.command("procure:award")
def procure_award(
    demand: Path = typer.Option(..., "--demand", exists=True),
    suppliers: Path = typer.Option(..., "--suppliers", exists=True),
    policy: Path = typer.Option(..., "--policy", exists=True),
):
    with open(demand, newline="", encoding="utf-8") as f:
        rows = list(csv.DictReader(f))
    dem = {}
    for r in rows:
        dem[r.get("sku", "sku")] = dem.get(r.get("sku", "sku"), 0) + int(r["units"])
    with open(suppliers, newline="", encoding="utf-8") as f:
        supplier_rows = list(csv.DictReader(f))
    supplier_objs = [
        procure_opt.Supplier(
            supplier=r["supplier"],
            sku=r["sku"],
            unit_price=float(r["unit_price"]),
            moq=int(r["moq"]),
            lead_time=int(r["lead_time"]),
            defect_ppm=int(r["defect_ppm"]),
        )
        for r in supplier_rows
    ]
    pol = yaml.safe_load(policy.read_text())
    award = procure_opt.choose_mix(dem, supplier_objs, pol)
    out = ARTIFACTS / "procure"
    out.mkdir(parents=True, exist_ok=True)
    json_path = out / "award.json"
    json_path.write_text(json.dumps(award), encoding="utf-8")
    _record_event("procure_award", {"award": str(json_path)})
    if pol.get("dual_source_min_pct", 0) > 0 and len(award["awards"]) < 2:
        typer.echo("POLICY_AWARD_DUALSOURCE")
        raise typer.Exit(code=1)
    typer.echo(json.dumps(award))


@app.command("wc:simulate")
def wc_simulate(
    demand: Path = typer.Option(..., "--demand", exists=True),
    awards: Path = typer.Option(..., "--awards", exists=True),
    log: Path = typer.Option(..., "--log", exists=True),
    terms: Path = typer.Option(..., "--terms", exists=True),
):
    with open(demand, newline="", encoding="utf-8") as f:
        demand_rows = list(csv.DictReader(f))
    dem = [{"units": int(r["units"])} for r in demand_rows]
    awards_data = json.loads(awards.read_text())["awards"]
    log_plan = json.loads(Path(log).read_text())
    terms_data = yaml.safe_load(terms.read_text())
    res = finance_wc.cash_cycle(dem, awards_data, log_plan, terms_data)
    out_dir = ARTIFACTS / "finance" / f"wc_{datetime.utcnow().strftime('%Y%m%d%H%M%S')}"
    out_dir.mkdir(parents=True, exist_ok=True)
    (out_dir / "summary.json").write_text(json.dumps(res), encoding="utf-8")
    _record_event("wc_model_run", {"summary": str(out_dir / "summary.json")})
    typer.echo(json.dumps(res))


@app.command("dash:scopsfin")
def dash_scopsfin():
    metrics = {}
    sop_path = ARTIFACTS / "sop" / "allocations.csv"
    if sop_path.exists():
        with open(sop_path, newline="", encoding="utf-8") as f:
            total = sum(int(r["units"]) for r in csv.DictReader(f))
        metrics["allocations"] = total
    inv_glob = list((ARTIFACTS / "supply").glob("inv_sim_*/summary.json"))
    if inv_glob:
        metrics.update(json.loads(inv_glob[-1].read_text()))
    wc_glob = list((ARTIFACTS / "finance").glob("wc_*/summary.json"))
    if wc_glob:
        metrics.update(json.loads(wc_glob[-1].read_text()))
    sc_ops_fin.build(metrics)
    _record_event("dash_sc_ops_fin_built", {})
    typer.echo("dashboard built")


@app.command("mkt:segments:build")
def mkt_segments_build(config: str = typer.Option(..., "--config")):
    segs = mkt_segments.build_segments(config)
    typer.echo(json.dumps(segs))


@app.command("mkt:leadscore")
def mkt_leadscore(config: str = typer.Option(..., "--config")):
    scores = mkt_lead.score_leads(config)
    typer.echo(json.dumps(scores))


@app.command("mkt:attr")
def mkt_attr_cmd(model: str = typer.Option("linear", "--model")):
    mkt_attr.run_attribution(model)
    typer.echo("ok")


@app.command("mkt:seo:audit")
def mkt_seo_cmd(site: str = typer.Option(..., "--site")):
    res = mkt_seo.audit_site(site)
    typer.echo(json.dumps(res))


@app.command("mkt:social:queue")
def mkt_social_queue(channel: str = typer.Option(..., "--channel"), text: str = typer.Option(..., "--text")):
    post = mkt_social.queue_post(channel, text)
    typer.echo(post.id)


@app.command("mkt:social:run")
def mkt_social_run(dry_run: bool = typer.Option(False, "--dry-run")):
    mkt_social.run_queue(dry_run)
    typer.echo("done")


@app.command("mkt:cal:add")
def mkt_cal_add(title: str = typer.Option(..., "--title"), type: str = typer.Option(..., "--type"), due: str = typer.Option(..., "--due"), owner: str = typer.Option(..., "--owner")):
    item = mkt_cal.add_item(title, type, due, owner)
    typer.echo(item["id"])


@app.command("mkt:cal:view")
def mkt_cal_view(month: str = typer.Option(..., "--month")):
    txt = mkt_cal.view_month(month)
    typer.echo(txt)


@app.command("mkt:creative:variants")
def mkt_creative_variants(in_path: str = typer.Option(..., "--in"), out: str = typer.Option(..., "--out")):
    mkt_creatives.generate_variants(in_path, out)
    typer.echo("ok")


@app.command("mkt:dashboard")
def mkt_dashboard_cmd():
    mkt_dash.build_dashboard()
    typer.echo("built")


@app.command("mkt:campaign:new")
def mkt_campaign_new(id: str = typer.Option(..., "--id"), channel: str = typer.Option(..., "--channel"), segment: str = typer.Option(..., "--segment"), creatives: str = typer.Option(..., "--creatives")):
    mkt_campaigns.new_campaign(id, channel, segment, [creatives])
    typer.echo("ok")


@app.command("mkt:campaign:validate")
def mkt_campaign_validate(id: str = typer.Option(..., "--id")):
    mkt_campaigns.validate_campaign(id)
    typer.echo("ok")
    from bots import BOT_REGISTRY

    for name, bot in BOT_REGISTRY.items():
        typer.echo(f"{name}")
@app.command("dx:pkgs:list")
def dx_pkgs_list():
    for name in monorepo.discover_packages().keys():
        typer.echo(name)


@app.command("dx:pkgs:graph")
def dx_pkgs_graph():
    pkgs = monorepo.discover_packages()
    monorepo.write_graph(pkgs)
    typer.echo(str((monorepo.ARTIFACTS / "pkgs_graph.json")))


@app.command("dx:pkgs:changed")
def dx_pkgs_changed(since: str = typer.Option(..., "--since")):
    for name in monorepo.changed_packages(since):
        typer.echo(name)


@app.command("dx:quality")
def dx_quality():
    res = quality.run()
    for k, v in res.items():
        typer.echo(f"{k}: {v}")
    if any(v == "failed" for v in res.values()):
        raise typer.Exit(code=1)


@app.command("dx:matrix")
def dx_matrix(cases: Path = typer.Option(..., "--cases", exists=True)):
    cs = test_matrix.load_cases(cases)
    test_matrix.run_matrix(cs)


@app.command("dx:flaky")
def dx_flaky(pattern: str = typer.Option(..., "--pattern"), n: int = typer.Option(10, "-n")):
    data = flaky.run(pattern, n)
    typer.echo(json.dumps(data))


@app.command("dx:quarantine:update")
def dx_quarantine_update():
    flaky.quarantine_update()


@app.command("dx:pr:run")
def dx_pr_run(spec: Path = typer.Option(..., "--spec", exists=True)):
    pr_runner.run(spec)


@app.command("dx:docs:lint")
def dx_docs_lint():
    problems = docs_lint.lint()
    for p in problems:
        typer.echo(p)
    if problems:
        raise typer.Exit(code=1)


@app.command("dx:style:lint")
def dx_style_lint():
    problems = style_lint.lint()
    for p in problems:
        typer.echo(p)
    if problems:
        raise typer.Exit(code=1)


@app.command("dx:onboard:doctor")
def dx_onboard_doctor():
    ok = onboard.doctor()
    if not ok:
        raise typer.Exit(code=1)


@app.command("dx:onboard:bootstrap")
def dx_onboard_bootstrap():
    onboard.bootstrap()


@app.command("dx:commits:lint")
def dx_commits_lint(since: str = typer.Option(None, "--since"), log: Optional[Path] = typer.Option(None, "--log", exists=True, dir_okay=False)):
    bad = commits.lint(since=since, log_file=log)
    for m in bad:
        typer.echo(m)
    if bad:
        raise typer.Exit(code=1)


if __name__ == "__main__":
    app()


def main():
    app()
import argparse
import json
from pathlib import Path

from samples import gen as sample_gen

COOKBOOK_DIR = Path("cookbook/tasks")
ARTIFACT_DIR = Path("artifacts/cookbook")


def _list_cookbook():
    return [p.stem for p in COOKBOOK_DIR.glob("*.md")]


def cmd_samples(args):
    sample_gen.main(args.overwrite)
    print("samples generated at", sample_gen.GENERATED_DIR)


def cmd_bot(args):
    print(f"running bot {args.bot} for goal '{args.goal}'")


def _parse_context(text: str) -> dict:
    import re

    match = re.search(r"```json\n(.*?)\n```", text, re.S)
    if match:
        return json.loads(match.group(1))
    return {}


def cmd_cookbook(args):
    slug = args.name
    path = COOKBOOK_DIR / f"{slug}.md"
    if not path.exists():
        print("unknown cookbook name", slug)
        print("available:", ", ".join(_list_cookbook()))
        return
    text = path.read_text()
    context = _parse_context(text)
    ARTIFACT_DIR.mkdir(parents=True, exist_ok=True)
    out_path = ARTIFACT_DIR / f"{slug}.json"
    with out_path.open("w") as f:
        json.dump({"goal": slug, "context": context}, f, indent=2)
    print(out_path)


def main():
    parser = argparse.ArgumentParser()
    sub = parser.add_subparsers(dest="cmd")

    p_samples = sub.add_parser("samples:gen")
    p_samples.add_argument("--overwrite", action="store_true")
    p_samples.set_defaults(func=cmd_samples)

    p_bot = sub.add_parser("bot:run")
    p_bot.add_argument("--bot", required=True)
    p_bot.add_argument("--goal", required=True)
    p_bot.set_defaults(func=cmd_bot)

    p_cb = sub.add_parser("cookbook:run")
    p_cb.add_argument("--name")
    p_cb.set_defaults(func=cmd_cookbook)

    args = parser.parse_args()
    if hasattr(args, "func"):
        args.func(args)
    else:
        parser.print_help()


if __name__ == "__main__":
    main()
from __future__ import annotations

import argparse
import json
import sys

from orchestrator import audit, approvals, tasks
from orchestrator.exceptions import BotExecutionError
from security import rbac
from security.rbac import APPROVAL_DECIDE, APPROVAL_REQUEST, TASK_CREATE, TASK_ROUTE
from tools import storage

BOTS = ["Treasury-BOT", "Change/Release-BOT", "SRE-BOT"]


def parse_user(user_id: str) -> rbac.User:
    return rbac.rbac.get_user(user_id)


def cmd_bot_list(args: argparse.Namespace, *, user: rbac.User) -> None:
    for b in BOTS:
        print(b)


@rbac.require([TASK_CREATE])
def cmd_task_create(args: argparse.Namespace, *, user: rbac.User) -> None:
    context = {}
    if args.context:
        context = storage.read_json(args.context, from_data=False)
    task = tasks.create_task(args.goal, context, user=user)
    print(task.id)


@rbac.require([TASK_ROUTE])
def cmd_task_route(args: argparse.Namespace, *, user: rbac.User) -> None:
    try:
        task = tasks.route_task(args.id, args.bot, user=user)
        print(task.status)
    except BotExecutionError as e:
        print(str(e))
        sys.exit(1)


@rbac.require([APPROVAL_REQUEST])
def cmd_approval_create(args: argparse.Namespace, *, user: rbac.User) -> None:
    req = approvals.create_approval(args.task, user.id, args.for_role)
    print(req.id)


@rbac.require([APPROVAL_DECIDE])
def cmd_approval_decide(args: argparse.Namespace, *, user: rbac.User) -> None:
    req = approvals.decide(args.id, args.decision, user.id, args.reason)
    print(req.status)


@rbac.require([APPROVAL_DECIDE])
def cmd_approval_list(args: argparse.Namespace, *, user: rbac.User) -> None:
    items = approvals.list_approvals(args.status)
    for item in items:
        print(json.dumps(item.__dict__))


@rbac.require([rbac.ADMIN])
def cmd_audit_verify(args: argparse.Namespace, *, user: rbac.User) -> None:
    bad = audit.verify_log()
    if bad:
        print("invalid signatures at lines", bad)
        sys.exit(1)
    print("all signatures valid")


def build_parser() -> argparse.ArgumentParser:
    p = argparse.ArgumentParser()
    sub = p.add_subparsers(dest="cmd")

    def add_user(sp: argparse.ArgumentParser) -> None:
        sp.add_argument("--as-user", dest="as_user", default="U_SYS")

    sub_bot = sub.add_parser("bot:list")
    add_user(sub_bot)
    sub_bot.set_defaults(func=cmd_bot_list)

    sub_create = sub.add_parser("task:create")
    add_user(sub_create)
    sub_create.add_argument("--goal", required=True)
    sub_create.add_argument("--context")
    sub_create.set_defaults(func=cmd_task_create)

    sub_route = sub.add_parser("task:route")
    add_user(sub_route)
    sub_route.add_argument("--id", required=True)
    sub_route.add_argument("--bot", required=True)
    sub_route.set_defaults(func=cmd_task_route)

    sub_acreate = sub.add_parser("approval:create")
    add_user(sub_acreate)
    sub_acreate.add_argument("--task", required=True)
    sub_acreate.add_argument("--for-role", dest="for_role", required=True)
    sub_acreate.set_defaults(func=cmd_approval_create)

    sub_alist = sub.add_parser("approval:list")
    add_user(sub_alist)
    sub_alist.add_argument("--status")
    sub_alist.set_defaults(func=cmd_approval_list)

    sub_adecide = sub.add_parser("approval:decide")
    add_user(sub_adecide)
    sub_adecide.add_argument("--id", required=True)
    sub_adecide.add_argument("--decision", required=True)
    sub_adecide.add_argument("--reason")
    sub_adecide.set_defaults(func=cmd_approval_decide)

    sub_verify = sub.add_parser("audit:verify")
    add_user(sub_verify)
    sub_verify.set_defaults(func=cmd_audit_verify)

    return p


def main(argv: list[str] | None = None) -> int:
    parser = build_parser()
    args = parser.parse_args(argv)
    user = parse_user(args.as_user)
    try:
        if not args.cmd:
            parser.print_help()
            return 0
        args.func(args, user=user)
        return 0
    except rbac.PermissionError as e:
        print(str(e))
        return 2


if __name__ == "__main__":  # pragma: no cover
    raise SystemExit(main())
@app.command("kg:stats")
def kg_stats():
    kg = KnowledgeGraph()
    labels: Dict[str, int] = {}
    for node in kg.nodes.values():
        labels[node["label"]] = labels.get(node["label"], 0) + 1
    edges: Dict[str, int] = {}
    for e in kg.edges.values():
        for etype, targets in e.items():
            edges[etype] = edges.get(etype, 0) + len(targets)
    typer.echo(json.dumps({"nodes": labels, "edges": edges}))


@app.command("kg:query")
def kg_query(file: Path = typer.Option(..., "--file", exists=True, dir_okay=False)):
    text = Path(file).read_text()
    res = kql_run(text)
    typer.echo(json.dumps(res))


@app.command("kg:neighbors")
def kg_neighbors(
    id: str = typer.Option(..., "--id"), edge: Optional[str] = typer.Option(None, "--edge")
):
    kg = KnowledgeGraph()
    for n in kg.neighbors(id, edge):
        typer.echo(n)


@app.command("kg:rules")
def kg_rules_cmd(file: Path = typer.Option(..., "--file", exists=True, dir_okay=False)):
    findings = run_rules(str(file))
    typer.echo(json.dumps([f.__dict__ for f in findings]))


@app.command("chain:run")
def chain_run(plan: Path = typer.Option(..., "--plan", exists=True, dir_okay=False)):
    data = yaml.safe_load(Path(plan).read_text())
    steps: List[PlanStep] = [PlanStep(**s) for s in data.get("steps", [])]
    execute_plan(steps)


def twin_compare_cmd(
    left: Path = typer.Option(..., "--left"),
    right: Path = typer.Option(..., "--right"),
):
    twin_compare.compare_runs(str(left), str(right))
    typer.echo("ok")
# partner catalog commands
@app.command("partner:load")
def partner_load(dir: Path = typer.Option(..., "--dir", exists=True, file_okay=False)):
    partner_catalog.load_catalog(dir)


@app.command("partner:list")
def partner_list(
    tier: Optional[str] = typer.Option(None, "--tier"),
    region: Optional[str] = typer.Option(None, "--region"),
):
    for p in partner_catalog.list_partners(tier=tier, region=region):
        typer.echo(f"{p['id']}\t{p['name']}")


@app.command("partner:show")
def partner_show(pid: str = typer.Option(..., "--id")):
    p = partner_catalog.show_partner(pid)
    typer.echo(json.dumps(p, indent=2))


# sku commands
@app.command("sku:list")
def sku_list():
    for sku in sku_packs.load_skus().keys():
        typer.echo(sku)


@app.command("sku:show")
def sku_show(sku: str = typer.Option(..., "--sku")):
    pack = sku_packs.load_skus().get(sku)
    typer.echo(json.dumps(pack.__dict__, indent=2))


# license key commands
@app.command("license:gen")
def license_gen(
    tenant: str = typer.Option(..., "--tenant"),
    sku: str = typer.Option(..., "--sku"),
    seats: int = typer.Option(..., "--seats"),
    start: str = typer.Option(..., "--start"),
    end: str = typer.Option(..., "--end"),
):
    key = license_keys.generate_key(tenant, sku, seats, start, end)
    typer.echo(key)


@app.command("license:verify")
def license_verify(key: str = typer.Option(..., "--key")):
    payload = license_keys.verify_key(key)
    typer.echo(json.dumps(payload, indent=2))


# entitlement commands
@app.command("entitlement:add")
def entitlement_add(
    tenant: str = typer.Option(None, "--tenant"),
    sku: str = typer.Option(None, "--sku"),
    seats: int = typer.Option(0, "--seats"),
    start: str = typer.Option("", "--start"),
    end: str = typer.Option("", "--end"),
    from_key: str = typer.Option(None, "--from-key"),
):
    if from_key:
        entitlement_engine.add_from_key(from_key)
    else:
        entitlement_engine.add_entitlement(tenant, sku, seats, start, end)


@app.command("entitlement:resolve")
def entitlement_resolve(tenant: str = typer.Option(..., "--tenant")):
    res = entitlement_engine.resolve(tenant)
    typer.echo(json.dumps(res, indent=2))


# billing commands
@app.command("bill:run")
def bill_run(period: str = typer.Option(..., "--period")):
    billing_invoices.run(period)


@app.command("bill:show")
def bill_show(invoice: str = typer.Option(..., "--invoice")):
    inv = billing_invoices.show(invoice)
    typer.echo(json.dumps(inv, indent=2))


# certification
@app.command("cert:take")
def cert_take(
    partner: str = typer.Option(..., "--partner"),
    exam: str = typer.Option(..., "--exam"),
    answers: Path = typer.Option(..., "--answers", exists=True, file_okay=True, dir_okay=False),
):
    attempt = partner_certify.grade(partner, exam, answers)
    typer.echo(attempt.status)


@app.command("cert:status")
def cert_status(partner: str = typer.Option(..., "--partner")):
    typer.echo(json.dumps(partner_certify.status(partner), indent=2))


# marketplace orders
@app.command("market:order")
def market_order(
    tenant: str = typer.Option(..., "--tenant"),
    listing: str = typer.Option(..., "--listing"),
    qty: int = typer.Option(1, "--qty"),
):
    order = partner_orders.place_order(tenant, listing, qty)
    typer.echo(order.id)


@app.command("market:provision")
def market_provision(order: str = typer.Option(..., "--order")):
    order_obj = partner_orders.provision(order)
    typer.echo(order_obj.status)
@app.command("sec:assets:load")
def sec_assets_load(dir: Path = typer.Option(..., "--dir", exists=True, file_okay=False)):
    assets_load(dir)
    typer.echo("assets loaded")


@app.command("sec:assets:list")
def sec_assets_list(
    asset_type: Optional[str] = typer.Option(None, "--type"),
    owner: Optional[str] = typer.Option(None, "--owner"),
):
    for a in assets_list(asset_type, owner):
        typer.echo(a.id)


@app.command("sec:detect:run")
def sec_detect_run(
    rules: Path = typer.Option(..., "--rules", exists=True, file_okay=False),
    logs: Path = typer.Option(..., "--logs", exists=True, file_okay=False),
):
    detect_run(rules, logs)
    typer.echo("detections complete")


@app.command("sec:ir:open")
def sec_ir_open(
    detections: List[Path] = typer.Option(..., "--detections"),
):
    inc = ir_open(detections)
    typer.echo(inc.id)


@app.command("sec:ir:assign")
def sec_ir_assign(
    id: str = typer.Option(..., "--id"),
    user: str = typer.Option(..., "--user"),
):
    ir_assign(id, user)
    typer.echo("assigned")


@app.command("sec:ir:timeline")
def sec_ir_timeline(
    id: str = typer.Option(..., "--id"),
    event: str = typer.Option(..., "--event"),
):
    ir_timeline(id, event)
    typer.echo("noted")


@app.command("sec:ir:resolve")
def sec_ir_resolve(
    id: str = typer.Option(..., "--id"),
    resolution: str = typer.Option(..., "--resolution"),
):
    ir_resolve(id, resolution)
    typer.echo("resolved")


@app.command("sec:vuln:import")
def sec_vuln_import(file: Path = typer.Option(..., "--file", exists=True, dir_okay=False)):
    vuln_import(file)
    typer.echo("vulns imported")


@app.command("sec:vuln:prioritize")
def sec_vuln_prior(top: int = typer.Option(50, "--top")):
    vulns = vuln_prioritize(top)
    typer.echo(str(len(vulns)))


@app.command("sec:purple:run")
def sec_purple_run(
    name: str = typer.Option(..., "--name"),
    config: Path = typer.Option(Path("configs/sec/purple"), "--config", exists=True, file_okay=False),
):
    purple_run(name, config)
    typer.echo("purple complete")


@app.command("sec:sbom:watch")
def sec_sbom_watch_cmd(
    sbom: Path = typer.Option(..., "--sbom", exists=True, dir_okay=False),
    cves: Path = typer.Option(..., "--cves", exists=True, dir_okay=False),
):
    sbom_watch(sbom, cves)
    typer.echo("sbom scanned")

def mfg_mrp_cmd(demand: Path = typer.Option(..., "--demand", exists=True), inventory: Path = typer.Option(..., "--inventory", exists=True), pos: Path = typer.Option(..., "--pos", exists=True)):
    plan = mfg_mrp.plan(str(demand), str(inventory), str(pos))
    typer.echo(json.dumps(plan))

@app.command("status:build")
def status_build():
    status_gen.build()
    typer.echo("built")
=======
    perf: bool = typer.Option(False, "--perf", is_flag=True),
):
    ctx = perf_timer("slo_gate") if perf else nullcontext({})
    with ctx as p:
        rc = slo_report.gate(fail_on=fail_on)
    _footer(perf, p)
    if rc:
        raise typer.Exit(code=1)

>>>>>>> 084efd31

if __name__ == "__main__":
    app()<|MERGE_RESOLUTION|>--- conflicted
+++ resolved
@@ -1,15 +1,12 @@
 import importlib
 import csv
 import json
-<<<<<<< HEAD
 import time
 from dataclasses import asdict
 import os
 import subprocess
 import sys
-=======
 from contextlib import nullcontext
->>>>>>> 084efd31
 from datetime import datetime
 from pathlib import Path
 from typing import Optional, Dict
@@ -23,7 +20,6 @@
 
 from bench import runner as bench_runner
 from bots import available_bots
-<<<<<<< HEAD
 from change import calendar as change_calendar
 from enablement import calendar as en_cal
 from enablement import certify as en_cert
@@ -185,12 +181,10 @@
 from sec.vuln import import_csv as vuln_import, prioritize as vuln_prioritize
 from sec.purple.sim import run as purple_run
 from sec.sbom_watch import watch as sbom_watch
-=======
 from orchestrator import orchestrator, slo_report
 from orchestrator.perf import perf_timer
 from orchestrator.protocols import Task
 from tools import storage
->>>>>>> 084efd31
 
 app = typer.Typer()
 from rnd import ideas as rnd_ideas
@@ -427,23 +421,19 @@
         typer.echo(f"{name}\t{cls.mission}")
 
 
-<<<<<<< HEAD
 def _perf_footer(perf: bool, data: dict) -> None:
     if perf:
         typer.echo(f"time={data.get('elapsed_ms')} rss={data.get('rss_mb')} cache=na exec=inproc")
         typer.echo(
             f"time={data.get('elapsed_ms')} rss={data.get('rss_mb')} cache=na exec=inproc"
-=======
 def _footer(perf: bool, stats: dict, cache: str = "na"):
     if perf:
         typer.echo(
             f"time={stats.get('elapsed_ms', 0)} rss={stats.get('rss_mb')} cache={cache} exec=inproc"
->>>>>>> 084efd31
         )
 
 
 @app.command("bench:list")
-<<<<<<< HEAD
 def bench_list():
     for name in bench_runner.list_scenarios():
         typer.echo(name)
@@ -453,7 +443,6 @@
 def bench_show(name: str = typer.Option(..., "--name")):
     cfg = bench_runner.load_scenario(name)
     typer.echo(json.dumps(cfg, indent=2))
-=======
 def bench_list(perf: bool = typer.Option(False, "--perf", is_flag=True)):
     ctx = perf_timer("bench_list") if perf else nullcontext({})
     with ctx as p:
@@ -472,13 +461,11 @@
         data = bench_runner.show_scenario(name)
         typer.echo(json.dumps(data))
     _footer(perf, p)
->>>>>>> 084efd31
 
 
 @app.command("bench:run")
 def bench_run(
     name: str = typer.Option(..., "--name"),
-<<<<<<< HEAD
     iterations: int = typer.Option(20, "--iter"),
     warmup: int = typer.Option(5, "--warmup"),
     cache: str = typer.Option("na", "--cache"),
@@ -493,7 +480,6 @@
         p = {"elapsed_ms": None, "rss_mb": None}
         bench_runner.run_bench(name, iterations, warmup, cache, export_csv)
     _perf_footer(perf, p)
-=======
     iterations: int = typer.Option(20, "--iter", "--iterations"),
     warmup: int = typer.Option(5, "--warmup"),
     cache: str = typer.Option("na", "--cache"),
@@ -511,12 +497,10 @@
             storage.write(str(export_csv), Path(src).read_text())
         typer.echo(json.dumps(res, indent=2))
     _footer(perf, p, cache=cache)
->>>>>>> 084efd31
 
 
 @app.command("bench:all")
 def bench_all(
-<<<<<<< HEAD
     perf: bool = typer.Option(False, "--perf"),
     as_user: str = typer.Option("system", "--as-user"),
 ):
@@ -541,7 +525,6 @@
         p = {"elapsed_ms": None, "rss_mb": None}
         slo_report.build_report()
     _perf_footer(perf, p)
-=======
     iterations: int = typer.Option(20, "--iter", "--iterations"),
     warmup: int = typer.Option(5, "--warmup"),
     perf: bool = typer.Option(False, "--perf", is_flag=True),
@@ -559,13 +542,11 @@
     with ctx as p:
         slo_report.build_report()
     _footer(perf, p)
->>>>>>> 084efd31
 
 
 @app.command("slo:gate")
 def slo_gate(
     fail_on: str = typer.Option("regressions", "--fail-on"),
-<<<<<<< HEAD
     perf: bool = typer.Option(False, "--perf"),
     as_user: str = typer.Option("system", "--as-user"),
 ):
@@ -2620,7 +2601,6 @@
 def status_build():
     status_gen.build()
     typer.echo("built")
-=======
     perf: bool = typer.Option(False, "--perf", is_flag=True),
 ):
     ctx = perf_timer("slo_gate") if perf else nullcontext({})
@@ -2630,7 +2610,6 @@
     if rc:
         raise typer.Exit(code=1)
 
->>>>>>> 084efd31
 
 if __name__ == "__main__":
     app()