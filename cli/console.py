--- conflicted
+++ resolved
@@ -1,5 +1,4 @@
 import importlib
-<<<<<<< HEAD
 import csv
 import json
 import time
@@ -8,11 +7,9 @@
 import subprocess
 import sys
 from contextlib import nullcontext
-=======
 import json
 import time
 from dataclasses import asdict
->>>>>>> e8d71229
 from datetime import datetime
 from pathlib import Path
 from typing import Optional, Dict
@@ -42,7 +39,6 @@
 from mfg import routing as mfg_routing
 from mfg import spc as mfg_spc
 from mfg import work_instructions as mfg_wi
-<<<<<<< HEAD
 from orchestrator import orchestrator, slo_report
 from orchestrator.perf import perf_timer
 from orchestrator.protocols import Task
@@ -64,19 +60,16 @@
 from strategy import reviews as strat_reviews
 from strategy import tradeoffs as strat_tradeoffs
 from strategy import memos as strat_memos
-=======
 from orchestrator import orchestrator, slo_report
 from orchestrator.perf import perf_timer
 from orchestrator.protocols import Task
 from plm import bom as plm_bom
 from plm import eco as plm_eco
 from runbooks import executor as rb_executor
->>>>>>> e8d71229
 from services import catalog as svc_catalog
 from services import deps as svc_deps
 from status import generator as status_gen
 from tools import storage
-<<<<<<< HEAD
 from aiops import canary as aiops_canary
 from aiops import config_drift as aiops_drift
 from aiops import correlation as aiops_correlation
@@ -96,18 +89,15 @@
 
 mfg_yield = importlib.import_module("mfg.yield")
 
-=======
 
 mfg_yield = importlib.import_module("mfg.yield")
 
->>>>>>> e8d71229
 from close import calendar as close_calendar
 from close import flux as close_flux
 from close import journal as close_journal
 from close import packet as close_packet
 from close import recon as close_recon
 from close import sox as close_sox
-<<<<<<< HEAD
 from orchestrator import orchestrator, slo_report
 from orchestrator.perf import perf_timer
 from orchestrator.protocols import Task
@@ -217,8 +207,6 @@
 from growth import loops as growth_loops, funnels as growth_funnels
 
 from close import calendar as close_calendar, journal as close_journal, recon as close_recon, flux as close_flux, sox as close_sox, packet as close_packet
-=======
->>>>>>> e8d71229
 
 from people import analytics, comp_cycle, headcount, orgchart, perf_cycle, recruiting
 
@@ -460,7 +448,6 @@
 def _perf_footer(perf: bool, data: dict) -> None:
     if perf:
         typer.echo(f"time={data.get('elapsed_ms')} rss={data.get('rss_mb')} cache=na exec=inproc")
-<<<<<<< HEAD
         typer.echo(
             f"time={data.get('elapsed_ms')} rss={data.get('rss_mb')} cache=na exec=inproc"
 def _footer(perf: bool, stats: dict, cache: str = "na"):
@@ -468,8 +455,6 @@
         typer.echo(
             f"time={stats.get('elapsed_ms', 0)} rss={stats.get('rss_mb')} cache={cache} exec=inproc"
         )
-=======
->>>>>>> e8d71229
 
 
 @app.command("bench:list")
@@ -761,14 +746,12 @@
         typer.echo(json.dumps(c))
 
 
-<<<<<<< HEAD
 @app.command("close:cal:new")
 def close_cal_new(
     period: str = typer.Option(..., "--period"),
     template: str = typer.Option(..., "--template"),
 ):
     cal = close_calendar.CloseCalendar.from_template(period, template)
-=======
 @app.command("change:conflicts")
 def change_conflicts(service: str = typer.Option(..., "--service")):
     issues = change_calendar.conflicts(service)
@@ -785,7 +768,6 @@
     template: Path = typer.Option(..., "--template", exists=True),
 ):
     cal = close_calendar.CloseCalendar.from_template(period, str(template))
->>>>>>> e8d71229
     cal.save()
     typer.echo("created")
 
@@ -842,7 +824,6 @@
 @app.command("close:recon:run")
 def close_recon_run(
     period: str = typer.Option(..., "--period"),
-<<<<<<< HEAD
     fixtures: str = typer.Option(..., "--fixtures"),
     config: str = typer.Option("configs/close/recons.yaml", "--config"),
 ):
@@ -857,11 +838,9 @@
             for row in reader:
                 tb[row["account"]] = float(row["amount"])
     close_recon.run_recons(period, tb, config, fixtures)
-=======
     fixtures: Path = typer.Option(..., "--fixtures", exists=True),
 ):
     close_recon.run_recons(period, str(fixtures))
->>>>>>> e8d71229
     typer.echo("recons")
 
 
@@ -904,21 +883,18 @@
 
 
 @app.command("close:sign")
-<<<<<<< HEAD
 def close_sign(period: str = typer.Option(..., "--period"), role: str = typer.Option(..., "--role"), as_user: str = typer.Option(..., "--as-user")):
     try:
         close_packet.sign(period, role, as_user)
     except ValueError as e:
         typer.echo(str(e))
         raise typer.Exit(code=1)
-=======
 def close_sign(
     period: str = typer.Option(..., "--period"),
     role: str = typer.Option(..., "--role"),
     as_user: str = typer.Option(..., "--as-user"),
 ):
     close_packet.sign(period, role, as_user)
->>>>>>> e8d71229
     typer.echo("signed")
 
 @app.command("change:conflicts")
@@ -941,7 +917,6 @@
     typer.echo("ok")
 
 
-<<<<<<< HEAD
 @app.command("close:cal:list")
 def close_cal_list(period: str = typer.Option(..., "--period")):
     cal = close_calendar.load_calendar(period)
@@ -1061,7 +1036,6 @@
         typer.echo(f"{item_id}\t{rev}")
 
 
-=======
 @app.command("plm:bom:explode")
 def plm_bom_explode(
     item: str = typer.Option(..., "--item"),
@@ -1073,7 +1047,6 @@
         typer.echo(f"{lvl}\t{comp}\t{qty}")
 
 
->>>>>>> e8d71229
 @app.command("plm:eco:new")
 def plm_eco_new(
     item: str = typer.Option(..., "--item"),
@@ -1081,11 +1054,8 @@
     to_rev: str = typer.Option(..., "--to"),
     reason: str = typer.Option(..., "--reason"),
 ):
-<<<<<<< HEAD
 @app.command("plm:eco:new")
 def plm_eco_new(item: str = typer.Option(..., "--item"), from_rev: str = typer.Option(..., "--from"), to_rev: str = typer.Option(..., "--to"), reason: str = typer.Option(..., "--reason")):
-=======
->>>>>>> e8d71229
     ch = plm_eco.new_change(item, from_rev, to_rev, reason)
     typer.echo(ch.id)
 
@@ -1100,10 +1070,7 @@
 def plm_eco_approve(
     id: str = typer.Option(..., "--id"), as_user: str = typer.Option(..., "--as-user")
 ):
-<<<<<<< HEAD
 def plm_eco_approve(id: str = typer.Option(..., "--id"), as_user: str = typer.Option(..., "--as-user")):
-=======
->>>>>>> e8d71229
     plm_eco.approve(id, as_user)
     typer.echo("approved")
 
@@ -1137,10 +1104,7 @@
     rev: str = typer.Option(..., "--rev"),
     qty: int = typer.Option(..., "--qty"),
 ):
-<<<<<<< HEAD
 def mfg_routing_capcheck(item: str = typer.Option(..., "--item"), rev: str = typer.Option(..., "--rev"), qty: int = typer.Option(..., "--qty")):
-=======
->>>>>>> e8d71229
     res = mfg_routing.capacity_check(item, rev, qty)
     typer.echo(json.dumps(res))
 
@@ -1155,15 +1119,12 @@
 def mfg_spc_analyze(
     op: str = typer.Option(..., "--op"), window: int = typer.Option(50, "--window")
 ):
-<<<<<<< HEAD
     report = mfg_spc.analyze(op, window)
     if report["findings"]:
         typer.echo(" ".join(report["findings"]))
     else:
         typer.echo("OK")
 def mfg_spc_analyze(op: str = typer.Option(..., "--op"), window: int = typer.Option(50, "--window")):
-=======
->>>>>>> e8d71229
     findings = mfg_spc.analyze(op, window)
     typer.echo(" ".join(findings))
 
@@ -1294,7 +1255,6 @@
     res = en_fb.summary(course)
     typer.echo(json.dumps(res))
 
-<<<<<<< HEAD
 @app.command("mdm:stage")
 def mdm_stage(domain: str = typer.Option(..., "--domain"), file: Path = typer.Option(..., "--file", exists=True)):
     mdm_domains.stage(domain, file)
@@ -1353,8 +1313,6 @@
 def mdm_change_apply(id: str = typer.Option(..., "--id")):
     mdm_changes.apply(id)
     typer.echo("applied")
-=======
->>>>>>> e8d71229
 
 @app.command("status:build")
 def status_build():
