import importlib
import json
import time
from dataclasses import asdict
from datetime import datetime
from pathlib import Path
from typing import Optional

import typer

from bench import runner as bench_runner
from bots import available_bots
<<<<<<< HEAD
from change import calendar as change_calendar
from enablement import calendar as en_cal
from enablement import certify as en_cert
from enablement import courses as en_courses
from enablement import feedback as en_fb
from enablement import labs as en_labs
from enablement import paths as en_paths
from enablement import quizzes as en_quizzes
from enablement import readiness as en_read
from healthchecks import synthetic as hc_synth
from mfg import coq as mfg_coq
from mfg import mrp as mfg_mrp
from mfg import routing as mfg_routing
from mfg import spc as mfg_spc
from mfg import work_instructions as mfg_wi
from orchestrator import orchestrator, slo_report
from orchestrator.perf import perf_timer
from orchestrator.protocols import Task
from plm import bom as plm_bom
from plm import eco as plm_eco
from runbooks import executor as rb_executor
from services import catalog as svc_catalog
from services import deps as svc_deps
from status import generator as status_gen
from tools import storage
from aiops import canary as aiops_canary
from aiops import config_drift as aiops_drift
from aiops import correlation as aiops_correlation
from aiops import maintenance as aiops_maintenance
from aiops import remediation as aiops_remediation
from aiops import slo_budget as aiops_budget

VERB_FUN: dict[str, str] = {}
VERB_FUN['plm:bom:where-used'] = 'cli_bom_where_used'

mfg_yield = importlib.import_module("mfg.yield")

from close import calendar as close_calendar
from close import flux as close_flux
from close import journal as close_journal
from close import packet as close_packet
from close import recon as close_recon
from close import sox as close_sox
=======
from orchestrator import orchestrator, slo_report
from orchestrator.perf import perf_timer
from orchestrator.protocols import Task
from tools import storage
>>>>>>> c932338c

app = typer.Typer()

ROOT = Path(__file__).resolve().parents[1]
ARTIFACTS = ROOT / "artifacts"


def _next_task_id() -> str:
    counter_path = ARTIFACTS / "last_task_id.txt"
    last = int(storage.read(str(counter_path)) or 0)
    new = last + 1
    storage.write(str(counter_path), str(new))
    return f"T{new:04d}"


@app.command("task:create")
def task_create(
    goal: str = typer.Option(..., "--goal"),
    context: Optional[Path] = typer.Option(None, "--context", exists=True, dir_okay=False),
):
    ctx = json.loads(storage.read(str(context))) if context else None
    task_id = _next_task_id()
    task = Task(id=task_id, goal=goal, context=ctx, created_at=datetime.utcnow())
    storage.write(str(ARTIFACTS / task_id / "task.json"), task.model_dump(mode="json"))
    typer.echo(task_id)


@app.command("task:route")
def task_route(
    id: str = typer.Option(..., "--id"),
    bot: str = typer.Option(..., "--bot"),
):
    task_data = json.loads(storage.read(str(ARTIFACTS / id / "task.json")))
    task = Task(**task_data)
    response = orchestrator.route(task, bot)
    storage.write(str(ARTIFACTS / id / "response.json"), response.model_dump(mode="json"))
    typer.echo(response.summary)


@app.command("task:status")
def task_status(id: str = typer.Option(..., "--id")):
    resp_path = ARTIFACTS / id / "response.json"
    if not resp_path.exists():
        typer.echo("No response")
        raise typer.Exit(code=1)
    data = json.loads(storage.read(str(resp_path)))
    typer.echo(f"Summary: {data.get('summary')}")
    typer.echo("Next actions:")
    for act in data.get("next_actions", []):
        typer.echo(f"- {act}")


@app.command("bot:list")
def bot_list():
    for name, cls in available_bots().items():
        typer.echo(f"{name}\t{cls.mission}")


def _perf_footer(perf: bool, data: dict) -> None:
    if perf:
<<<<<<< HEAD
        typer.echo(f"time={data.get('elapsed_ms')} rss={data.get('rss_mb')} cache=na exec=inproc")
=======
        typer.echo(
            f"time={data.get('elapsed_ms')} rss={data.get('rss_mb')} cache=na exec=inproc"
        )
>>>>>>> c932338c


@app.command("bench:list")
def bench_list():
    for name in bench_runner.list_scenarios():
        typer.echo(name)


@app.command("bench:show")
def bench_show(name: str = typer.Option(..., "--name")):
    cfg = bench_runner.load_scenario(name)
    typer.echo(json.dumps(cfg, indent=2))


@app.command("bench:run")
def bench_run(
    name: str = typer.Option(..., "--name"),
    iterations: int = typer.Option(20, "--iter"),
    warmup: int = typer.Option(5, "--warmup"),
    cache: str = typer.Option("na", "--cache"),
    export_csv: Optional[Path] = typer.Option(None, "--export-csv"),
    perf: bool = typer.Option(False, "--perf"),
    as_user: str = typer.Option("system", "--as-user"),
):
    if perf:
        with perf_timer("bench_run") as p:
            bench_runner.run_bench(name, iterations, warmup, cache, export_csv)
    else:
        p = {"elapsed_ms": None, "rss_mb": None}
        bench_runner.run_bench(name, iterations, warmup, cache, export_csv)
    _perf_footer(perf, p)


@app.command("bench:all")
def bench_all(
    perf: bool = typer.Option(False, "--perf"),
    as_user: str = typer.Option("system", "--as-user"),
):
    if perf:
        with perf_timer("bench_all") as p:
            bench_runner.run_all()
    else:
        p = {"elapsed_ms": None, "rss_mb": None}
        bench_runner.run_all()
    _perf_footer(perf, p)


@app.command("slo:report")
def slo_report_cmd(
    perf: bool = typer.Option(False, "--perf"),
    as_user: str = typer.Option("system", "--as-user"),
):
    if perf:
        with perf_timer("slo_report") as p:
            slo_report.build_report()
    else:
        p = {"elapsed_ms": None, "rss_mb": None}
        slo_report.build_report()
    _perf_footer(perf, p)


@app.command("slo:gate")
def slo_gate(
    fail_on: str = typer.Option("regressions", "--fail-on"),
    perf: bool = typer.Option(False, "--perf"),
    as_user: str = typer.Option("system", "--as-user"),
):
    if perf:
        with perf_timer("slo_gate") as p:
            ok = slo_report.gate(fail_on)
    else:
        p = {"elapsed_ms": None, "rss_mb": None}
        ok = slo_report.gate(fail_on)
    _perf_footer(perf, p)
    if not ok:
        raise typer.Exit(code=1)


<<<<<<< HEAD
@app.command("svc:load")
def svc_load(dir: str = typer.Option("configs/services", "--dir")):
    svc_catalog.load_services(f"{dir}/*.yaml")
    typer.echo("catalog loaded")


@app.command("svc:deps")
def svc_deps_cmd(
    service: str = typer.Option(..., "--service"),
    dir: str = typer.Option("configs/services", "--dir"),
):
    services = svc_catalog.load_services(f"{dir}/*.yaml")
    for dep in svc_deps.blast_radius(service, services):
        typer.echo(dep)


@app.command("svc:validate")
def svc_validate(dir: str = typer.Option("configs/services", "--dir")):
    services = svc_catalog.load_services(f"{dir}/*.yaml")
    errs = svc_deps.validate_dependencies(services)
    if errs:
        for e in errs:
            typer.echo(e)
        raise typer.Exit(code=1)
    typer.echo("ok")


@app.command("rb:run")
def rb_run(file: str = typer.Option(..., "--file")):
    code = rb_executor.run(file)
    typer.echo(code)


@app.command("rb:list")
def rb_list():
    for name in rb_executor.list_examples():
        typer.echo(name)


@app.command("hc:run")
def hc_run(service: str = typer.Option(..., "--service")):
    results = hc_synth.run_checks(service)
    typer.echo(json.dumps(results))


@app.command("hc:summary")
def hc_summary(service: str = typer.Option(..., "--service")):
    data = hc_synth.summary(service)
    typer.echo(json.dumps(data))


@app.command("change:add")
def change_add(
    service: str = typer.Option(..., "--service"),
    type: str = typer.Option(..., "--type"),
    start: str = typer.Option(..., "--start"),
    end: str = typer.Option(..., "--end"),
    risk: str = typer.Option(..., "--risk"),
):
    cid = f"chg-{int(time.time())}"
    ch = change_calendar.Change(
        id=cid, service=service, type=type, start=start, end=end, owner="cli", risk=risk
    )
    change_calendar.add_change(ch)
    typer.echo(cid)


@app.command("change:list")
def change_list(
    service: str = typer.Option(None, "--service"),
    start: str = typer.Option(None, "--from"),
    end: str = typer.Option(None, "--to"),
):
    for c in change_calendar.list_changes(service, start, end):
        typer.echo(json.dumps(c))


@app.command("change:conflicts")
def change_conflicts(service: str = typer.Option(..., "--service")):
    issues = change_calendar.conflicts(service)
    if issues:
        for i in issues:
            typer.echo(i)
        raise typer.Exit(code=1)
    typer.echo("ok")


@app.command("close:cal:new")
def close_cal_new(
    period: str = typer.Option(..., "--period"),
    template: Path = typer.Option(..., "--template", exists=True),
):
    cal = close_calendar.CloseCalendar.from_template(period, str(template))
    cal.save()
    typer.echo("ok")


@app.command("close:cal:list")
def close_cal_list(period: str = typer.Option(..., "--period")):
    cal = close_calendar.load_calendar(period)
    for t in cal.tasks:
        typer.echo(json.dumps(asdict(t)))


@app.command("close:cal:update")
def close_cal_update(
    period: str = typer.Option(..., "--period"),
    task: str = typer.Option(..., "--task"),
    status: str = typer.Option(None, "--status"),
    evidence: str = typer.Option(None, "--evidence"),
):
    cal = close_calendar.load_calendar(period)
    cal.update(task, status, evidence)
    typer.echo("updated")


@app.command("close:jrnl:propose")
def close_jrnl_propose(
    period: str = typer.Option(..., "--period"),
    rules: Path = typer.Option(..., "--rules", exists=True),
):
    close_journal.propose_journals(period, str(rules))
    typer.echo("proposed")


@app.command("close:jrnl:post")
def close_jrnl_post(period: str = typer.Option(..., "--period")):
    journals = close_journal.load_journals(period)
    close_journal.post(period, journals)
    typer.echo("posted")


@app.command("close:recon:run")
def close_recon_run(
    period: str = typer.Option(..., "--period"),
    fixtures: Path = typer.Option(..., "--fixtures", exists=True),
):
    close_recon.run_recons(period, str(fixtures))
    typer.echo("recons")


@app.command("close:flux")
def close_flux_cmd(
    period: str = typer.Option(..., "--period"),
    prev: str = typer.Option(..., "--prev"),
    py: str = typer.Option(..., "--py"),
    threshold: float = typer.Option(..., "--threshold"),
):
    close_flux.run_flux(period, prev, py, threshold)
    typer.echo("flux")


@app.command("close:sox:add")
def close_sox_add(
    period: str = typer.Option(..., "--period"),
    control: str = typer.Option(..., "--control"),
    path: str = typer.Option(..., "--path"),
    owner: str = typer.Option("cli", "--owner"),
):
    close_sox.add_evidence(period, control, path, owner)
    typer.echo("logged")


@app.command("close:sox:check")
def close_sox_check(period: str = typer.Option(..., "--period")):
    close_sox.check_evidence(period)
    typer.echo("ok")


@app.command("close:packet")
def close_packet_cmd(period: str = typer.Option(..., "--period")):
    close_packet.build_packet(period)
    typer.echo("packet")


@app.command("close:sign")
def close_sign(
    period: str = typer.Option(..., "--period"),
    role: str = typer.Option(..., "--role"),
    as_user: str = typer.Option(..., "--as-user"),
):
    close_packet.sign(period, role, as_user)
    typer.echo("signed")


@app.command("plm:items:load")
def plm_items_load(dir: Path = typer.Option(..., "--dir", exists=True, file_okay=False)):
    plm_bom.load_items(str(dir))
    typer.echo("ok")


@app.command("plm:bom:load")
def plm_bom_load(dir: Path = typer.Option(..., "--dir", exists=True, file_okay=False)):
    plm_bom.load_boms(str(dir))
    typer.echo("ok")


@app.command("plm:bom:explode")
def plm_bom_explode(
    item: str = typer.Option(..., "--item"),
    rev: str = typer.Option(..., "--rev"),
    level: int = typer.Option(1, "--level"),
):
    lines = plm_bom.explode(item, rev, level)
    for lvl, comp, qty in lines:
        typer.echo(f"{lvl}\t{comp}\t{qty}")


@app.command("plm:bom:where-used")
def plm_bom_where_used(component: str = typer.Option(..., "--component")):
    rows = plm_bom.where_used(component)
    for item_id, rev in rows:
        typer.echo(f"{item_id}@{rev}")


@app.command("plm:eco:new")
def plm_eco_new(
    item: str = typer.Option(..., "--item"),
    from_rev: str = typer.Option(..., "--from"),
    to_rev: str = typer.Option(..., "--to"),
    reason: str = typer.Option(..., "--reason"),
):
    ch = plm_eco.new_change(item, from_rev, to_rev, reason)
    typer.echo(ch.id)


@app.command("plm:eco:impact")
def plm_eco_impact(id: str = typer.Option(..., "--id")):
    impact = plm_eco.impact(id)
    typer.echo(f"impact {impact}")


@app.command("plm:eco:approve")
def plm_eco_approve(
    id: str = typer.Option(..., "--id"), as_user: str = typer.Option(..., "--as-user")
):
    plm_eco.approve(id, as_user)
    typer.echo("approved")


@app.command("plm:eco:release")
def plm_eco_release(id: str = typer.Option(..., "--id")):
    plm_eco.release(id)
    typer.echo("released")


@app.command("mfg:wc:load")
def mfg_wc_load(file: Path = typer.Option(..., "--file", exists=True, dir_okay=False)):
    mfg_routing.load_work_centers(str(file))
    typer.echo("ok")


@app.command("mfg:routing:load")
def mfg_routing_load(dir: Path = typer.Option(..., "--dir", exists=True, file_okay=False)):
    mfg_routing.load_routings(str(dir))
    typer.echo("ok")


@app.command("mfg:routing:capcheck")
def mfg_routing_capcheck(
    item: str = typer.Option(..., "--item"),
    rev: str = typer.Option(..., "--rev"),
    qty: int = typer.Option(..., "--qty"),
):
    res = mfg_routing.capacity_check(item, rev, qty)
    typer.echo(json.dumps(res))


@app.command("mfg:wi:render")
def mfg_wi_render(item: str = typer.Option(..., "--item"), rev: str = typer.Option(..., "--rev")):
    path = mfg_wi.render(item, rev)
    typer.echo(str(path))


@app.command("mfg:spc:analyze")
def mfg_spc_analyze(
    op: str = typer.Option(..., "--op"), window: int = typer.Option(50, "--window")
):
    findings = mfg_spc.analyze(op, window)
    typer.echo(" ".join(findings))


@app.command("mfg:yield")
def mfg_yield_cmd(period: str = typer.Option(..., "--period")):
    stats = mfg_yield.compute(period)
    typer.echo(json.dumps(stats))


@app.command("mfg:coq")
def mfg_coq_cmd(period: str = typer.Option(..., "--period")):
    totals = mfg_coq.build(period)
    typer.echo(json.dumps(totals))


@app.command("mfg:mrp")
def mfg_mrp_cmd(
    demand: Path = typer.Option(..., "--demand", exists=True),
    inventory: Path = typer.Option(..., "--inventory", exists=True),
    pos: Path = typer.Option(..., "--pos", exists=True),
):
    plan = mfg_mrp.plan(str(demand), str(inventory), str(pos))
    typer.echo(json.dumps(plan))


@app.command("learn:courses:load")
def learn_courses_load(dir: Path = typer.Option(..., "--dir", exists=True, file_okay=False)):
    en_courses.load_courses(str(dir))
    typer.echo("ok")


@app.command("learn:courses:list")
def learn_courses_list(role_track: str = typer.Option(..., "--role_track")):
    for c in en_courses.list_courses(role_track):
        typer.echo(f"{c['id']}	{c['title']}")


@app.command("learn:path:new")
def learn_path_new(
    name: str = typer.Option(..., "--name"),
    role_track: str = typer.Option(..., "--role_track"),
    courses: str = typer.Option(..., "--courses"),
    required: int = typer.Option(..., "--required"),
):
    p = en_paths.new_path(name, role_track, courses.split(","), required)
    typer.echo(p.id)


@app.command("learn:assign")
def learn_assign(
    user: str = typer.Option(..., "--user"),
    path: str = typer.Option(..., "--path"),
    due: str = typer.Option(..., "--due"),
):
    en_paths.assign(user, path, due)
    typer.echo("ok")


@app.command("learn:quiz:grade")
def learn_quiz_grade(
    quiz: str = typer.Option(..., "--quiz"),
    answers: Path = typer.Option(..., "--answers", exists=True),
):
    res = en_quizzes.grade(quiz, str(answers))
    typer.echo(json.dumps(res))


@app.command("learn:lab:run")
def learn_lab_run(
    lab: str = typer.Option(..., "--lab"),
    submission: Path = typer.Option(..., "--submission", exists=True),
):
    res = en_labs.run_lab(lab, str(submission))
    typer.echo(json.dumps(res))


@app.command("learn:cert:check")
def learn_cert_check(
    user: str = typer.Option(..., "--user"), cert: str = typer.Option(..., "--cert")
):
    ok = en_cert.check(user, cert)
    typer.echo("awarded" if ok else "not met")


@app.command("learn:cert:list")
def learn_cert_list(user: str = typer.Option(..., "--user")):
    for c in en_cert.list_user(user):
        typer.echo(c)


@app.command("learn:readiness")
def learn_readiness():
    en_read.build()
    typer.echo("ok")


@app.command("learn:event:add")
def learn_event_add(
    title: str = typer.Option(..., "--title"),
    type: str = typer.Option(..., "--type"),
    date: str = typer.Option(..., "--date"),
    capacity: int = typer.Option(..., "--capacity"),
):
    ev = en_cal.add_event(title, type, date, capacity)
    typer.echo(ev.id)


@app.command("learn:event:join")
def learn_event_join(id: str = typer.Option(..., "--id"), user: str = typer.Option(..., "--user")):
    en_cal.join(id, user)
    typer.echo("ok")


@app.command("learn:feedback:add")
def learn_feedback_add(
    course: str = typer.Option(..., "--course"),
    user: str = typer.Option(..., "--user"),
    score: int = typer.Option(..., "--score"),
    comment: str = typer.Option(..., "--comment"),
):
    en_fb.add(course, user, score, comment)
    typer.echo("ok")


@app.command("learn:feedback:summary")
def learn_feedback_summary(course: str = typer.Option(..., "--course")):
    res = en_fb.summary(course)
    typer.echo(json.dumps(res))


@app.command("status:build")
def status_build():
    status_gen.build()
    typer.echo("built")
@app.command("aiops:correlate")
def aiops_correlate():
    aiops_correlation.correlate(datetime.utcnow())


@app.command("aiops:plan")
def aiops_plan(correlations: str = typer.Option(..., "--correlations")):
    corr = aiops_remediation.load_correlations(correlations)
    aiops_remediation.plan(corr)


@app.command("aiops:execute")
def aiops_execute(
    plan: Path = typer.Option(..., "--plan", exists=True, dir_okay=False),
    dry_run: bool = typer.Option(False, "--dry-run"),
):
    aiops_remediation.execute(plan, dry_run)


@app.command("aiops:canary")
def aiops_canary_cmd(
    base: Path = typer.Option(..., "--base", exists=True, dir_okay=False),
    canary: Path = typer.Option(..., "--canary", exists=True, dir_okay=False),
):
    aiops_canary.analyze(base, canary)


@app.command("aiops:baseline:record")
def aiops_baseline_record():
    aiops_drift.record_baseline({})


@app.command("aiops:drift:check")
def aiops_drift_check():
    aiops_drift.compare()


@app.command("aiops:budget")
def aiops_budget_cmd(service: str = typer.Option(..., "--service"), window: str = typer.Option(..., "--window")):
    aiops_budget.budget_status(service, window)


@app.command("aiops:window")
def aiops_window(service: str = typer.Option(..., "--service"), action: str = typer.Option(..., "--action")):
    w = aiops_maintenance.next_window(service, action)
    typer.echo(json.dumps(w) if w else "null")
@app.command("ir:kpi:compute")
def ir_kpi_compute(period: str = typer.Option(..., "--period")):
    from ir import kpi_sot

    rows = kpi_sot.compute(period)
    typer.echo(json.dumps(rows, indent=2))


@app.command("ir:kpi:signoff")
def ir_kpi_signoff(
    kpi: str = typer.Option(..., "--kpi"),
    period: str = typer.Option(..., "--period"),
):
    from ir import kpi_signoff

    kpi_signoff.request_signoff(kpi, period)


@app.command("ir:kpi:approve")
def ir_kpi_approve(
    kpi: str = typer.Option(..., "--kpi"),
    period: str = typer.Option(..., "--period"),
    as_user: str = typer.Option(..., "--as-user"),
):
    from ir import kpi_signoff

    kpi_signoff.approve(kpi, period, as_user)


@app.command("ir:kpi:reject")
def ir_kpi_reject(
    kpi: str = typer.Option(..., "--kpi"),
    period: str = typer.Option(..., "--period"),
    as_user: str = typer.Option(..., "--as-user"),
):
    from ir import kpi_signoff

    kpi_signoff.reject(kpi, period, as_user)


@app.command("ir:earnings:build")
def ir_earnings_build(
    period: str = typer.Option(..., "--period"),
    as_user: str = typer.Option(..., "--as-user"),
):
    from ir import earnings

    earnings.build(period, user=as_user)


@app.command("ir:guidance")
def ir_guidance_run(
    period: str = typer.Option(..., "--period"),
    assumptions: Path = typer.Option(..., "--assumptions", exists=True, dir_okay=False),
):
    from ir import guidance

    guidance.run(period, assumptions)


@app.command("ir:blackouts:status")
def ir_blackouts_status(date: str = typer.Option(..., "--date")):
    from ir import blackouts

    code = blackouts.status(date)
    typer.echo(code or "CLEAR")


@app.command("ir:disclose")
def ir_disclose(
    type: str = typer.Option(..., "--type"),
    path: Path = typer.Option(..., "--path", exists=True, dir_okay=False),
    as_user: str = typer.Option(..., "--as-user"),
):
    from ir import disclosures

    disclosures.log_disclosure(type, str(path), as_user)


@app.command("board:pack")
def board_pack_cmd(month: str = typer.Option(..., "--month")):
    from board import pack

    pack.build(month)


@app.command("ir:faq")
def ir_faq(
    q: str = typer.Option(..., "--q"),
    mode: str = typer.Option("internal", "--mode"),
    as_user: str = typer.Option("U_IR", "--as-user"),
):
    from ir import faq_bot

    resp = faq_bot.answer(q, mode=mode, user=as_user)
    typer.echo(json.dumps(resp, indent=2))


if __name__ == "__main__":
    app()


def main():
    app()
import argparse
import json
from pathlib import Path

from samples import gen as sample_gen

COOKBOOK_DIR = Path("cookbook/tasks")
ARTIFACT_DIR = Path("artifacts/cookbook")


def _list_cookbook():
    return [p.stem for p in COOKBOOK_DIR.glob("*.md")]


def cmd_samples(args):
    sample_gen.main(args.overwrite)
    print("samples generated at", sample_gen.GENERATED_DIR)


def cmd_bot(args):
    print(f"running bot {args.bot} for goal '{args.goal}'")


def _parse_context(text: str) -> dict:
    import re

    match = re.search(r"```json\n(.*?)\n```", text, re.S)
    if match:
        return json.loads(match.group(1))
    return {}


def cmd_cookbook(args):
    slug = args.name
    path = COOKBOOK_DIR / f"{slug}.md"
    if not path.exists():
        print("unknown cookbook name", slug)
        print("available:", ", ".join(_list_cookbook()))
        return
    text = path.read_text()
    context = _parse_context(text)
    ARTIFACT_DIR.mkdir(parents=True, exist_ok=True)
    out_path = ARTIFACT_DIR / f"{slug}.json"
    with out_path.open("w") as f:
        json.dump({"goal": slug, "context": context}, f, indent=2)
    print(out_path)


def main():
    parser = argparse.ArgumentParser()
    sub = parser.add_subparsers(dest="cmd")

    p_samples = sub.add_parser("samples:gen")
    p_samples.add_argument("--overwrite", action="store_true")
    p_samples.set_defaults(func=cmd_samples)

    p_bot = sub.add_parser("bot:run")
    p_bot.add_argument("--bot", required=True)
    p_bot.add_argument("--goal", required=True)
    p_bot.set_defaults(func=cmd_bot)

    p_cb = sub.add_parser("cookbook:run")
    p_cb.add_argument("--name")
    p_cb.set_defaults(func=cmd_cookbook)

    args = parser.parse_args()
    if hasattr(args, "func"):
        args.func(args)
    else:
        parser.print_help()


=======
>>>>>>> c932338c
if __name__ == "__main__":
    main()<|MERGE_RESOLUTION|>--- conflicted
+++ resolved
@@ -10,7 +10,6 @@
 
 from bench import runner as bench_runner
 from bots import available_bots
-<<<<<<< HEAD
 from change import calendar as change_calendar
 from enablement import calendar as en_cal
 from enablement import certify as en_cert
@@ -54,12 +53,10 @@
 from close import packet as close_packet
 from close import recon as close_recon
 from close import sox as close_sox
-=======
 from orchestrator import orchestrator, slo_report
 from orchestrator.perf import perf_timer
 from orchestrator.protocols import Task
 from tools import storage
->>>>>>> c932338c
 
 app = typer.Typer()
 
@@ -120,13 +117,10 @@
 
 def _perf_footer(perf: bool, data: dict) -> None:
     if perf:
-<<<<<<< HEAD
         typer.echo(f"time={data.get('elapsed_ms')} rss={data.get('rss_mb')} cache=na exec=inproc")
-=======
         typer.echo(
             f"time={data.get('elapsed_ms')} rss={data.get('rss_mb')} cache=na exec=inproc"
         )
->>>>>>> c932338c
 
 
 @app.command("bench:list")
@@ -205,7 +199,6 @@
         raise typer.Exit(code=1)
 
 
-<<<<<<< HEAD
 @app.command("svc:load")
 def svc_load(dir: str = typer.Option("configs/services", "--dir")):
     svc_catalog.load_services(f"{dir}/*.yaml")
@@ -841,7 +834,5 @@
         parser.print_help()
 
 
-=======
->>>>>>> c932338c
 if __name__ == "__main__":
     main()