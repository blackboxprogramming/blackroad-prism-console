import importlib
import json
<<<<<<< HEAD
import time
from dataclasses import asdict
=======
import os
import subprocess
import sys
>>>>>>> 7c48b21c
from datetime import datetime
from pathlib import Path
from typing import Optional

import typer

<<<<<<< HEAD
from bench import runner as bench_runner
from bots import available_bots
from change import calendar as change_calendar
from enablement import calendar as en_cal
from enablement import certify as en_cert
from enablement import courses as en_courses
from enablement import feedback as en_fb
from enablement import labs as en_labs
from enablement import paths as en_paths
from enablement import quizzes as en_quizzes
from enablement import readiness as en_read
from healthchecks import synthetic as hc_synth
from mfg import coq as mfg_coq
from mfg import mrp as mfg_mrp
from mfg import routing as mfg_routing
from mfg import spc as mfg_spc
from mfg import work_instructions as mfg_wi
from orchestrator import orchestrator, slo_report
from orchestrator.perf import perf_timer
from orchestrator.protocols import Task
from plm import bom as plm_bom
from plm import eco as plm_eco
from runbooks import executor as rb_executor
from services import catalog as svc_catalog
from services import deps as svc_deps
from status import generator as status_gen
from tools import storage
from aiops import canary as aiops_canary
from aiops import config_drift as aiops_drift
from aiops import correlation as aiops_correlation
from aiops import maintenance as aiops_maintenance
from aiops import remediation as aiops_remediation
from aiops import slo_budget as aiops_budget

VERB_FUN: dict[str, str] = {}
VERB_FUN['plm:bom:where-used'] = 'cli_bom_where_used'

mfg_yield = importlib.import_module("mfg.yield")

from close import calendar as close_calendar
from close import flux as close_flux
from close import journal as close_journal
from close import packet as close_packet
from close import recon as close_recon
from close import sox as close_sox
from orchestrator import orchestrator, slo_report
from orchestrator.perf import perf_timer
from orchestrator.protocols import Task
import settings
from bots import available_bots
from integrations import (
    mappers,
    salesforce_stub,
    sap_stub,
    servicenow_stub,
    workday_stub,
)
from observability import report as obs_report
from orchestrator import metrics, orchestrator, redaction
from orchestrator.protocols import Task
from policy import enforcer
from tools import storage
=======
from tools import storage
>>>>>>> 7c48b21c

app = typer.Typer()

ROOT = Path(__file__).resolve().parents[1]
ARTIFACTS = ROOT / "artifacts"


def _next_task_id() -> str:
    counter_path = ARTIFACTS / "last_task_id.txt"
    last = int(storage.read(str(counter_path)) or 0)
    new = last + 1
    if not settings.DRY_RUN:
        storage.write(str(counter_path), str(new))
    return f"T{new:04d}"


@app.callback()
def main(
    ctx: typer.Context,
    dry_run: bool = typer.Option(False, "--dry-run", help="Do not write artifacts"),
):
    settings.DRY_RUN = dry_run


@app.command("bot:run")
def bot_run(
    bot: str = typer.Option(..., "--bot"),
    goal: str = typer.Option(..., "--goal"),
    context: Optional[Path] = typer.Option(None, "--context", exists=True, dir_okay=False),
):
    from orchestrator.protocols import Task

    ctx = json.loads(storage.read(str(context))) if context else None
    task_id = _next_task_id()
    task = Task(id=task_id, goal=goal, context=ctx, created_at=datetime.utcnow())
    response = orchestrator.route(task, bot)
    if settings.DRY_RUN:
        typer.echo("DRY-RUN: no artifacts written")
    else:
        scrubbed_task = Task(
            id=task.id,
            goal=task.goal,
            context=redaction.scrub(task.context) if task.context else None,
            created_at=task.created_at,
        )
        storage.write(
            str(ARTIFACTS / task_id / "task.json"),
            scrubbed_task.model_dump(mode="json"),
        )
        storage.write(
            str(ARTIFACTS / task_id / "response.json"), response.model_dump(mode="json")
        )
    typer.echo(response.summary)


@app.command("policy:check-task")
def policy_check_task(
    goal: str = typer.Option(..., "--goal"),
    context: Optional[Path] = typer.Option(None, "--context", exists=True, dir_okay=False),
):
<<<<<<< HEAD
    ctx_raw = json.loads(storage.read(str(context))) if context else None
    ctx = redaction.scrub(ctx_raw)
    task = Task(id="TCHK", goal=goal, context=ctx, created_at=datetime.utcnow())
    violations = enforcer.check_task(task)
    if violations:
        typer.echo("\n".join(violations))
    else:
        typer.echo("OK")
=======
    from orchestrator import orchestrator
    from orchestrator.protocols import Task

    task_data = json.loads(storage.read(str(ARTIFACTS / id / "task.json")))
    task = Task(**task_data)
    response = orchestrator.route(task, bot)
    storage.write(str(ARTIFACTS / id / "response.json"), response.model_dump(mode="json"))
    typer.echo(response.summary)
>>>>>>> 7c48b21c


@app.command("import:salesforce")
def import_salesforce(fixtures: Path = typer.Option(..., "--fixtures", exists=True, file_okay=False)):
    records = salesforce_stub.load_opportunities(str(fixtures))
    rows = mappers.to_rows(records, ["id", "owner", "stage", "amount", "close_date", "age_days"])
    metrics.inc("importer_runs")
    if not settings.DRY_RUN:
        storage.write(
            str(ARTIFACTS / "imports" / "salesforce.json"), json.dumps(rows)
        )
    else:
        typer.echo("DRY-RUN: no artifacts written")
    typer.echo(f"{len(rows)} rows")


@app.command("import:sap")
def import_sap(fixtures: Path = typer.Option(..., "--fixtures", exists=True, file_okay=False)):
    records = sap_stub.load_gl(str(fixtures))
    rows = mappers.to_rows(records, ["account", "period", "debit", "credit", "entity"])
    metrics.inc("importer_runs")
    if not settings.DRY_RUN:
        storage.write(str(ARTIFACTS / "imports" / "sap_gl.json"), json.dumps(rows))
    else:
        typer.echo("DRY-RUN: no artifacts written")
    typer.echo(f"{len(rows)} rows")


@app.command("import:servicenow")
def import_servicenow(
    fixtures: Path = typer.Option(..., "--fixtures", exists=True, file_okay=False)
):
    records = servicenow_stub.load_incidents(str(fixtures))
    rows = mappers.to_rows(records, ["id", "sev", "opened_at", "closed_at", "service"])
    metrics.inc("importer_runs")
    if not settings.DRY_RUN:
        storage.write(
            str(ARTIFACTS / "imports" / "servicenow.json"), json.dumps(rows)
        )
    else:
        typer.echo("DRY-RUN: no artifacts written")
    typer.echo(f"{len(rows)} rows")


@app.command("import:workday")
def import_workday(fixtures: Path = typer.Option(..., "--fixtures", exists=True, file_okay=False)):
    records = workday_stub.load_headcount(str(fixtures))
    rows = mappers.to_rows(
        records, ["employee_id", "dept", "role", "grade", "region", "start_date", "status"]
    )
    metrics.inc("importer_runs")
    if not settings.DRY_RUN:
        storage.write(str(ARTIFACTS / "imports" / "workday.json"), json.dumps(rows))
    else:
        typer.echo("DRY-RUN: no artifacts written")
    typer.echo(f"{len(rows)} rows")


@app.command("obs:report")
def obs_report_cmd():
    if settings.DRY_RUN:
        typer.echo("DRY-RUN: no artifacts written")
        obs_report.generate()
        return
    obs_report.write_report()
    typer.echo("Report generated")


@app.command("bot:list")
def bot_list():
    from bots import available_bots

    for name, cls in available_bots().items():
        typer.echo(f"{name}\t{cls.mission}")


<<<<<<< HEAD
def _perf_footer(perf: bool, data: dict) -> None:
    if perf:
        typer.echo(f"time={data.get('elapsed_ms')} rss={data.get('rss_mb')} cache=na exec=inproc")
        typer.echo(
            f"time={data.get('elapsed_ms')} rss={data.get('rss_mb')} cache=na exec=inproc"
        )


@app.command("bench:list")
def bench_list():
    for name in bench_runner.list_scenarios():
        typer.echo(name)


@app.command("bench:show")
def bench_show(name: str = typer.Option(..., "--name")):
    cfg = bench_runner.load_scenario(name)
    typer.echo(json.dumps(cfg, indent=2))


@app.command("bench:run")
def bench_run(
    name: str = typer.Option(..., "--name"),
    iterations: int = typer.Option(20, "--iter"),
    warmup: int = typer.Option(5, "--warmup"),
    cache: str = typer.Option("na", "--cache"),
    export_csv: Optional[Path] = typer.Option(None, "--export-csv"),
    perf: bool = typer.Option(False, "--perf"),
    as_user: str = typer.Option("system", "--as-user"),
):
    if perf:
        with perf_timer("bench_run") as p:
            bench_runner.run_bench(name, iterations, warmup, cache, export_csv)
    else:
        p = {"elapsed_ms": None, "rss_mb": None}
        bench_runner.run_bench(name, iterations, warmup, cache, export_csv)
    _perf_footer(perf, p)


@app.command("bench:all")
def bench_all(
    perf: bool = typer.Option(False, "--perf"),
    as_user: str = typer.Option("system", "--as-user"),
):
    if perf:
        with perf_timer("bench_all") as p:
            bench_runner.run_all()
    else:
        p = {"elapsed_ms": None, "rss_mb": None}
        bench_runner.run_all()
    _perf_footer(perf, p)


@app.command("slo:report")
def slo_report_cmd(
    perf: bool = typer.Option(False, "--perf"),
    as_user: str = typer.Option("system", "--as-user"),
):
    if perf:
        with perf_timer("slo_report") as p:
            slo_report.build_report()
    else:
        p = {"elapsed_ms": None, "rss_mb": None}
        slo_report.build_report()
    _perf_footer(perf, p)


@app.command("slo:gate")
def slo_gate(
    fail_on: str = typer.Option("regressions", "--fail-on"),
    perf: bool = typer.Option(False, "--perf"),
    as_user: str = typer.Option("system", "--as-user"),
):
    if perf:
        with perf_timer("slo_gate") as p:
            ok = slo_report.gate(fail_on)
    else:
        p = {"elapsed_ms": None, "rss_mb": None}
        ok = slo_report.gate(fail_on)
    _perf_footer(perf, p)
    if not ok:
        raise typer.Exit(code=1)


@app.command("svc:load")
def svc_load(dir: str = typer.Option("configs/services", "--dir")):
    svc_catalog.load_services(f"{dir}/*.yaml")
    typer.echo("catalog loaded")


@app.command("svc:deps")
def svc_deps_cmd(
    service: str = typer.Option(..., "--service"),
    dir: str = typer.Option("configs/services", "--dir"),
):
    services = svc_catalog.load_services(f"{dir}/*.yaml")
    for dep in svc_deps.blast_radius(service, services):
        typer.echo(dep)


@app.command("svc:validate")
def svc_validate(dir: str = typer.Option("configs/services", "--dir")):
    services = svc_catalog.load_services(f"{dir}/*.yaml")
    errs = svc_deps.validate_dependencies(services)
    if errs:
        for e in errs:
            typer.echo(e)
        raise typer.Exit(code=1)
    typer.echo("ok")


@app.command("rb:run")
def rb_run(file: str = typer.Option(..., "--file")):
    code = rb_executor.run(file)
    typer.echo(code)


@app.command("rb:list")
def rb_list():
    for name in rb_executor.list_examples():
        typer.echo(name)


@app.command("hc:run")
def hc_run(service: str = typer.Option(..., "--service")):
    results = hc_synth.run_checks(service)
    typer.echo(json.dumps(results))


@app.command("hc:summary")
def hc_summary(service: str = typer.Option(..., "--service")):
    data = hc_synth.summary(service)
    typer.echo(json.dumps(data))


@app.command("change:add")
def change_add(
    service: str = typer.Option(..., "--service"),
    type: str = typer.Option(..., "--type"),
    start: str = typer.Option(..., "--start"),
    end: str = typer.Option(..., "--end"),
    risk: str = typer.Option(..., "--risk"),
):
    cid = f"chg-{int(time.time())}"
    ch = change_calendar.Change(
        id=cid, service=service, type=type, start=start, end=end, owner="cli", risk=risk
    )
    change_calendar.add_change(ch)
    typer.echo(cid)


@app.command("change:list")
def change_list(
    service: str = typer.Option(None, "--service"),
    start: str = typer.Option(None, "--from"),
    end: str = typer.Option(None, "--to"),
):
    for c in change_calendar.list_changes(service, start, end):
        typer.echo(json.dumps(c))


@app.command("change:conflicts")
def change_conflicts(service: str = typer.Option(..., "--service")):
    issues = change_calendar.conflicts(service)
    if issues:
        for i in issues:
            typer.echo(i)
        raise typer.Exit(code=1)
    typer.echo("ok")


@app.command("close:cal:new")
def close_cal_new(
    period: str = typer.Option(..., "--period"),
    template: Path = typer.Option(..., "--template", exists=True),
):
    cal = close_calendar.CloseCalendar.from_template(period, str(template))
    cal.save()
    typer.echo("ok")


@app.command("close:cal:list")
def close_cal_list(period: str = typer.Option(..., "--period")):
    cal = close_calendar.load_calendar(period)
    for t in cal.tasks:
        typer.echo(json.dumps(asdict(t)))


@app.command("close:cal:update")
def close_cal_update(
    period: str = typer.Option(..., "--period"),
    task: str = typer.Option(..., "--task"),
    status: str = typer.Option(None, "--status"),
    evidence: str = typer.Option(None, "--evidence"),
):
    cal = close_calendar.load_calendar(period)
    cal.update(task, status, evidence)
    typer.echo("updated")


@app.command("close:jrnl:propose")
def close_jrnl_propose(
    period: str = typer.Option(..., "--period"),
    rules: Path = typer.Option(..., "--rules", exists=True),
):
    close_journal.propose_journals(period, str(rules))
    typer.echo("proposed")


@app.command("close:jrnl:post")
def close_jrnl_post(period: str = typer.Option(..., "--period")):
    journals = close_journal.load_journals(period)
    close_journal.post(period, journals)
    typer.echo("posted")


@app.command("close:recon:run")
def close_recon_run(
    period: str = typer.Option(..., "--period"),
    fixtures: Path = typer.Option(..., "--fixtures", exists=True),
):
    close_recon.run_recons(period, str(fixtures))
    typer.echo("recons")


@app.command("close:flux")
def close_flux_cmd(
    period: str = typer.Option(..., "--period"),
    prev: str = typer.Option(..., "--prev"),
    py: str = typer.Option(..., "--py"),
    threshold: float = typer.Option(..., "--threshold"),
):
    close_flux.run_flux(period, prev, py, threshold)
    typer.echo("flux")


@app.command("close:sox:add")
def close_sox_add(
    period: str = typer.Option(..., "--period"),
    control: str = typer.Option(..., "--control"),
    path: str = typer.Option(..., "--path"),
    owner: str = typer.Option("cli", "--owner"),
):
    close_sox.add_evidence(period, control, path, owner)
    typer.echo("logged")


@app.command("close:sox:check")
def close_sox_check(period: str = typer.Option(..., "--period")):
    close_sox.check_evidence(period)
    typer.echo("ok")


@app.command("close:packet")
def close_packet_cmd(period: str = typer.Option(..., "--period")):
    close_packet.build_packet(period)
    typer.echo("packet")


@app.command("close:sign")
def close_sign(
    period: str = typer.Option(..., "--period"),
    role: str = typer.Option(..., "--role"),
    as_user: str = typer.Option(..., "--as-user"),
):
    close_packet.sign(period, role, as_user)
    typer.echo("signed")


@app.command("plm:items:load")
def plm_items_load(dir: Path = typer.Option(..., "--dir", exists=True, file_okay=False)):
    plm_bom.load_items(str(dir))
    typer.echo("ok")


@app.command("plm:bom:load")
def plm_bom_load(dir: Path = typer.Option(..., "--dir", exists=True, file_okay=False)):
    plm_bom.load_boms(str(dir))
    typer.echo("ok")


@app.command("plm:bom:explode")
def plm_bom_explode(
    item: str = typer.Option(..., "--item"),
    rev: str = typer.Option(..., "--rev"),
    level: int = typer.Option(1, "--level"),
):
    lines = plm_bom.explode(item, rev, level)
    for lvl, comp, qty in lines:
        typer.echo(f"{lvl}\t{comp}\t{qty}")


@app.command("plm:bom:where-used")
def plm_bom_where_used(component: str = typer.Option(..., "--component")):
    rows = plm_bom.where_used(component)
    for item_id, rev in rows:
        typer.echo(f"{item_id}@{rev}")


@app.command("plm:eco:new")
def plm_eco_new(
    item: str = typer.Option(..., "--item"),
    from_rev: str = typer.Option(..., "--from"),
    to_rev: str = typer.Option(..., "--to"),
    reason: str = typer.Option(..., "--reason"),
):
    ch = plm_eco.new_change(item, from_rev, to_rev, reason)
    typer.echo(ch.id)


@app.command("plm:eco:impact")
def plm_eco_impact(id: str = typer.Option(..., "--id")):
    impact = plm_eco.impact(id)
    typer.echo(f"impact {impact}")


@app.command("plm:eco:approve")
def plm_eco_approve(
    id: str = typer.Option(..., "--id"), as_user: str = typer.Option(..., "--as-user")
):
    plm_eco.approve(id, as_user)
    typer.echo("approved")


@app.command("plm:eco:release")
def plm_eco_release(id: str = typer.Option(..., "--id")):
    plm_eco.release(id)
    typer.echo("released")


@app.command("mfg:wc:load")
def mfg_wc_load(file: Path = typer.Option(..., "--file", exists=True, dir_okay=False)):
    mfg_routing.load_work_centers(str(file))
    typer.echo("ok")


@app.command("mfg:routing:load")
def mfg_routing_load(dir: Path = typer.Option(..., "--dir", exists=True, file_okay=False)):
    mfg_routing.load_routings(str(dir))
    typer.echo("ok")


@app.command("mfg:routing:capcheck")
def mfg_routing_capcheck(
    item: str = typer.Option(..., "--item"),
    rev: str = typer.Option(..., "--rev"),
    qty: int = typer.Option(..., "--qty"),
):
    res = mfg_routing.capacity_check(item, rev, qty)
    typer.echo(json.dumps(res))


@app.command("mfg:wi:render")
def mfg_wi_render(item: str = typer.Option(..., "--item"), rev: str = typer.Option(..., "--rev")):
    path = mfg_wi.render(item, rev)
    typer.echo(str(path))


@app.command("mfg:spc:analyze")
def mfg_spc_analyze(
    op: str = typer.Option(..., "--op"), window: int = typer.Option(50, "--window")
):
    findings = mfg_spc.analyze(op, window)
    typer.echo(" ".join(findings))


@app.command("mfg:yield")
def mfg_yield_cmd(period: str = typer.Option(..., "--period")):
    stats = mfg_yield.compute(period)
    typer.echo(json.dumps(stats))


@app.command("mfg:coq")
def mfg_coq_cmd(period: str = typer.Option(..., "--period")):
    totals = mfg_coq.build(period)
    typer.echo(json.dumps(totals))


@app.command("mfg:mrp")
def mfg_mrp_cmd(
    demand: Path = typer.Option(..., "--demand", exists=True),
    inventory: Path = typer.Option(..., "--inventory", exists=True),
    pos: Path = typer.Option(..., "--pos", exists=True),
):
    plan = mfg_mrp.plan(str(demand), str(inventory), str(pos))
    typer.echo(json.dumps(plan))


@app.command("learn:courses:load")
def learn_courses_load(dir: Path = typer.Option(..., "--dir", exists=True, file_okay=False)):
    en_courses.load_courses(str(dir))
    typer.echo("ok")


@app.command("learn:courses:list")
def learn_courses_list(role_track: str = typer.Option(..., "--role_track")):
    for c in en_courses.list_courses(role_track):
        typer.echo(f"{c['id']}	{c['title']}")


@app.command("learn:path:new")
def learn_path_new(
    name: str = typer.Option(..., "--name"),
    role_track: str = typer.Option(..., "--role_track"),
    courses: str = typer.Option(..., "--courses"),
    required: int = typer.Option(..., "--required"),
):
    p = en_paths.new_path(name, role_track, courses.split(","), required)
    typer.echo(p.id)


@app.command("learn:assign")
def learn_assign(
    user: str = typer.Option(..., "--user"),
    path: str = typer.Option(..., "--path"),
    due: str = typer.Option(..., "--due"),
):
    en_paths.assign(user, path, due)
    typer.echo("ok")


@app.command("learn:quiz:grade")
def learn_quiz_grade(
    quiz: str = typer.Option(..., "--quiz"),
    answers: Path = typer.Option(..., "--answers", exists=True),
):
    res = en_quizzes.grade(quiz, str(answers))
    typer.echo(json.dumps(res))


@app.command("learn:lab:run")
def learn_lab_run(
    lab: str = typer.Option(..., "--lab"),
    submission: Path = typer.Option(..., "--submission", exists=True),
):
    res = en_labs.run_lab(lab, str(submission))
    typer.echo(json.dumps(res))


@app.command("learn:cert:check")
def learn_cert_check(
    user: str = typer.Option(..., "--user"), cert: str = typer.Option(..., "--cert")
):
    ok = en_cert.check(user, cert)
    typer.echo("awarded" if ok else "not met")


@app.command("learn:cert:list")
def learn_cert_list(user: str = typer.Option(..., "--user")):
    for c in en_cert.list_user(user):
        typer.echo(c)


@app.command("learn:readiness")
def learn_readiness():
    en_read.build()
    typer.echo("ok")


@app.command("learn:event:add")
def learn_event_add(
    title: str = typer.Option(..., "--title"),
    type: str = typer.Option(..., "--type"),
    date: str = typer.Option(..., "--date"),
    capacity: int = typer.Option(..., "--capacity"),
):
    ev = en_cal.add_event(title, type, date, capacity)
    typer.echo(ev.id)


@app.command("learn:event:join")
def learn_event_join(id: str = typer.Option(..., "--id"), user: str = typer.Option(..., "--user")):
    en_cal.join(id, user)
    typer.echo("ok")


@app.command("learn:feedback:add")
def learn_feedback_add(
    course: str = typer.Option(..., "--course"),
    user: str = typer.Option(..., "--user"),
    score: int = typer.Option(..., "--score"),
    comment: str = typer.Option(..., "--comment"),
):
    en_fb.add(course, user, score, comment)
    typer.echo("ok")


@app.command("learn:feedback:summary")
def learn_feedback_summary(course: str = typer.Option(..., "--course")):
    res = en_fb.summary(course)
    typer.echo(json.dumps(res))


@app.command("status:build")
def status_build():
    status_gen.build()
    typer.echo("built")
@app.command("aiops:correlate")
def aiops_correlate():
    aiops_correlation.correlate(datetime.utcnow())


@app.command("aiops:plan")
def aiops_plan(correlations: str = typer.Option(..., "--correlations")):
    corr = aiops_remediation.load_correlations(correlations)
    aiops_remediation.plan(corr)


@app.command("aiops:execute")
def aiops_execute(
    plan: Path = typer.Option(..., "--plan", exists=True, dir_okay=False),
    dry_run: bool = typer.Option(False, "--dry-run"),
):
    aiops_remediation.execute(plan, dry_run)


@app.command("aiops:canary")
def aiops_canary_cmd(
    base: Path = typer.Option(..., "--base", exists=True, dir_okay=False),
    canary: Path = typer.Option(..., "--canary", exists=True, dir_okay=False),
):
    aiops_canary.analyze(base, canary)


@app.command("aiops:baseline:record")
def aiops_baseline_record():
    aiops_drift.record_baseline({})


@app.command("aiops:drift:check")
def aiops_drift_check():
    aiops_drift.compare()


@app.command("aiops:budget")
def aiops_budget_cmd(service: str = typer.Option(..., "--service"), window: str = typer.Option(..., "--window")):
    aiops_budget.budget_status(service, window)


@app.command("aiops:window")
def aiops_window(service: str = typer.Option(..., "--service"), action: str = typer.Option(..., "--action")):
    w = aiops_maintenance.next_window(service, action)
    typer.echo(json.dumps(w) if w else "null")
@app.command("ir:kpi:compute")
def ir_kpi_compute(period: str = typer.Option(..., "--period")):
    from ir import kpi_sot

    rows = kpi_sot.compute(period)
    typer.echo(json.dumps(rows, indent=2))


@app.command("ir:kpi:signoff")
def ir_kpi_signoff(
    kpi: str = typer.Option(..., "--kpi"),
    period: str = typer.Option(..., "--period"),
):
    from ir import kpi_signoff

    kpi_signoff.request_signoff(kpi, period)


@app.command("ir:kpi:approve")
def ir_kpi_approve(
    kpi: str = typer.Option(..., "--kpi"),
    period: str = typer.Option(..., "--period"),
    as_user: str = typer.Option(..., "--as-user"),
):
    from ir import kpi_signoff

    kpi_signoff.approve(kpi, period, as_user)


@app.command("ir:kpi:reject")
def ir_kpi_reject(
    kpi: str = typer.Option(..., "--kpi"),
    period: str = typer.Option(..., "--period"),
    as_user: str = typer.Option(..., "--as-user"),
):
    from ir import kpi_signoff

    kpi_signoff.reject(kpi, period, as_user)


@app.command("ir:earnings:build")
def ir_earnings_build(
    period: str = typer.Option(..., "--period"),
    as_user: str = typer.Option(..., "--as-user"),
):
    from ir import earnings

    earnings.build(period, user=as_user)


@app.command("ir:guidance")
def ir_guidance_run(
    period: str = typer.Option(..., "--period"),
    assumptions: Path = typer.Option(..., "--assumptions", exists=True, dir_okay=False),
):
    from ir import guidance

    guidance.run(period, assumptions)


@app.command("ir:blackouts:status")
def ir_blackouts_status(date: str = typer.Option(..., "--date")):
    from ir import blackouts

    code = blackouts.status(date)
    typer.echo(code or "CLEAR")


@app.command("ir:disclose")
def ir_disclose(
    type: str = typer.Option(..., "--type"),
    path: Path = typer.Option(..., "--path", exists=True, dir_okay=False),
    as_user: str = typer.Option(..., "--as-user"),
):
    from ir import disclosures

    disclosures.log_disclosure(type, str(path), as_user)


@app.command("board:pack")
def board_pack_cmd(month: str = typer.Option(..., "--month")):
    from board import pack

    pack.build(month)


@app.command("ir:faq")
def ir_faq(
    q: str = typer.Option(..., "--q"),
    mode: str = typer.Option("internal", "--mode"),
    as_user: str = typer.Option("U_IR", "--as-user"),
):
    from ir import faq_bot

    resp = faq_bot.answer(q, mode=mode, user=as_user)
    typer.echo(json.dumps(resp, indent=2))


if __name__ == "__main__":
    app()


def main():
    app()
import argparse
import json
from pathlib import Path

from samples import gen as sample_gen

COOKBOOK_DIR = Path("cookbook/tasks")
ARTIFACT_DIR = Path("artifacts/cookbook")


def _list_cookbook():
    return [p.stem for p in COOKBOOK_DIR.glob("*.md")]


def cmd_samples(args):
    sample_gen.main(args.overwrite)
    print("samples generated at", sample_gen.GENERATED_DIR)


def cmd_bot(args):
    print(f"running bot {args.bot} for goal '{args.goal}'")


def _parse_context(text: str) -> dict:
    import re

    match = re.search(r"```json\n(.*?)\n```", text, re.S)
    if match:
        return json.loads(match.group(1))
    return {}


def cmd_cookbook(args):
    slug = args.name
    path = COOKBOOK_DIR / f"{slug}.md"
    if not path.exists():
        print("unknown cookbook name", slug)
        print("available:", ", ".join(_list_cookbook()))
        return
    text = path.read_text()
    context = _parse_context(text)
    ARTIFACT_DIR.mkdir(parents=True, exist_ok=True)
    out_path = ARTIFACT_DIR / f"{slug}.json"
    with out_path.open("w") as f:
        json.dump({"goal": slug, "context": context}, f, indent=2)
    print(out_path)


def main():
    parser = argparse.ArgumentParser()
    sub = parser.add_subparsers(dest="cmd")

    p_samples = sub.add_parser("samples:gen")
    p_samples.add_argument("--overwrite", action="store_true")
    p_samples.set_defaults(func=cmd_samples)

    p_bot = sub.add_parser("bot:run")
    p_bot.add_argument("--bot", required=True)
    p_bot.add_argument("--goal", required=True)
    p_bot.set_defaults(func=cmd_bot)

    p_cb = sub.add_parser("cookbook:run")
    p_cb.add_argument("--name")
    p_cb.set_defaults(func=cmd_cookbook)

    args = parser.parse_args()
    if hasattr(args, "func"):
        args.func(args)
    else:
        parser.print_help()
=======
@app.command("preflight:check")
def preflight_check():
    require = os.getenv("REQUIRE_SIGNED_ARTIFACTS", "False") == "True"
    wheels_dir = ROOT / "dist" / "wheels"
    sha_file = wheels_dir / "SHA256SUMS"
    if require and not sha_file.exists():
        typer.echo("signatures missing")
        raise typer.Exit(code=1)
    typer.echo("preflight ok")


@app.command("integrity:verify")
def integrity_verify():
    try:
        subprocess.check_call([sys.executable, "build/signing/verify_wheels.py"])
        subprocess.check_call([sys.executable, "build/sbom.py"])
        subprocess.check_call(
            [
                "gpg",
                "--batch",
                "--verify",
                "dist/attestation.json.asc",
                "dist/attestation.json",
            ],
            env={"GNUPGHOME": str(ROOT / "build" / "signing" / "gnupg")},
        )
    except subprocess.CalledProcessError:
        typer.echo("FAIL")
        raise typer.Exit(code=1)
    typer.echo("PASS")


@app.command("policy:license-check")
def policy_license_check():
    try:
        subprocess.check_call([sys.executable, "build/licenses.py"])
    except subprocess.CalledProcessError:
        raise typer.Exit(code=1)
    typer.echo("OK")


@app.command("version:show")
def version_show():
    from importlib.metadata import version

    typer.echo(version("blackroad-prism-console"))
>>>>>>> 7c48b21c


if __name__ == "__main__":
    main()<|MERGE_RESOLUTION|>--- conflicted
+++ resolved
@@ -1,20 +1,16 @@
 import importlib
 import json
-<<<<<<< HEAD
 import time
 from dataclasses import asdict
-=======
 import os
 import subprocess
 import sys
->>>>>>> 7c48b21c
 from datetime import datetime
 from pathlib import Path
 from typing import Optional
 
 import typer
 
-<<<<<<< HEAD
 from bench import runner as bench_runner
 from bots import available_bots
 from change import calendar as change_calendar
@@ -77,9 +73,7 @@
 from orchestrator.protocols import Task
 from policy import enforcer
 from tools import storage
-=======
 from tools import storage
->>>>>>> 7c48b21c
 
 app = typer.Typer()
 
@@ -140,7 +134,6 @@
     goal: str = typer.Option(..., "--goal"),
     context: Optional[Path] = typer.Option(None, "--context", exists=True, dir_okay=False),
 ):
-<<<<<<< HEAD
     ctx_raw = json.loads(storage.read(str(context))) if context else None
     ctx = redaction.scrub(ctx_raw)
     task = Task(id="TCHK", goal=goal, context=ctx, created_at=datetime.utcnow())
@@ -149,7 +142,6 @@
         typer.echo("\n".join(violations))
     else:
         typer.echo("OK")
-=======
     from orchestrator import orchestrator
     from orchestrator.protocols import Task
 
@@ -158,7 +150,6 @@
     response = orchestrator.route(task, bot)
     storage.write(str(ARTIFACTS / id / "response.json"), response.model_dump(mode="json"))
     typer.echo(response.summary)
->>>>>>> 7c48b21c
 
 
 @app.command("import:salesforce")
@@ -235,7 +226,6 @@
         typer.echo(f"{name}\t{cls.mission}")
 
 
-<<<<<<< HEAD
 def _perf_footer(perf: bool, data: dict) -> None:
     if perf:
         typer.echo(f"time={data.get('elapsed_ms')} rss={data.get('rss_mb')} cache=na exec=inproc")
@@ -875,85 +865,6 @@
 
     resp = faq_bot.answer(q, mode=mode, user=as_user)
     typer.echo(json.dumps(resp, indent=2))
-
-
-if __name__ == "__main__":
-    app()
-
-
-def main():
-    app()
-import argparse
-import json
-from pathlib import Path
-
-from samples import gen as sample_gen
-
-COOKBOOK_DIR = Path("cookbook/tasks")
-ARTIFACT_DIR = Path("artifacts/cookbook")
-
-
-def _list_cookbook():
-    return [p.stem for p in COOKBOOK_DIR.glob("*.md")]
-
-
-def cmd_samples(args):
-    sample_gen.main(args.overwrite)
-    print("samples generated at", sample_gen.GENERATED_DIR)
-
-
-def cmd_bot(args):
-    print(f"running bot {args.bot} for goal '{args.goal}'")
-
-
-def _parse_context(text: str) -> dict:
-    import re
-
-    match = re.search(r"```json\n(.*?)\n```", text, re.S)
-    if match:
-        return json.loads(match.group(1))
-    return {}
-
-
-def cmd_cookbook(args):
-    slug = args.name
-    path = COOKBOOK_DIR / f"{slug}.md"
-    if not path.exists():
-        print("unknown cookbook name", slug)
-        print("available:", ", ".join(_list_cookbook()))
-        return
-    text = path.read_text()
-    context = _parse_context(text)
-    ARTIFACT_DIR.mkdir(parents=True, exist_ok=True)
-    out_path = ARTIFACT_DIR / f"{slug}.json"
-    with out_path.open("w") as f:
-        json.dump({"goal": slug, "context": context}, f, indent=2)
-    print(out_path)
-
-
-def main():
-    parser = argparse.ArgumentParser()
-    sub = parser.add_subparsers(dest="cmd")
-
-    p_samples = sub.add_parser("samples:gen")
-    p_samples.add_argument("--overwrite", action="store_true")
-    p_samples.set_defaults(func=cmd_samples)
-
-    p_bot = sub.add_parser("bot:run")
-    p_bot.add_argument("--bot", required=True)
-    p_bot.add_argument("--goal", required=True)
-    p_bot.set_defaults(func=cmd_bot)
-
-    p_cb = sub.add_parser("cookbook:run")
-    p_cb.add_argument("--name")
-    p_cb.set_defaults(func=cmd_cookbook)
-
-    args = parser.parse_args()
-    if hasattr(args, "func"):
-        args.func(args)
-    else:
-        parser.print_help()
-=======
 @app.command("preflight:check")
 def preflight_check():
     require = os.getenv("REQUIRE_SIGNED_ARTIFACTS", "False") == "True"
@@ -1000,7 +911,84 @@
     from importlib.metadata import version
 
     typer.echo(version("blackroad-prism-console"))
->>>>>>> 7c48b21c
+
+
+if __name__ == "__main__":
+    app()
+
+
+def main():
+    app()
+import argparse
+import json
+from pathlib import Path
+
+from samples import gen as sample_gen
+
+COOKBOOK_DIR = Path("cookbook/tasks")
+ARTIFACT_DIR = Path("artifacts/cookbook")
+
+
+def _list_cookbook():
+    return [p.stem for p in COOKBOOK_DIR.glob("*.md")]
+
+
+def cmd_samples(args):
+    sample_gen.main(args.overwrite)
+    print("samples generated at", sample_gen.GENERATED_DIR)
+
+
+def cmd_bot(args):
+    print(f"running bot {args.bot} for goal '{args.goal}'")
+
+
+def _parse_context(text: str) -> dict:
+    import re
+
+    match = re.search(r"```json\n(.*?)\n```", text, re.S)
+    if match:
+        return json.loads(match.group(1))
+    return {}
+
+
+def cmd_cookbook(args):
+    slug = args.name
+    path = COOKBOOK_DIR / f"{slug}.md"
+    if not path.exists():
+        print("unknown cookbook name", slug)
+        print("available:", ", ".join(_list_cookbook()))
+        return
+    text = path.read_text()
+    context = _parse_context(text)
+    ARTIFACT_DIR.mkdir(parents=True, exist_ok=True)
+    out_path = ARTIFACT_DIR / f"{slug}.json"
+    with out_path.open("w") as f:
+        json.dump({"goal": slug, "context": context}, f, indent=2)
+    print(out_path)
+
+
+def main():
+    parser = argparse.ArgumentParser()
+    sub = parser.add_subparsers(dest="cmd")
+
+    p_samples = sub.add_parser("samples:gen")
+    p_samples.add_argument("--overwrite", action="store_true")
+    p_samples.set_defaults(func=cmd_samples)
+
+    p_bot = sub.add_parser("bot:run")
+    p_bot.add_argument("--bot", required=True)
+    p_bot.add_argument("--goal", required=True)
+    p_bot.set_defaults(func=cmd_bot)
+
+    p_cb = sub.add_parser("cookbook:run")
+    p_cb.add_argument("--name")
+    p_cb.set_defaults(func=cmd_cookbook)
+
+    args = parser.parse_args()
+    if hasattr(args, "func"):
+        args.func(args)
+    else:
+        parser.print_help()
 
 
 if __name__ == "__main__":
