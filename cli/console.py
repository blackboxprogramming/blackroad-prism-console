import importlib
import csv
import json
import time
from dataclasses import asdict
import os
import subprocess
import sys
from datetime import datetime
from pathlib import Path
from typing import Optional, Dict

import typer
import yaml

from bench import runner as bench_runner
from bots import available_bots
from change import calendar as change_calendar
from enablement import calendar as en_cal
from enablement import certify as en_cert
from enablement import courses as en_courses
from enablement import feedback as en_fb
from enablement import labs as en_labs
from enablement import paths as en_paths
from enablement import quizzes as en_quizzes
from enablement import readiness as en_read
from healthchecks import synthetic as hc_synth
from mfg import coq as mfg_coq
from mfg import mrp as mfg_mrp
from mfg import routing as mfg_routing
from mfg import spc as mfg_spc
from mfg import work_instructions as mfg_wi
from orchestrator import orchestrator, slo_report
from orchestrator.perf import perf_timer
from orchestrator.protocols import Task
from plm import bom as plm_bom
from plm import eco as plm_eco
from runbooks import executor as rb_executor
from dashboards import sc_ops_fin
from finance import wc as finance_wc
from orchestrator import orchestrator, slo_report
from orchestrator.perf import perf_timer
from orchestrator.protocols import Task
from procure import optimizer as procure_opt
from sop import plan as sop_plan
from supply import inventory_sim, logistics
from tools import storage
from strategy import okr as strat_okr
from strategy import bets as strat_bets
from strategy import scorecard as strat_scorecard
from strategy import reviews as strat_reviews
from strategy import tradeoffs as strat_tradeoffs
from strategy import memos as strat_memos
from services import catalog as svc_catalog
from services import deps as svc_deps
from status import generator as status_gen
<<<<<<< HEAD
from tools import storage
from aiops import canary as aiops_canary
from aiops import config_drift as aiops_drift
from aiops import correlation as aiops_correlation
from aiops import maintenance as aiops_maintenance
from aiops import remediation as aiops_remediation
from aiops import slo_budget as aiops_budget

VERB_FUN: dict[str, str] = {}
VERB_FUN['plm:bom:where-used'] = 'cli_bom_where_used'

mfg_yield = importlib.import_module("mfg.yield")

from close import calendar as close_calendar
from close import flux as close_flux
from close import journal as close_journal
from close import packet as close_packet
from close import recon as close_recon
from close import sox as close_sox
from orchestrator import orchestrator, slo_report
from orchestrator.perf import perf_timer
from orchestrator.protocols import Task
import settings
from bots import available_bots
from integrations import (
    mappers,
    salesforce_stub,
    sap_stub,
    servicenow_stub,
    workday_stub,
)
from observability import report as obs_report
from orchestrator import metrics, orchestrator, redaction
from orchestrator.protocols import Task
from policy import enforcer
from tools import storage
from tools import storage
from twin import snapshots, replay, stress, compare

from legal import clm, clauses, redline, obligations, compliance_calendar, export_controls, data_room
from close import journal as close_journal
from close import recon as close_recon
from close import flux as close_flux
from close import sox as close_sox
from close import packet as close_packet
=======
import time
from mdm import (
    domains as mdm_domains,
    match as mdm_match,
    survivorship as mdm_survivorship,
    quality as mdm_quality,
    catalog as mdm_catalog,
    steward as mdm_steward,
    lineage_diff as mdm_lineage_diff,
    changes as mdm_changes,
)
>>>>>>> 16eb0949

from marketing import segments as mkt_segments
from marketing import lead_score as mkt_lead
from marketing import attribution as mkt_attr
from marketing import seo_audit as mkt_seo
from marketing import social as mkt_social
from marketing import calendar as mkt_cal
from marketing import creatives as mkt_creatives
from marketing import dashboards as mkt_dash
from marketing import campaigns as mkt_campaigns

app = typer.Typer()
from rnd import ideas as rnd_ideas
from rnd import experiments as rnd_exp
from rnd import radar as rnd_radar
from rnd import ip as rnd_ip
from rnd import notes as rnd_notes
from rnd import merge as rnd_merge
from rnd import dashboard as rnd_dashboard

ROOT = Path(__file__).resolve().parents[1]
ARTIFACTS = ROOT / "artifacts"


def _next_task_id() -> str:
    counter_path = ARTIFACTS / "last_task_id.txt"
    last = int(storage.read(str(counter_path)) or 0)
    new = last + 1
    if not settings.DRY_RUN:
        storage.write(str(counter_path), str(new))
    return f"T{new:04d}"


@app.callback()
def main(
    ctx: typer.Context,
    dry_run: bool = typer.Option(False, "--dry-run", help="Do not write artifacts"),
):
    settings.DRY_RUN = dry_run


@app.command("bot:run")
def bot_run(
    bot: str = typer.Option(..., "--bot"),
    goal: str = typer.Option(..., "--goal"),
    context: Optional[Path] = typer.Option(None, "--context", exists=True, dir_okay=False),
):
    from orchestrator.protocols import Task

    ctx = json.loads(storage.read(str(context))) if context else None
    task_id = _next_task_id()
    task = Task(id=task_id, goal=goal, context=ctx, created_at=datetime.utcnow())
    response = orchestrator.route(task, bot)
    if settings.DRY_RUN:
        typer.echo("DRY-RUN: no artifacts written")
    else:
        scrubbed_task = Task(
            id=task.id,
            goal=task.goal,
            context=redaction.scrub(task.context) if task.context else None,
            created_at=task.created_at,
        )
        storage.write(
            str(ARTIFACTS / task_id / "task.json"),
            scrubbed_task.model_dump(mode="json"),
        )
        storage.write(
            str(ARTIFACTS / task_id / "response.json"), response.model_dump(mode="json")
        )
    typer.echo(response.summary)


@app.command("policy:check-task")
def policy_check_task(
    goal: str = typer.Option(..., "--goal"),
    context: Optional[Path] = typer.Option(None, "--context", exists=True, dir_okay=False),
):
    ctx_raw = json.loads(storage.read(str(context))) if context else None
    ctx = redaction.scrub(ctx_raw)
    task = Task(id="TCHK", goal=goal, context=ctx, created_at=datetime.utcnow())
    violations = enforcer.check_task(task)
    if violations:
        typer.echo("\n".join(violations))
    else:
        typer.echo("OK")
    from orchestrator import orchestrator
    from orchestrator.protocols import Task

    task_data = json.loads(storage.read(str(ARTIFACTS / id / "task.json")))
    task = Task(**task_data)
    response = orchestrator.route(task, bot)
    storage.write(str(ARTIFACTS / id / "response.json"), response.model_dump(mode="json"))
    typer.echo(response.summary)


@app.command("import:salesforce")
def import_salesforce(fixtures: Path = typer.Option(..., "--fixtures", exists=True, file_okay=False)):
    records = salesforce_stub.load_opportunities(str(fixtures))
    rows = mappers.to_rows(records, ["id", "owner", "stage", "amount", "close_date", "age_days"])
    metrics.inc("importer_runs")
    if not settings.DRY_RUN:
        storage.write(
            str(ARTIFACTS / "imports" / "salesforce.json"), json.dumps(rows)
        )
    else:
        typer.echo("DRY-RUN: no artifacts written")
    typer.echo(f"{len(rows)} rows")


@app.command("import:sap")
def import_sap(fixtures: Path = typer.Option(..., "--fixtures", exists=True, file_okay=False)):
    records = sap_stub.load_gl(str(fixtures))
    rows = mappers.to_rows(records, ["account", "period", "debit", "credit", "entity"])
    metrics.inc("importer_runs")
    if not settings.DRY_RUN:
        storage.write(str(ARTIFACTS / "imports" / "sap_gl.json"), json.dumps(rows))
    else:
        typer.echo("DRY-RUN: no artifacts written")
    typer.echo(f"{len(rows)} rows")


@app.command("import:servicenow")
def import_servicenow(
    fixtures: Path = typer.Option(..., "--fixtures", exists=True, file_okay=False)
):
    records = servicenow_stub.load_incidents(str(fixtures))
    rows = mappers.to_rows(records, ["id", "sev", "opened_at", "closed_at", "service"])
    metrics.inc("importer_runs")
    if not settings.DRY_RUN:
        storage.write(
            str(ARTIFACTS / "imports" / "servicenow.json"), json.dumps(rows)
        )
    else:
        typer.echo("DRY-RUN: no artifacts written")
    typer.echo(f"{len(rows)} rows")


@app.command("import:workday")
def import_workday(fixtures: Path = typer.Option(..., "--fixtures", exists=True, file_okay=False)):
    records = workday_stub.load_headcount(str(fixtures))
    rows = mappers.to_rows(
        records, ["employee_id", "dept", "role", "grade", "region", "start_date", "status"]
    )
    metrics.inc("importer_runs")
    if not settings.DRY_RUN:
        storage.write(str(ARTIFACTS / "imports" / "workday.json"), json.dumps(rows))
    else:
        typer.echo("DRY-RUN: no artifacts written")
    typer.echo(f"{len(rows)} rows")


@app.command("obs:report")
def obs_report_cmd():
    if settings.DRY_RUN:
        typer.echo("DRY-RUN: no artifacts written")
        obs_report.generate()
        return
    obs_report.write_report()
    typer.echo("Report generated")


@app.command("bot:list")
def bot_list():
    from bots import available_bots

    for name, cls in available_bots().items():
        typer.echo(f"{name}\t{cls.mission}")


def _perf_footer(perf: bool, data: dict) -> None:
    if perf:
        typer.echo(f"time={data.get('elapsed_ms')} rss={data.get('rss_mb')} cache=na exec=inproc")
        typer.echo(
            f"time={data.get('elapsed_ms')} rss={data.get('rss_mb')} cache=na exec=inproc"
        )


@app.command("bench:list")
def bench_list():
    for name in bench_runner.list_scenarios():
        typer.echo(name)


@app.command("bench:show")
def bench_show(name: str = typer.Option(..., "--name")):
    cfg = bench_runner.load_scenario(name)
    typer.echo(json.dumps(cfg, indent=2))


@app.command("bench:run")
def bench_run(
    name: str = typer.Option(..., "--name"),
    iterations: int = typer.Option(20, "--iter"),
    warmup: int = typer.Option(5, "--warmup"),
    cache: str = typer.Option("na", "--cache"),
    export_csv: Optional[Path] = typer.Option(None, "--export-csv"),
    perf: bool = typer.Option(False, "--perf"),
    as_user: str = typer.Option("system", "--as-user"),
):
    if perf:
        with perf_timer("bench_run") as p:
            bench_runner.run_bench(name, iterations, warmup, cache, export_csv)
    else:
        p = {"elapsed_ms": None, "rss_mb": None}
        bench_runner.run_bench(name, iterations, warmup, cache, export_csv)
    _perf_footer(perf, p)


@app.command("bench:all")
def bench_all(
    perf: bool = typer.Option(False, "--perf"),
    as_user: str = typer.Option("system", "--as-user"),
):
    if perf:
        with perf_timer("bench_all") as p:
            bench_runner.run_all()
    else:
        p = {"elapsed_ms": None, "rss_mb": None}
        bench_runner.run_all()
    _perf_footer(perf, p)


@app.command("slo:report")
def slo_report_cmd(
    perf: bool = typer.Option(False, "--perf"),
    as_user: str = typer.Option("system", "--as-user"),
):
    if perf:
        with perf_timer("slo_report") as p:
            slo_report.build_report()
    else:
        p = {"elapsed_ms": None, "rss_mb": None}
        slo_report.build_report()
    _perf_footer(perf, p)


@app.command("slo:gate")
def slo_gate(
    fail_on: str = typer.Option("regressions", "--fail-on"),
    perf: bool = typer.Option(False, "--perf"),
    as_user: str = typer.Option("system", "--as-user"),
):
    if perf:
        with perf_timer("slo_gate") as p:
            ok = slo_report.gate(fail_on)
    else:
        p = {"elapsed_ms": None, "rss_mb": None}
        ok = slo_report.gate(fail_on)
    _perf_footer(perf, p)
    if not ok:
        raise typer.Exit(code=1)


@app.command("svc:load")
def svc_load(dir: str = typer.Option("configs/services", "--dir")):
    svc_catalog.load_services(f"{dir}/*.yaml")
    typer.echo("catalog loaded")


@app.command("svc:deps")
def svc_deps_cmd(
    service: str = typer.Option(..., "--service"),
    dir: str = typer.Option("configs/services", "--dir"),
):
    services = svc_catalog.load_services(f"{dir}/*.yaml")
    for dep in svc_deps.blast_radius(service, services):
        typer.echo(dep)


@app.command("svc:validate")
def svc_validate(dir: str = typer.Option("configs/services", "--dir")):
    services = svc_catalog.load_services(f"{dir}/*.yaml")
    errs = svc_deps.validate_dependencies(services)
    if errs:
        for e in errs:
            typer.echo(e)
        raise typer.Exit(code=1)
    typer.echo("ok")


@app.command("rb:run")
def rb_run(file: str = typer.Option(..., "--file")):
    code = rb_executor.run(file)
    typer.echo(code)


@app.command("rb:list")
def rb_list():
    for name in rb_executor.list_examples():
        typer.echo(name)


@app.command("hc:run")
def hc_run(service: str = typer.Option(..., "--service")):
    results = hc_synth.run_checks(service)
    typer.echo(json.dumps(results))


@app.command("hc:summary")
def hc_summary(service: str = typer.Option(..., "--service")):
    data = hc_synth.summary(service)
    typer.echo(json.dumps(data))


@app.command("change:add")
def change_add(
    service: str = typer.Option(..., "--service"),
    type: str = typer.Option(..., "--type"),
    start: str = typer.Option(..., "--start"),
    end: str = typer.Option(..., "--end"),
    risk: str = typer.Option(..., "--risk"),
):
    cid = f"chg-{int(time.time())}"
    ch = change_calendar.Change(
        id=cid, service=service, type=type, start=start, end=end, owner="cli", risk=risk
    )
    change_calendar.add_change(ch)
    typer.echo(cid)


@app.command("change:list")
def change_list(
    service: str = typer.Option(None, "--service"),
    start: str = typer.Option(None, "--from"),
    end: str = typer.Option(None, "--to"),
):
    for c in change_calendar.list_changes(service, start, end):
        typer.echo(json.dumps(c))


@app.command("close:cal:new")
def close_cal_new(
    period: str = typer.Option(..., "--period"),
    template: str = typer.Option(..., "--template"),
):
    cal = close_calendar.CloseCalendar.from_template(period, template)
    cal.save()
    typer.echo("created")


@app.command("close:cal:list")
def close_cal_list(period: str = typer.Option(..., "--period")):
    cal = close_calendar.CloseCalendar.load(period)
    for t in cal.topo_order():
        typer.echo(f"{t.id}\t{t.status}")


@app.command("close:cal:update")
def close_cal_update(
    period: str = typer.Option(..., "--period"),
    task: str = typer.Option(..., "--task"),
    status: str = typer.Option(None, "--status"),
    evidence: str = typer.Option(None, "--evidence"),
):
    cal = close_calendar.CloseCalendar.load(period)
    try:
        cal.update_task(task, status=status, evidence=evidence)
    except ValueError as e:
        typer.echo(str(e))
        raise typer.Exit(code=1)
    cal.save()
    typer.echo("updated")


@app.command("close:jrnl:propose")
def close_jrnl_propose(
    period: str = typer.Option(..., "--period"),
    rules: str = typer.Option(..., "--rules"),
):
    tb = close_journal.load_tb(period)
    journals = close_journal.propose_journals(tb, rules)
    close_journal.post(period, tb, journals)  # persist journals and adjusted tb
    typer.echo(str(len(journals)))


@app.command("close:jrnl:post")
def close_jrnl_post(period: str = typer.Option(..., "--period")):
    base = Path("artifacts/close") / period
    journals = []
    if (base / "journals.json").exists():
        data = json.loads((base / "journals.json").read_text())
        for j in data:
            lines = [close_journal.JournalLine(**ln) for ln in j["lines"]]
            journals.append(close_journal.Journal(id=j["id"], lines=lines))
    tb = close_journal.load_tb(period)
    close_journal.post(period, tb, journals)
    typer.echo("posted")


@app.command("close:recon:run")
def close_recon_run(
    period: str = typer.Option(..., "--period"),
    fixtures: str = typer.Option(..., "--fixtures"),
    config: str = typer.Option("configs/close/recons.yaml", "--config"),
):
    base = Path("artifacts/close") / period
    adj_tb_path = base / "adjusted_tb.csv"
    tb: Dict[str, float] = {}
    if adj_tb_path.exists():
        import csv

        with adj_tb_path.open() as f:
            reader = csv.DictReader(f)
            for row in reader:
                tb[row["account"]] = float(row["amount"])
    close_recon.run_recons(period, tb, config, fixtures)
    typer.echo("recons")


@app.command("close:flux")
def close_flux_cmd(
    period: str = typer.Option(..., "--period"),
    prev: str = typer.Option(..., "--prev"),
    py: str = typer.Option(..., "--py"),
    threshold: float = typer.Option(..., "--threshold"),
):
    close_flux.run_flux(period, prev, py, threshold)
    typer.echo("flux")


@app.command("close:sox:add")
def close_sox_add(
    period: str = typer.Option(..., "--period"),
    control: str = typer.Option(..., "--control"),
    path: str = typer.Option(..., "--path"),
    owner: str = typer.Option("cli", "--owner"),
):
    close_sox.add(period, control, path, owner)
    typer.echo("logged")


@app.command("close:sox:check")
def close_sox_check(period: str = typer.Option(..., "--period")):
    missing = close_sox.check(period, [])
    if missing:
        for m in missing:
            typer.echo(m)
        raise typer.Exit(code=1)
    typer.echo("ok")


@app.command("close:packet")
def close_packet_cmd(period: str = typer.Option(..., "--period")):
    close_packet.build_packet(period)
    typer.echo("packet")


@app.command("close:sign")
def close_sign(period: str = typer.Option(..., "--period"), role: str = typer.Option(..., "--role"), as_user: str = typer.Option(..., "--as-user")):
    try:
        close_packet.sign(period, role, as_user)
    except ValueError as e:
        typer.echo(str(e))
        raise typer.Exit(code=1)
    typer.echo("signed")

@app.command("change:conflicts")
def change_conflicts(service: str = typer.Option(..., "--service")):
    issues = change_calendar.conflicts(service)
    if issues:
        for i in issues:
            typer.echo(i)
        raise typer.Exit(code=1)
    typer.echo("ok")


@app.command("close:cal:new")
def close_cal_new(
    period: str = typer.Option(..., "--period"),
    template: Path = typer.Option(..., "--template", exists=True),
):
    cal = close_calendar.CloseCalendar.from_template(period, str(template))
    cal.save()
    typer.echo("ok")


@app.command("close:cal:list")
def close_cal_list(period: str = typer.Option(..., "--period")):
    cal = close_calendar.load_calendar(period)
    for t in cal.tasks:
        typer.echo(json.dumps(asdict(t)))


@app.command("close:cal:update")
def close_cal_update(
    period: str = typer.Option(..., "--period"),
    task: str = typer.Option(..., "--task"),
    status: str = typer.Option(None, "--status"),
    evidence: str = typer.Option(None, "--evidence"),
):
    cal = close_calendar.load_calendar(period)
    cal.update(task, status, evidence)
    typer.echo("updated")


@app.command("close:jrnl:propose")
def close_jrnl_propose(
    period: str = typer.Option(..., "--period"),
    rules: Path = typer.Option(..., "--rules", exists=True),
):
    close_journal.propose_journals(period, str(rules))
    typer.echo("proposed")


@app.command("close:jrnl:post")
def close_jrnl_post(period: str = typer.Option(..., "--period")):
    journals = close_journal.load_journals(period)
    close_journal.post(period, journals)
    typer.echo("posted")


@app.command("close:recon:run")
def close_recon_run(
    period: str = typer.Option(..., "--period"),
    fixtures: Path = typer.Option(..., "--fixtures", exists=True),
):
    close_recon.run_recons(period, str(fixtures))
    typer.echo("recons")


@app.command("close:flux")
def close_flux_cmd(
    period: str = typer.Option(..., "--period"),
    prev: str = typer.Option(..., "--prev"),
    py: str = typer.Option(..., "--py"),
    threshold: float = typer.Option(..., "--threshold"),
):
    close_flux.run_flux(period, prev, py, threshold)
    typer.echo("flux")


@app.command("close:sox:add")
def close_sox_add(
    period: str = typer.Option(..., "--period"),
    control: str = typer.Option(..., "--control"),
    path: str = typer.Option(..., "--path"),
    owner: str = typer.Option("cli", "--owner"),
):
    close_sox.add_evidence(period, control, path, owner)
    typer.echo("logged")


@app.command("close:sox:check")
def close_sox_check(period: str = typer.Option(..., "--period")):
    close_sox.check_evidence(period)
    typer.echo("ok")


@app.command("close:packet")
def close_packet_cmd(period: str = typer.Option(..., "--period")):
    close_packet.build_packet(period)
    typer.echo("packet")


@app.command("close:sign")
def close_sign(
    period: str = typer.Option(..., "--period"),
    role: str = typer.Option(..., "--role"),
    as_user: str = typer.Option(..., "--as-user"),
):
    close_packet.sign(period, role, as_user)
    typer.echo("signed")


<<<<<<< HEAD
@app.command("plm:items:load")
def plm_items_load(dir: Path = typer.Option(..., "--dir", exists=True, file_okay=False)):
    plm_bom.load_items(str(dir))
    typer.echo("ok")


@app.command("plm:bom:load")
def plm_bom_load(dir: Path = typer.Option(..., "--dir", exists=True, file_okay=False)):
    plm_bom.load_boms(str(dir))
    typer.echo("ok")


@app.command("plm:bom:explode")
def plm_bom_explode(
    item: str = typer.Option(..., "--item"),
    rev: str = typer.Option(..., "--rev"),
    level: int = typer.Option(1, "--level"),
):
    lines = plm_bom.explode(item, rev, level)
    for lvl, comp, qty in lines:
        typer.echo(f"{lvl}\t{comp}\t{qty}")


@app.command("plm:bom:where-used")
def plm_bom_where_used(component: str = typer.Option(..., "--component")):
    rows = plm_bom.where_used(component)
    for item_id, rev in rows:
        typer.echo(f"{item_id}\t{rev}")


@app.command("plm:eco:new")
def plm_eco_new(
    item: str = typer.Option(..., "--item"),
    from_rev: str = typer.Option(..., "--from"),
    to_rev: str = typer.Option(..., "--to"),
    reason: str = typer.Option(..., "--reason"),
):
    ch = plm_eco.new_change(item, from_rev, to_rev, reason)
    typer.echo(ch.id)


@app.command("plm:eco:impact")
def plm_eco_impact(id: str = typer.Option(..., "--id")):
    impact = plm_eco.impact(id)
    typer.echo(f"impact {impact}")


@app.command("plm:eco:approve")
def plm_eco_approve(
    id: str = typer.Option(..., "--id"), as_user: str = typer.Option(..., "--as-user")
):
    plm_eco.approve(id, as_user)
    typer.echo("approved")


@app.command("plm:eco:release")
def plm_eco_release(id: str = typer.Option(..., "--id")):
    plm_eco.release(id)
    typer.echo("released")


@app.command("mfg:wc:load")
def mfg_wc_load(file: Path = typer.Option(..., "--file", exists=True, dir_okay=False)):
    mfg_routing.load_work_centers(str(file))
    typer.echo("ok")


@app.command("mfg:routing:load")
def mfg_routing_load(
    dir: Path = typer.Option(..., "--dir", exists=True, file_okay=False),
    strict: bool = typer.Option(False, "--strict"),
):
    mfg_routing.load_routings(str(dir), strict)
    typer.echo("ok")


@app.command("mfg:routing:capcheck")
def mfg_routing_capcheck(
    item: str = typer.Option(..., "--item"),
    rev: str = typer.Option(..., "--rev"),
    qty: int = typer.Option(..., "--qty"),
):
    res = mfg_routing.capacity_check(item, rev, qty)
    typer.echo(json.dumps(res))


@app.command("mfg:wi:render")
def mfg_wi_render(item: str = typer.Option(..., "--item"), rev: str = typer.Option(..., "--rev")):
    path = mfg_wi.render(item, rev)
    typer.echo(str(path))


@app.command("mfg:spc:analyze")
def mfg_spc_analyze(
    op: str = typer.Option(..., "--op"), window: int = typer.Option(50, "--window")
):
    report = mfg_spc.analyze(op, window)
    if report["findings"]:
        typer.echo(" ".join(report["findings"]))
    else:
        typer.echo("OK")


@app.command("mfg:yield")
def mfg_yield_cmd(period: str = typer.Option(..., "--period")):
    stats = mfg_yield.compute(period)
    typer.echo(json.dumps(stats))


@app.command("mfg:coq")
def mfg_coq_cmd(period: str = typer.Option(..., "--period")):
    totals = mfg_coq.build(period)
    typer.echo(json.dumps(totals))


@app.command("mfg:mrp")
def mfg_mrp_cmd(
    demand: Path = typer.Option(..., "--demand", exists=True),
    inventory: Path = typer.Option(..., "--inventory", exists=True),
    pos: Path = typer.Option(..., "--pos", exists=True),
):
    plan = mfg_mrp.plan(str(demand), str(inventory), str(pos))
    typer.echo(json.dumps(plan))


@app.command("learn:courses:load")
def learn_courses_load(dir: Path = typer.Option(..., "--dir", exists=True, file_okay=False)):
    en_courses.load_courses(str(dir))
    typer.echo("ok")


@app.command("learn:courses:list")
def learn_courses_list(role_track: str = typer.Option(..., "--role_track")):
    for c in en_courses.list_courses(role_track):
        typer.echo(f"{c['id']}	{c['title']}")


@app.command("learn:path:new")
def learn_path_new(
    name: str = typer.Option(..., "--name"),
    role_track: str = typer.Option(..., "--role_track"),
    courses: str = typer.Option(..., "--courses"),
    required: int = typer.Option(..., "--required"),
):
    p = en_paths.new_path(name, role_track, courses.split(","), required)
    typer.echo(p.id)


@app.command("learn:assign")
def learn_assign(
    user: str = typer.Option(..., "--user"),
    path: str = typer.Option(..., "--path"),
    due: str = typer.Option(..., "--due"),
):
    en_paths.assign(user, path, due)
    typer.echo("ok")


@app.command("learn:quiz:grade")
def learn_quiz_grade(
    quiz: str = typer.Option(..., "--quiz"),
    answers: Path = typer.Option(..., "--answers", exists=True),
):
    res = en_quizzes.grade(quiz, str(answers))
    typer.echo(json.dumps(res))


@app.command("learn:lab:run")
def learn_lab_run(
    lab: str = typer.Option(..., "--lab"),
    submission: Path = typer.Option(..., "--submission", exists=True),
):
    res = en_labs.run_lab(lab, str(submission))
    typer.echo(json.dumps(res))


@app.command("learn:cert:check")
def learn_cert_check(
    user: str = typer.Option(..., "--user"), cert: str = typer.Option(..., "--cert")
):
    ok = en_cert.check(user, cert)
    typer.echo("awarded" if ok else "not met")


@app.command("learn:cert:list")
def learn_cert_list(user: str = typer.Option(..., "--user")):
    for c in en_cert.list_user(user):
        typer.echo(c)


@app.command("learn:readiness")
def learn_readiness():
    en_read.build()
    typer.echo("ok")


@app.command("learn:event:add")
def learn_event_add(
    title: str = typer.Option(..., "--title"),
    type: str = typer.Option(..., "--type"),
    date: str = typer.Option(..., "--date"),
    capacity: int = typer.Option(..., "--capacity"),
):
    ev = en_cal.add_event(title, type, date, capacity)
    typer.echo(ev.id)


@app.command("learn:event:join")
def learn_event_join(id: str = typer.Option(..., "--id"), user: str = typer.Option(..., "--user")):
    en_cal.join(id, user)
    typer.echo("ok")


@app.command("learn:feedback:add")
def learn_feedback_add(
    course: str = typer.Option(..., "--course"),
    user: str = typer.Option(..., "--user"),
    score: int = typer.Option(..., "--score"),
    comment: str = typer.Option(..., "--comment"),
):
    en_fb.add(course, user, score, comment)
    typer.echo("ok")


@app.command("learn:feedback:summary")
def learn_feedback_summary(course: str = typer.Option(..., "--course")):
    res = en_fb.summary(course)
    typer.echo(json.dumps(res))

=======
@app.command("mdm:stage")
def mdm_stage(domain: str = typer.Option(..., "--domain"), file: Path = typer.Option(..., "--file", exists=True)):
    mdm_domains.stage(domain, file)
    typer.echo("staged")


@app.command("mdm:match")
def mdm_match_cmd(domain: str = typer.Option(..., "--domain"), config: Path = typer.Option(..., "--config", exists=True)):
    mdm_match.match(domain, config)
    typer.echo("matched")


@app.command("mdm:golden")
def mdm_golden(domain: str = typer.Option(..., "--domain"), policy: Path = typer.Option(..., "--policy", exists=True)):
    mdm_survivorship.merge(domain, policy)
    typer.echo("golden")


@app.command("mdm:dq")
def mdm_dq_cmd(domain: str = typer.Option(..., "--domain"), config: Path = typer.Option(..., "--config", exists=True)):
    mdm_quality.dq(domain, config)
    typer.echo("dq")


@app.command("mdm:catalog:build")
def mdm_catalog_build():
    mdm_catalog.build()
    typer.echo("catalog")


@app.command("mdm:steward:queue")
def mdm_steward_queue(domain: str = typer.Option(..., "--domain")):
    mdm_steward.queue(domain)
    typer.echo("queued")


@app.command("mdm:lineage:diff")
def mdm_lineage_diff_cmd(domain: str = typer.Option(..., "--domain")):
    mdm_lineage_diff.diff(domain)
    typer.echo("diff")


@app.command("mdm:change:new")
def mdm_change_new(domain: str = typer.Option(..., "--domain"), type: str = typer.Option(..., "--type"), payload: Path = typer.Option(..., "--payload", exists=True)):
    chg = mdm_changes.new(domain, type, payload)
    typer.echo(chg.id)


@app.command("mdm:change:approve")
def mdm_change_approve(id: str = typer.Option(..., "--id"), as_user: str = typer.Option(..., "--as-user")):
    mdm_changes.approve(id, as_user)
    typer.echo("approved")


@app.command("mdm:change:apply")
def mdm_change_apply(id: str = typer.Option(..., "--id")):
    mdm_changes.apply(id)
    typer.echo("applied")
>>>>>>> 16eb0949

@app.command("status:build")
def status_build():
    status_gen.build()
    typer.echo("built")
@app.command("aiops:correlate")
def aiops_correlate():
    aiops_correlation.correlate(datetime.utcnow())


@app.command("aiops:plan")
def aiops_plan(correlations: str = typer.Option(..., "--correlations")):
    corr = aiops_remediation.load_correlations(correlations)
    aiops_remediation.plan(corr)


@app.command("aiops:execute")
def aiops_execute(
    plan: Path = typer.Option(..., "--plan", exists=True, dir_okay=False),
    dry_run: bool = typer.Option(False, "--dry-run"),
):
    aiops_remediation.execute(plan, dry_run)


@app.command("aiops:canary")
def aiops_canary_cmd(
    base: Path = typer.Option(..., "--base", exists=True, dir_okay=False),
    canary: Path = typer.Option(..., "--canary", exists=True, dir_okay=False),
):
    aiops_canary.analyze(base, canary)


@app.command("aiops:baseline:record")
def aiops_baseline_record():
    aiops_drift.record_baseline({})


@app.command("aiops:drift:check")
def aiops_drift_check():
    aiops_drift.compare()


@app.command("aiops:budget")
def aiops_budget_cmd(service: str = typer.Option(..., "--service"), window: str = typer.Option(..., "--window")):
    aiops_budget.budget_status(service, window)


@app.command("aiops:window")
def aiops_window(service: str = typer.Option(..., "--service"), action: str = typer.Option(..., "--action")):
    w = aiops_maintenance.next_window(service, action)
    typer.echo(json.dumps(w) if w else "null")
@app.command("ir:kpi:compute")
def ir_kpi_compute(period: str = typer.Option(..., "--period")):
    from ir import kpi_sot

    rows = kpi_sot.compute(period)
    typer.echo(json.dumps(rows, indent=2))


@app.command("ir:kpi:signoff")
def ir_kpi_signoff(
    kpi: str = typer.Option(..., "--kpi"),
    period: str = typer.Option(..., "--period"),
):
    from ir import kpi_signoff

    kpi_signoff.request_signoff(kpi, period)


@app.command("ir:kpi:approve")
def ir_kpi_approve(
    kpi: str = typer.Option(..., "--kpi"),
    period: str = typer.Option(..., "--period"),
    as_user: str = typer.Option(..., "--as-user"),
):
    from ir import kpi_signoff

    kpi_signoff.approve(kpi, period, as_user)


@app.command("ir:kpi:reject")
def ir_kpi_reject(
    kpi: str = typer.Option(..., "--kpi"),
    period: str = typer.Option(..., "--period"),
    as_user: str = typer.Option(..., "--as-user"),
):
    from ir import kpi_signoff

    kpi_signoff.reject(kpi, period, as_user)


@app.command("ir:earnings:build")
def ir_earnings_build(
    period: str = typer.Option(..., "--period"),
    as_user: str = typer.Option(..., "--as-user"),
):
    from ir import earnings

    earnings.build(period, user=as_user)


@app.command("ir:guidance")
def ir_guidance_run(
    period: str = typer.Option(..., "--period"),
    assumptions: Path = typer.Option(..., "--assumptions", exists=True, dir_okay=False),
):
    from ir import guidance

    guidance.run(period, assumptions)


@app.command("ir:blackouts:status")
def ir_blackouts_status(date: str = typer.Option(..., "--date")):
    from ir import blackouts

    code = blackouts.status(date)
    typer.echo(code or "CLEAR")


@app.command("ir:disclose")
def ir_disclose(
    type: str = typer.Option(..., "--type"),
    path: Path = typer.Option(..., "--path", exists=True, dir_okay=False),
    as_user: str = typer.Option(..., "--as-user"),
):
    from ir import disclosures

    disclosures.log_disclosure(type, str(path), as_user)


@app.command("board:pack")
def board_pack_cmd(month: str = typer.Option(..., "--month")):
    from board import pack

    pack.build(month)


@app.command("ir:faq")
def ir_faq(
    q: str = typer.Option(..., "--q"),
    mode: str = typer.Option("internal", "--mode"),
    as_user: str = typer.Option("U_IR", "--as-user"),
):
    from ir import faq_bot

    resp = faq_bot.answer(q, mode=mode, user=as_user)
    typer.echo(json.dumps(resp, indent=2))
@app.command("preflight:check")
def preflight_check():
    require = os.getenv("REQUIRE_SIGNED_ARTIFACTS", "False") == "True"
    wheels_dir = ROOT / "dist" / "wheels"
    sha_file = wheels_dir / "SHA256SUMS"
    if require and not sha_file.exists():
        typer.echo("signatures missing")
        raise typer.Exit(code=1)
    typer.echo("preflight ok")


@app.command("integrity:verify")
def integrity_verify():
    try:
        subprocess.check_call([sys.executable, "build/signing/verify_wheels.py"])
        subprocess.check_call([sys.executable, "build/sbom.py"])
        subprocess.check_call(
            [
                "gpg",
                "--batch",
                "--verify",
                "dist/attestation.json.asc",
                "dist/attestation.json",
            ],
            env={"GNUPGHOME": str(ROOT / "build" / "signing" / "gnupg")},
        )
    except subprocess.CalledProcessError:
        typer.echo("FAIL")
        raise typer.Exit(code=1)
    typer.echo("PASS")


@app.command("policy:license-check")
def policy_license_check():
    try:
        subprocess.check_call([sys.executable, "build/licenses.py"])
    except subprocess.CalledProcessError:
        raise typer.Exit(code=1)
    typer.echo("OK")


@app.command("version:show")
def version_show():
    from importlib.metadata import version

    typer.echo(version("blackroad-prism-console"))
@app.command("twin:checkpoint")
def twin_checkpoint(name: str = typer.Option(..., "--name")):
    path = snapshots.create_checkpoint(name)
    typer.echo(path)


@app.command("twin:list")
def twin_list():
    for info in snapshots.list_checkpoints():
        typer.echo(f"{info['name']}\t{info['created_at']}")


@app.command("twin:restore")
def twin_restore(name: str = typer.Option(..., "--name")):
    snapshots.restore_checkpoint(name)
    typer.echo("restored")


@app.command("twin:replay")
def twin_replay(
    range_from: Optional[str] = typer.Option(None, "--from"),
    range_to: Optional[str] = typer.Option(None, "--to"),
    mode: str = typer.Option("verify", "--mode"),
):
    report = replay.replay(range_from, range_to, mode=mode)
    typer.echo(str(report))


@app.command("twin:stress")
def twin_stress(
    profile: str = typer.Option("default", "--profile"),
    duration: int = typer.Option(60, "--duration"),
):
    prof = stress.load_profile(profile)
    stress.run_load(prof, duration)
    typer.echo("ok")


@app.command("twin:compare")
def twin_compare(
    left: str = typer.Option(..., "--left"),
    right: str = typer.Option(..., "--right"),
):
    res = compare.compare_runs(left, right)
    typer.echo(str(res))


if __name__ == "__main__":

@app.command("rnd:idea:new")
def rnd_idea_new(title: str = typer.Option(..., "--title"), problem: str = typer.Option(..., "--problem"), solution: str = typer.Option(..., "--solution"), owner: str = typer.Option(..., "--owner"), tags: str = typer.Option("", "--tags"), status: str = typer.Option("new", "--status")):
    idea = rnd_ideas.new(title, problem, solution, owner, [t.strip() for t in tags.split(",") if t.strip()], status)
    typer.echo(idea.id)


@app.command("rnd:idea:score")
def rnd_idea_score(id: str = typer.Option(..., "--id")):
    idea = next((i for i in rnd_ideas.list() if i.id == id), None)
    if not idea:
        raise typer.Exit(code=1)
    typer.echo(str(rnd_ideas.score(idea)))


@app.command("rnd:idea:list")
def rnd_idea_list(status: Optional[str] = typer.Option(None, "--status")):
    for i in rnd_ideas.list(status):
        typer.echo(f"{i.id}\t{i.title}\t{i.status}")


@app.command("rnd:exp:design")
def rnd_exp_design(idea: str = typer.Option(..., "--idea"), hypothesis: str = typer.Option(..., "--hypothesis"), method: str = typer.Option(..., "--method")):
    exp = rnd_exp.design(idea, hypothesis, method)
    typer.echo(exp.id)


@app.command("rnd:exp:run")
def rnd_exp_run_cmd(id: str = typer.Option(..., "--id")):
    rnd_exp.run(id)
    typer.echo("ran")


@app.command("rnd:exp:decide")
def rnd_exp_decide(id: str = typer.Option(..., "--id"), decision: str = typer.Option(..., "--decision"), reason: str = typer.Option(..., "--reason")):
    rnd_exp.decide(id, decision, reason)
    typer.echo("ok")


@app.command("rnd:radar:build")
def rnd_radar_build():
    rnd_radar.build()
    typer.echo("built")


@app.command("rnd:radar:add")
def rnd_radar_add(tech: str = typer.Option(..., "--tech"), ring: str = typer.Option(..., "--ring"), quadrant: str = typer.Option(..., "--quadrant"), rationale: str = typer.Option(..., "--rationale")):
    rnd_radar.add(tech, ring, quadrant, rationale)
    typer.echo("added")


@app.command("rnd:radar:list")
def rnd_radar_list(quadrant: Optional[str] = typer.Option(None, "--quadrant")):
    for e in rnd_radar.list(quadrant):
        typer.echo(f"{e.tech}\t{e.ring}\t{e.quadrant}")


@app.command("rnd:ip:new")
def rnd_ip_new(idea: str = typer.Option(..., "--idea"), title: str = typer.Option(..., "--title"), inventors: str = typer.Option(..., "--inventors"), jurisdictions: str = typer.Option(..., "--jurisdictions")):
    disc = rnd_ip.new(idea, title, inventors.split(","), jurisdictions.split(","))
    typer.echo(disc.id)


@app.command("rnd:ip:update")
def rnd_ip_update(id: str = typer.Option(..., "--id"), status: str = typer.Option(..., "--status")):
    rnd_ip.update(id, status)
    typer.echo("ok")


@app.command("rnd:notes:index")
def rnd_notes_index_cmd():
    rnd_notes.index()
    typer.echo("indexed")


@app.command("rnd:notes:link")
def rnd_notes_link(idea: str = typer.Option(..., "--idea"), note: Path = typer.Option(..., "--note", exists=True)):
    rnd_notes.link(idea, str(note))
    typer.echo("linked")


@app.command("rnd:merge")
def rnd_merge_cmd(idea: str = typer.Option(..., "--idea")):
    rnd_merge.merge(idea)
    typer.echo("merged")


@app.command("rnd:dashboard")
def rnd_dashboard_cmd():
    rnd_dashboard.build()
    typer.echo("built")


# Legal Ops -----------------------------------------------------------------


@app.command("legal:contract:new")
def legal_contract_new(type: str = typer.Option(..., "--type"), counterparty: str = typer.Option(..., "--counterparty")):
    c = clm.create(type, counterparty)
    typer.echo(c.id)


@app.command("legal:contract:route")
def legal_contract_route(id: str = typer.Option(..., "--id"), to_role: str = typer.Option(..., "--to-role")):
    clm.route_for_review(id, to_role)
    typer.echo("routed")


@app.command("legal:contract:approve")
def legal_contract_approve(id: str = typer.Option(..., "--id"), as_user: str = typer.Option(..., "--as-user")):
    clm.approve(id, as_user)
    typer.echo("approved")


@app.command("legal:contract:execute")
def legal_contract_execute(id: str = typer.Option(..., "--id"), date: str = typer.Option(..., "--date")):
    clm.execute(id, date)
    typer.echo("executed")


@app.command("legal:approve:request")
def legal_approve_request(id: str = typer.Option(..., "--id"), for_role: str = typer.Option(..., "--for-role"), note: str = typer.Option("", "--note")):
    clm.route_for_review(id, for_role)
    typer.echo("requested")


@app.command("legal:esign")
def legal_esign(id: str = typer.Option(..., "--id"), user: str = typer.Option(..., "--user"), text: str = typer.Option(..., "--text")):
    clm.esign(id, user, text)
    typer.echo("signed")


@app.command("legal:clauses:list")
def legal_clauses_list(tag: str = typer.Option(None, "--tag")):
    for c in clauses.load_clauses(tag):
        typer.echo(c["id"])


@app.command("legal:assemble")
def legal_assemble(template: str = typer.Option(..., "--template"), options: Path = typer.Option(..., "--options", exists=True, dir_okay=False), out: Path = typer.Option(..., "--out")):
    doc, _ = clauses.assemble(template, str(options))
    out.parent.mkdir(parents=True, exist_ok=True)
    out.write_text(doc)
    typer.echo(str(out))


@app.command("legal:redline")
def legal_redline_cmd(old: Path = typer.Option(..., "--old"), new: Path = typer.Option(..., "--new")):
    diff = redline.write_redline(str(old), str(new), str(ROOT / "artifacts" / "legal" / "redlines" / f"{new.stem}_vs_{old.stem}"))
    typer.echo(json.dumps(diff))


@app.command("legal:obligations:extract")
def legal_obligations_extract(id: str = typer.Option(..., "--id")):
    obs = obligations.extract(id)
    typer.echo(json.dumps(obs))


@app.command("legal:obligations:list")
def legal_obligations_list(due_within: int = typer.Option(None, "--due-within")):
    obs = obligations.list_obligations(due_within)
    for ob in obs:
        typer.echo(json.dumps(ob))


@app.command("legal:calendar:build")
def legal_calendar_build():
    items = compliance_calendar.build()
    typer.echo(len(items))


@app.command("legal:calendar:list")
def legal_calendar_list(from_date: str = typer.Option(..., "--from"), to_date: str = typer.Option(..., "--to")):
    items = compliance_calendar.list_items(from_date, to_date)
    for it in items:
        typer.echo(json.dumps(it))


@app.command("legal:export:screen")
def legal_export_screen(partner: str = typer.Option(..., "--partner"), order: Path = typer.Option(..., "--order", exists=True, dir_okay=False)):
    res = export_controls.screen(partner, str(order))
    typer.echo(json.dumps(res))


@app.command("legal:dataroom:build")
def legal_dataroom_build(include: str = typer.Option(..., "--include")):
    includes = [s.strip() for s in include.split(",") if s.strip()]
    manifest = data_room.build(includes)
    typer.echo(len(manifest))



# Strategy commands

@app.command("okr:new:obj")
def okr_new_obj(level: str = typer.Option(..., "--level"), owner: str = typer.Option(..., "--owner"), period: str = typer.Option(..., "--period"), text: str = typer.Option(..., "--text")):
    obj = strat_okr.new_objective(level, owner, period, text)
    typer.echo(obj.id)


@app.command("okr:new:kr")
def okr_new_kr(obj: str = typer.Option(..., "--obj"), metric: str = typer.Option(..., "--metric"), target: float = typer.Option(..., "--target"), unit: str = typer.Option(..., "--unit"), scoring: str = typer.Option(..., "--scoring")):
    kr = strat_okr.new_key_result(obj, metric, target, unit, scoring)
    typer.echo(kr.id)


@app.command("okr:link")
def okr_link(child: str = typer.Option(..., "--child"), parent: str = typer.Option(..., "--parent")):
    strat_okr.link(child, parent)
    typer.echo("linked")


@app.command("okr:validate")
def okr_validate(period: str = typer.Option(..., "--period")):
    ok = strat_okr.validate(period)
    typer.echo("ok" if ok else "invalid")


@app.command("bets:new")
def bets_new(title: str = typer.Option(..., "--title"), owner: str = typer.Option(..., "--owner"), period: str = typer.Option(..., "--period"), est_cost: float = typer.Option(..., "--est_cost"), est_impact: float = typer.Option(..., "--est_impact"), risk: str = typer.Option(..., "--risk"), ttv: int = typer.Option(..., "--ttv")):
    bet = strat_bets.new_bet(title, owner, period, est_cost, est_impact, risk, ttv)
    typer.echo(bet.id)


@app.command("bets:rank")
def bets_rank(period: str = typer.Option(..., "--period"), scoring: Path = typer.Option(..., "--scoring", exists=False)):
    strat_bets.rank(period, scoring)
    typer.echo("ranked")


@app.command("scorecard:build")
def scorecard_build(period: str = typer.Option(..., "--period"), level: str = typer.Option(..., "--level"), owner: str = typer.Option(..., "--owner")):
    strat_scorecard.build(period, level, owner)
    typer.echo("built")


@app.command("review:prepare")
def review_prepare(date: str = typer.Option(..., "--date")):
    strat_reviews.prepare(date)
    typer.echo("prepared")


@app.command("review:packet")
def review_packet(date: str = typer.Option(..., "--date")):
    strat_reviews.packet(date)
    typer.echo("packet")


@app.command("tradeoff:select")
def tradeoff_select(period: str = typer.Option(..., "--period"), budget: float = typer.Option(..., "--budget")):
    strat_tradeoffs.select(period, budget)
    typer.echo("selected")


@app.command("tradeoff:frontier")
def tradeoff_frontier(period: str = typer.Option(..., "--period")):
    strat_tradeoffs.frontier(period)
    typer.echo("frontier")


@app.command("memo:build")
def memo_build(period: str = typer.Option(..., "--period"), theme: str = typer.Option(..., "--theme")):
    strat_memos.build(period, theme)
    typer.echo("memo")
def _record_event(name: str, meta: dict) -> None:
    path = ARTIFACTS / "events.log"
    entry = {"event": name, **meta, "ts": datetime.utcnow().isoformat()}
    storage.write(str(path), json.dumps(entry))


@app.command("sop:reconcile")
def sop_reconcile(
    demand: Path = typer.Option(..., "--demand", exists=True),
    supply: Path = typer.Option(..., "--supply", exists=True),
    policy: Path = typer.Option(..., "--policy", exists=True),
):
    with open(demand, newline="", encoding="utf-8") as f:
        rd = list(csv.DictReader(f))
    demand_objs = [sop_plan.DemandSignal(**{k: r[k] for k in r}) for r in rd]
    with open(supply, newline="", encoding="utf-8") as f:
        rs = list(csv.DictReader(f))
    supply_objs = [sop_plan.SupplyPlan(**{k: r[k] for k in r}) for r in rs]
    pol = yaml.safe_load(policy.read_text())
    result = sop_plan.reconcile(demand_objs, supply_objs, pol)
    out_dir = ARTIFACTS / "sop"
    out_dir.mkdir(parents=True, exist_ok=True)
    alloc_path = out_dir / "allocations.csv"
    with open(alloc_path, "w", newline="", encoding="utf-8") as f:
        writer = csv.DictWriter(f, fieldnames=["region", "units"])
        writer.writeheader()
        for row in result["allocations"]:
            writer.writerow(row)
    _record_event("sop_reconcile", {"allocations": str(alloc_path)})
    typer.echo(json.dumps(result))


@app.command("inv:simulate")
def inv_simulate(
    params: Path = typer.Option(..., "--params", exists=True),
    horizon: int = typer.Option(..., "--horizon"),
):
    p = yaml.safe_load(params.read_text())
    summary = inventory_sim.simulate(p, horizon)
    ts_dir = ARTIFACTS / "supply" / f"inv_sim_{datetime.utcnow().strftime('%Y%m%d%H%M%S')}"
    ts_dir.mkdir(parents=True, exist_ok=True)
    (ts_dir / "summary.json").write_text(json.dumps(summary), encoding="utf-8")
    _record_event("inv_sim_run", {"summary": str(ts_dir / "summary.json")})
    typer.echo(json.dumps(summary))


@app.command("log:optimize")
def log_optimize(
    demand: Path = typer.Option(..., "--demand", exists=True),
    lanes: Path = typer.Option(..., "--lanes", exists=True),
    constraints: Path = typer.Option(..., "--constraints", exists=True),
):
    with open(demand, newline="", encoding="utf-8") as f:
        allocations = list(csv.DictReader(f))
    demand_allocs = [{"region": r["region"], "units": int(r["units"])} for r in allocations]
    with open(lanes, newline="", encoding="utf-8") as f:
        lane_rows = list(csv.DictReader(f))
    lane_objs = [
        logistics.Lane(
            origin=r["origin"],
            dest=r["dest"],
            mode=r["mode"],
            base_rate=float(r["base_rate"]),
            fuel_adj=float(r["fuel_adj"]),
            lead_time=int(r["lead_time"]),
        )
        for r in lane_rows
    ]
    cons = yaml.safe_load(constraints.read_text())
    plan = logistics.optimize_lanes(demand_allocs, lane_objs, cons)
    ts_dir = ARTIFACTS / "supply" / f"log_plan_{datetime.utcnow().strftime('%Y%m%d%H%M%S')}"
    ts_dir.mkdir(parents=True, exist_ok=True)
    (ts_dir / "plan.json").write_text(json.dumps(plan), encoding="utf-8")
    _record_event("log_opt_run", {"plan": str(ts_dir / "plan.json")})
    if plan["sla_hit_pct"] < cons.get("sla_target", 0):
        typer.echo("DUTY_SLA")
        raise typer.Exit(code=1)
    typer.echo(json.dumps(plan))


@app.command("procure:award")
def procure_award(
    demand: Path = typer.Option(..., "--demand", exists=True),
    suppliers: Path = typer.Option(..., "--suppliers", exists=True),
    policy: Path = typer.Option(..., "--policy", exists=True),
):
    with open(demand, newline="", encoding="utf-8") as f:
        rows = list(csv.DictReader(f))
    dem = {}
    for r in rows:
        dem[r.get("sku", "sku")] = dem.get(r.get("sku", "sku"), 0) + int(r["units"])
    with open(suppliers, newline="", encoding="utf-8") as f:
        supplier_rows = list(csv.DictReader(f))
    supplier_objs = [
        procure_opt.Supplier(
            supplier=r["supplier"],
            sku=r["sku"],
            unit_price=float(r["unit_price"]),
            moq=int(r["moq"]),
            lead_time=int(r["lead_time"]),
            defect_ppm=int(r["defect_ppm"]),
        )
        for r in supplier_rows
    ]
    pol = yaml.safe_load(policy.read_text())
    award = procure_opt.choose_mix(dem, supplier_objs, pol)
    out = ARTIFACTS / "procure"
    out.mkdir(parents=True, exist_ok=True)
    json_path = out / "award.json"
    json_path.write_text(json.dumps(award), encoding="utf-8")
    _record_event("procure_award", {"award": str(json_path)})
    if pol.get("dual_source_min_pct", 0) > 0 and len(award["awards"]) < 2:
        typer.echo("POLICY_AWARD_DUALSOURCE")
        raise typer.Exit(code=1)
    typer.echo(json.dumps(award))


@app.command("wc:simulate")
def wc_simulate(
    demand: Path = typer.Option(..., "--demand", exists=True),
    awards: Path = typer.Option(..., "--awards", exists=True),
    log: Path = typer.Option(..., "--log", exists=True),
    terms: Path = typer.Option(..., "--terms", exists=True),
):
    with open(demand, newline="", encoding="utf-8") as f:
        demand_rows = list(csv.DictReader(f))
    dem = [{"units": int(r["units"])} for r in demand_rows]
    awards_data = json.loads(awards.read_text())["awards"]
    log_plan = json.loads(Path(log).read_text())
    terms_data = yaml.safe_load(terms.read_text())
    res = finance_wc.cash_cycle(dem, awards_data, log_plan, terms_data)
    out_dir = ARTIFACTS / "finance" / f"wc_{datetime.utcnow().strftime('%Y%m%d%H%M%S')}"
    out_dir.mkdir(parents=True, exist_ok=True)
    (out_dir / "summary.json").write_text(json.dumps(res), encoding="utf-8")
    _record_event("wc_model_run", {"summary": str(out_dir / "summary.json")})
    typer.echo(json.dumps(res))


@app.command("dash:scopsfin")
def dash_scopsfin():
    metrics = {}
    sop_path = ARTIFACTS / "sop" / "allocations.csv"
    if sop_path.exists():
        with open(sop_path, newline="", encoding="utf-8") as f:
            total = sum(int(r["units"]) for r in csv.DictReader(f))
        metrics["allocations"] = total
    inv_glob = list((ARTIFACTS / "supply").glob("inv_sim_*/summary.json"))
    if inv_glob:
        metrics.update(json.loads(inv_glob[-1].read_text()))
    wc_glob = list((ARTIFACTS / "finance").glob("wc_*/summary.json"))
    if wc_glob:
        metrics.update(json.loads(wc_glob[-1].read_text()))
    sc_ops_fin.build(metrics)
    _record_event("dash_sc_ops_fin_built", {})
    typer.echo("dashboard built")


@app.command("mkt:segments:build")
def mkt_segments_build(config: str = typer.Option(..., "--config")):
    segs = mkt_segments.build_segments(config)
    typer.echo(json.dumps(segs))


@app.command("mkt:leadscore")
def mkt_leadscore(config: str = typer.Option(..., "--config")):
    scores = mkt_lead.score_leads(config)
    typer.echo(json.dumps(scores))


@app.command("mkt:attr")
def mkt_attr_cmd(model: str = typer.Option("linear", "--model")):
    mkt_attr.run_attribution(model)
    typer.echo("ok")


@app.command("mkt:seo:audit")
def mkt_seo_cmd(site: str = typer.Option(..., "--site")):
    res = mkt_seo.audit_site(site)
    typer.echo(json.dumps(res))


@app.command("mkt:social:queue")
def mkt_social_queue(channel: str = typer.Option(..., "--channel"), text: str = typer.Option(..., "--text")):
    post = mkt_social.queue_post(channel, text)
    typer.echo(post.id)


@app.command("mkt:social:run")
def mkt_social_run(dry_run: bool = typer.Option(False, "--dry-run")):
    mkt_social.run_queue(dry_run)
    typer.echo("done")


@app.command("mkt:cal:add")
def mkt_cal_add(title: str = typer.Option(..., "--title"), type: str = typer.Option(..., "--type"), due: str = typer.Option(..., "--due"), owner: str = typer.Option(..., "--owner")):
    item = mkt_cal.add_item(title, type, due, owner)
    typer.echo(item["id"])


@app.command("mkt:cal:view")
def mkt_cal_view(month: str = typer.Option(..., "--month")):
    txt = mkt_cal.view_month(month)
    typer.echo(txt)


@app.command("mkt:creative:variants")
def mkt_creative_variants(in_path: str = typer.Option(..., "--in"), out: str = typer.Option(..., "--out")):
    mkt_creatives.generate_variants(in_path, out)
    typer.echo("ok")


@app.command("mkt:dashboard")
def mkt_dashboard_cmd():
    mkt_dash.build_dashboard()
    typer.echo("built")


@app.command("mkt:campaign:new")
def mkt_campaign_new(id: str = typer.Option(..., "--id"), channel: str = typer.Option(..., "--channel"), segment: str = typer.Option(..., "--segment"), creatives: str = typer.Option(..., "--creatives")):
    mkt_campaigns.new_campaign(id, channel, segment, [creatives])
    typer.echo("ok")


@app.command("mkt:campaign:validate")
def mkt_campaign_validate(id: str = typer.Option(..., "--id")):
    mkt_campaigns.validate_campaign(id)
    typer.echo("ok")


if __name__ == "__main__":
    app()


def main():
    app()
import argparse
import json
from pathlib import Path

from samples import gen as sample_gen

COOKBOOK_DIR = Path("cookbook/tasks")
ARTIFACT_DIR = Path("artifacts/cookbook")


def _list_cookbook():
    return [p.stem for p in COOKBOOK_DIR.glob("*.md")]


def cmd_samples(args):
    sample_gen.main(args.overwrite)
    print("samples generated at", sample_gen.GENERATED_DIR)


def cmd_bot(args):
    print(f"running bot {args.bot} for goal '{args.goal}'")


def _parse_context(text: str) -> dict:
    import re

    match = re.search(r"```json\n(.*?)\n```", text, re.S)
    if match:
        return json.loads(match.group(1))
    return {}


def cmd_cookbook(args):
    slug = args.name
    path = COOKBOOK_DIR / f"{slug}.md"
    if not path.exists():
        print("unknown cookbook name", slug)
        print("available:", ", ".join(_list_cookbook()))
        return
    text = path.read_text()
    context = _parse_context(text)
    ARTIFACT_DIR.mkdir(parents=True, exist_ok=True)
    out_path = ARTIFACT_DIR / f"{slug}.json"
    with out_path.open("w") as f:
        json.dump({"goal": slug, "context": context}, f, indent=2)
    print(out_path)


def main():
    parser = argparse.ArgumentParser()
    sub = parser.add_subparsers(dest="cmd")

    p_samples = sub.add_parser("samples:gen")
    p_samples.add_argument("--overwrite", action="store_true")
    p_samples.set_defaults(func=cmd_samples)

    p_bot = sub.add_parser("bot:run")
    p_bot.add_argument("--bot", required=True)
    p_bot.add_argument("--goal", required=True)
    p_bot.set_defaults(func=cmd_bot)

    p_cb = sub.add_parser("cookbook:run")
    p_cb.add_argument("--name")
    p_cb.set_defaults(func=cmd_cookbook)

    args = parser.parse_args()
    if hasattr(args, "func"):
        args.func(args)
    else:
        parser.print_help()


if __name__ == "__main__":
    main()
from __future__ import annotations

import argparse
import json
import sys

from orchestrator import audit, approvals, tasks
from orchestrator.exceptions import BotExecutionError
from security import rbac
from security.rbac import APPROVAL_DECIDE, APPROVAL_REQUEST, TASK_CREATE, TASK_ROUTE
from tools import storage

BOTS = ["Treasury-BOT", "Change/Release-BOT", "SRE-BOT"]


def parse_user(user_id: str) -> rbac.User:
    return rbac.rbac.get_user(user_id)


def cmd_bot_list(args: argparse.Namespace, *, user: rbac.User) -> None:
    for b in BOTS:
        print(b)


@rbac.require([TASK_CREATE])
def cmd_task_create(args: argparse.Namespace, *, user: rbac.User) -> None:
    context = {}
    if args.context:
        context = storage.read_json(args.context, from_data=False)
    task = tasks.create_task(args.goal, context, user=user)
    print(task.id)


@rbac.require([TASK_ROUTE])
def cmd_task_route(args: argparse.Namespace, *, user: rbac.User) -> None:
    try:
        task = tasks.route_task(args.id, args.bot, user=user)
        print(task.status)
    except BotExecutionError as e:
        print(str(e))
        sys.exit(1)


@rbac.require([APPROVAL_REQUEST])
def cmd_approval_create(args: argparse.Namespace, *, user: rbac.User) -> None:
    req = approvals.create_approval(args.task, user.id, args.for_role)
    print(req.id)


@rbac.require([APPROVAL_DECIDE])
def cmd_approval_decide(args: argparse.Namespace, *, user: rbac.User) -> None:
    req = approvals.decide(args.id, args.decision, user.id, args.reason)
    print(req.status)


@rbac.require([APPROVAL_DECIDE])
def cmd_approval_list(args: argparse.Namespace, *, user: rbac.User) -> None:
    items = approvals.list_approvals(args.status)
    for item in items:
        print(json.dumps(item.__dict__))


@rbac.require([rbac.ADMIN])
def cmd_audit_verify(args: argparse.Namespace, *, user: rbac.User) -> None:
    bad = audit.verify_log()
    if bad:
        print("invalid signatures at lines", bad)
        sys.exit(1)
    print("all signatures valid")


def build_parser() -> argparse.ArgumentParser:
    p = argparse.ArgumentParser()
    sub = p.add_subparsers(dest="cmd")

    def add_user(sp: argparse.ArgumentParser) -> None:
        sp.add_argument("--as-user", dest="as_user", default="U_SYS")

    sub_bot = sub.add_parser("bot:list")
    add_user(sub_bot)
    sub_bot.set_defaults(func=cmd_bot_list)

    sub_create = sub.add_parser("task:create")
    add_user(sub_create)
    sub_create.add_argument("--goal", required=True)
    sub_create.add_argument("--context")
    sub_create.set_defaults(func=cmd_task_create)

    sub_route = sub.add_parser("task:route")
    add_user(sub_route)
    sub_route.add_argument("--id", required=True)
    sub_route.add_argument("--bot", required=True)
    sub_route.set_defaults(func=cmd_task_route)

    sub_acreate = sub.add_parser("approval:create")
    add_user(sub_acreate)
    sub_acreate.add_argument("--task", required=True)
    sub_acreate.add_argument("--for-role", dest="for_role", required=True)
    sub_acreate.set_defaults(func=cmd_approval_create)

    sub_alist = sub.add_parser("approval:list")
    add_user(sub_alist)
    sub_alist.add_argument("--status")
    sub_alist.set_defaults(func=cmd_approval_list)

    sub_adecide = sub.add_parser("approval:decide")
    add_user(sub_adecide)
    sub_adecide.add_argument("--id", required=True)
    sub_adecide.add_argument("--decision", required=True)
    sub_adecide.add_argument("--reason")
    sub_adecide.set_defaults(func=cmd_approval_decide)

    sub_verify = sub.add_parser("audit:verify")
    add_user(sub_verify)
    sub_verify.set_defaults(func=cmd_audit_verify)

    return p


def main(argv: list[str] | None = None) -> int:
    parser = build_parser()
    args = parser.parse_args(argv)
    user = parse_user(args.as_user)
    try:
        if not args.cmd:
            parser.print_help()
            return 0
        args.func(args, user=user)
        return 0
    except rbac.PermissionError as e:
        print(str(e))
        return 2


if __name__ == "__main__":  # pragma: no cover
    raise SystemExit(main())<|MERGE_RESOLUTION|>--- conflicted
+++ resolved
@@ -54,7 +54,6 @@
 from services import catalog as svc_catalog
 from services import deps as svc_deps
 from status import generator as status_gen
-<<<<<<< HEAD
 from tools import storage
 from aiops import canary as aiops_canary
 from aiops import config_drift as aiops_drift
@@ -100,7 +99,6 @@
 from close import flux as close_flux
 from close import sox as close_sox
 from close import packet as close_packet
-=======
 import time
 from mdm import (
     domains as mdm_domains,
@@ -112,7 +110,6 @@
     lineage_diff as mdm_lineage_diff,
     changes as mdm_changes,
 )
->>>>>>> 16eb0949
 
 from marketing import segments as mkt_segments
 from marketing import lead_score as mkt_lead
@@ -677,7 +674,6 @@
     typer.echo("signed")
 
 
-<<<<<<< HEAD
 @app.command("plm:items:load")
 def plm_items_load(dir: Path = typer.Option(..., "--dir", exists=True, file_okay=False)):
     plm_bom.load_items(str(dir))
@@ -907,7 +903,6 @@
     res = en_fb.summary(course)
     typer.echo(json.dumps(res))
 
-=======
 @app.command("mdm:stage")
 def mdm_stage(domain: str = typer.Option(..., "--domain"), file: Path = typer.Option(..., "--file", exists=True)):
     mdm_domains.stage(domain, file)
@@ -966,7 +961,6 @@
 def mdm_change_apply(id: str = typer.Option(..., "--id")):
     mdm_changes.apply(id)
     typer.echo("applied")
->>>>>>> 16eb0949
 
 @app.command("status:build")
 def status_build():
