--- conflicted
+++ resolved
@@ -91,7 +91,6 @@
 from policy import enforcer
 from tools import storage
 from tools import storage
-<<<<<<< HEAD
 from twin import snapshots, replay, stress, compare
 
 from legal import clm, clauses, redline, obligations, compliance_calendar, export_controls, data_room
@@ -132,7 +131,6 @@
     faq_bot,
 )
 from board import pack as board_pack
-=======
 from dx import (
     monorepo,
     quality,
@@ -144,7 +142,6 @@
     onboard,
     commits,
 )
->>>>>>> 77743fc3
 
 app = typer.Typer()
 from rnd import ideas as rnd_ideas
@@ -452,7 +449,6 @@
         raise typer.Exit(code=1)
 
 
-<<<<<<< HEAD
 @app.command("svc:load")
 def svc_load(dir: str = typer.Option("configs/services", "--dir")):
     svc_catalog.load_services(f"{dir}/*.yaml")
@@ -1876,6 +1872,93 @@
 
     for name, bot in BOT_REGISTRY.items():
         typer.echo(f"{name}")
+@app.command("dx:pkgs:list")
+def dx_pkgs_list():
+    for name in monorepo.discover_packages().keys():
+        typer.echo(name)
+
+
+@app.command("dx:pkgs:graph")
+def dx_pkgs_graph():
+    pkgs = monorepo.discover_packages()
+    monorepo.write_graph(pkgs)
+    typer.echo(str((monorepo.ARTIFACTS / "pkgs_graph.json")))
+
+
+@app.command("dx:pkgs:changed")
+def dx_pkgs_changed(since: str = typer.Option(..., "--since")):
+    for name in monorepo.changed_packages(since):
+        typer.echo(name)
+
+
+@app.command("dx:quality")
+def dx_quality():
+    res = quality.run()
+    for k, v in res.items():
+        typer.echo(f"{k}: {v}")
+    if any(v == "failed" for v in res.values()):
+        raise typer.Exit(code=1)
+
+
+@app.command("dx:matrix")
+def dx_matrix(cases: Path = typer.Option(..., "--cases", exists=True)):
+    cs = test_matrix.load_cases(cases)
+    test_matrix.run_matrix(cs)
+
+
+@app.command("dx:flaky")
+def dx_flaky(pattern: str = typer.Option(..., "--pattern"), n: int = typer.Option(10, "-n")):
+    data = flaky.run(pattern, n)
+    typer.echo(json.dumps(data))
+
+
+@app.command("dx:quarantine:update")
+def dx_quarantine_update():
+    flaky.quarantine_update()
+
+
+@app.command("dx:pr:run")
+def dx_pr_run(spec: Path = typer.Option(..., "--spec", exists=True)):
+    pr_runner.run(spec)
+
+
+@app.command("dx:docs:lint")
+def dx_docs_lint():
+    problems = docs_lint.lint()
+    for p in problems:
+        typer.echo(p)
+    if problems:
+        raise typer.Exit(code=1)
+
+
+@app.command("dx:style:lint")
+def dx_style_lint():
+    problems = style_lint.lint()
+    for p in problems:
+        typer.echo(p)
+    if problems:
+        raise typer.Exit(code=1)
+
+
+@app.command("dx:onboard:doctor")
+def dx_onboard_doctor():
+    ok = onboard.doctor()
+    if not ok:
+        raise typer.Exit(code=1)
+
+
+@app.command("dx:onboard:bootstrap")
+def dx_onboard_bootstrap():
+    onboard.bootstrap()
+
+
+@app.command("dx:commits:lint")
+def dx_commits_lint(since: str = typer.Option(None, "--since"), log: Optional[Path] = typer.Option(None, "--log", exists=True, dir_okay=False)):
+    bad = commits.lint(since=since, log_file=log)
+    for m in bad:
+        typer.echo(m)
+    if bad:
+        raise typer.Exit(code=1)
 
 
 if __name__ == "__main__":
@@ -2093,97 +2176,4 @@
 
 
 if __name__ == "__main__":  # pragma: no cover
-    raise SystemExit(main())
-=======
-@app.command("dx:pkgs:list")
-def dx_pkgs_list():
-    for name in monorepo.discover_packages().keys():
-        typer.echo(name)
-
-
-@app.command("dx:pkgs:graph")
-def dx_pkgs_graph():
-    pkgs = monorepo.discover_packages()
-    monorepo.write_graph(pkgs)
-    typer.echo(str((monorepo.ARTIFACTS / "pkgs_graph.json")))
-
-
-@app.command("dx:pkgs:changed")
-def dx_pkgs_changed(since: str = typer.Option(..., "--since")):
-    for name in monorepo.changed_packages(since):
-        typer.echo(name)
-
-
-@app.command("dx:quality")
-def dx_quality():
-    res = quality.run()
-    for k, v in res.items():
-        typer.echo(f"{k}: {v}")
-    if any(v == "failed" for v in res.values()):
-        raise typer.Exit(code=1)
-
-
-@app.command("dx:matrix")
-def dx_matrix(cases: Path = typer.Option(..., "--cases", exists=True)):
-    cs = test_matrix.load_cases(cases)
-    test_matrix.run_matrix(cs)
-
-
-@app.command("dx:flaky")
-def dx_flaky(pattern: str = typer.Option(..., "--pattern"), n: int = typer.Option(10, "-n")):
-    data = flaky.run(pattern, n)
-    typer.echo(json.dumps(data))
-
-
-@app.command("dx:quarantine:update")
-def dx_quarantine_update():
-    flaky.quarantine_update()
-
-
-@app.command("dx:pr:run")
-def dx_pr_run(spec: Path = typer.Option(..., "--spec", exists=True)):
-    pr_runner.run(spec)
-
-
-@app.command("dx:docs:lint")
-def dx_docs_lint():
-    problems = docs_lint.lint()
-    for p in problems:
-        typer.echo(p)
-    if problems:
-        raise typer.Exit(code=1)
-
-
-@app.command("dx:style:lint")
-def dx_style_lint():
-    problems = style_lint.lint()
-    for p in problems:
-        typer.echo(p)
-    if problems:
-        raise typer.Exit(code=1)
-
-
-@app.command("dx:onboard:doctor")
-def dx_onboard_doctor():
-    ok = onboard.doctor()
-    if not ok:
-        raise typer.Exit(code=1)
-
-
-@app.command("dx:onboard:bootstrap")
-def dx_onboard_bootstrap():
-    onboard.bootstrap()
-
-
-@app.command("dx:commits:lint")
-def dx_commits_lint(since: str = typer.Option(None, "--since"), log: Optional[Path] = typer.Option(None, "--log", exists=True, dir_okay=False)):
-    bad = commits.lint(since=since, log_file=log)
-    for m in bad:
-        typer.echo(m)
-    if bad:
-        raise typer.Exit(code=1)
-
-
-if __name__ == "__main__":
-    app()
->>>>>>> 77743fc3
+    raise SystemExit(main())