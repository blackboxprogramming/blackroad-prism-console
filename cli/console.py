--- conflicted
+++ resolved
@@ -486,7 +486,6 @@
         raise typer.Exit(code=1)
 
 
-<<<<<<< HEAD
 @app.command("svc:load")
 def svc_load(dir: str = typer.Option("configs/services", "--dir")):
     svc_catalog.load_services(f"{dir}/*.yaml")
@@ -2303,7 +2302,6 @@
 ):
     twin_compare.compare_runs(str(left), str(right))
     typer.echo("ok")
-=======
 # partner catalog commands
 @app.command("partner:load")
 def partner_load(dir: Path = typer.Option(..., "--dir", exists=True, file_okay=False)):
@@ -2422,7 +2420,6 @@
 def market_provision(order: str = typer.Option(..., "--order")):
     order_obj = partner_orders.provision(order)
     typer.echo(order_obj.status)
->>>>>>> 8eb05ad1
 
 
 if __name__ == "__main__":
