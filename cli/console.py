--- conflicted
+++ resolved
@@ -1,7 +1,4 @@
-<<<<<<< HEAD
 import importlib
-=======
->>>>>>> bd212696
 import csv
 import json
 import time
@@ -874,7 +871,6 @@
     typer.echo("ok")
 
 
-<<<<<<< HEAD
 @app.command("close:cal:new")
 def close_cal_new(
     period: str = typer.Option(..., "--period"),
@@ -2822,7 +2818,6 @@
     close_packet.sign(period, role, as_user)
     typer.echo("signed")
 
-=======
 @app.command("people:hc:forecast")
 def people_hc_forecast(
     plans: Path = typer.Option(..., "--plans", exists=True),
@@ -2920,12 +2915,10 @@
     typer.echo("analytics_built")
 
 
->>>>>>> bd212696
 @app.command("status:build")
 def status_build():
     status_gen.build()
     typer.echo("built")
-<<<<<<< HEAD
 @app.command("safety:list-packs")
 def safety_list_packs():
     for name in policy.list_packs():
@@ -3001,8 +2994,6 @@
     resp_path = ARTIFACTS / task_id / f"{bot}_response.json"
     storage.write(str(resp_path), response.model_dump(mode="json"))
     typer.echo(str(resp_path))
-=======
->>>>>>> bd212696
 
 
 if __name__ == "__main__":
