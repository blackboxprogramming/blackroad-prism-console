"""Lucidia Math Forge package."""

<<<<<<< HEAD
from .unified_geometry import (  # noqa: F401
    AdaptiveLearningKernel,
    CoherenceEnergyField,
    ComplexManifoldField,
    FractalMobiusCoupler,
    QuantumEntanglementMeter,
    QuantumLogicMapper,
    QuantumTernaryField,
    RecurrenceOperator,
    ThermalSubstrate,
    UnifiedGeometryEngine,
)

__all__ = [
    "AdaptiveLearningKernel",
    "CoherenceEnergyField",
    "ComplexManifoldField",
    "FractalMobiusCoupler",
    "QuantumEntanglementMeter",
    "QuantumLogicMapper",
    "QuantumTernaryField",
    "RecurrenceOperator",
    "ThermalSubstrate",
    "UnifiedGeometryEngine",
=======
from .consciousness import (  # noqa: F401
    CategoryTensorNetwork,
    ComplexQuaternionMapper,
    EntropyInformationBridge,
    FractalDynamics,
    HilbertPhaseAnalyzer,
    MeasurementOperator,
    Morphism,
    NoetherAnalyzer,
    QuantumLogicMapper,
    Quaternion,
    ScaleInvarianceAnalyzer,
    SpinNetwork,
)

__all__ = [
    "CategoryTensorNetwork",
    "ComplexQuaternionMapper",
    "EntropyInformationBridge",
    "FractalDynamics",
    "HilbertPhaseAnalyzer",
    "MeasurementOperator",
    "Morphism",
    "NoetherAnalyzer",
    "QuantumLogicMapper",
    "Quaternion",
    "ScaleInvarianceAnalyzer",
    "SpinNetwork",
>>>>>>> d4653525
]<|MERGE_RESOLUTION|>--- conflicted
+++ resolved
@@ -1,6 +1,5 @@
 """Lucidia Math Forge package."""
 
-<<<<<<< HEAD
 from .unified_geometry import (  # noqa: F401
     AdaptiveLearningKernel,
     CoherenceEnergyField,
@@ -25,7 +24,6 @@
     "RecurrenceOperator",
     "ThermalSubstrate",
     "UnifiedGeometryEngine",
-=======
 from .consciousness import (  # noqa: F401
     CategoryTensorNetwork,
     ComplexQuaternionMapper,
@@ -54,5 +52,4 @@
     "Quaternion",
     "ScaleInvarianceAnalyzer",
     "SpinNetwork",
->>>>>>> d4653525
 ]