<<<<<<< HEAD
# Changelog

## 1.0.0 (2025-08-16)


### Features

* add feature flags and website scaffold ([1ac4dc8](https://github.com/blackboxprogramming/blackroad-prism-console/commit/1ac4dc86c39ef703cf38a0ccdda34302c2a03761))
* add LLM eval and web performance checks ([794489f](https://github.com/blackboxprogramming/blackroad-prism-console/commit/794489f41a99ad1a278cd8c7d618cc831053f916))
* add qutrit math engine and MathLab page ([5a8f386](https://github.com/blackboxprogramming/blackroad-prism-console/commit/5a8f386d7f124c30b77226a1dd94160e8162a870))
* add ternary quantum consciousness demo ([8a030aa](https://github.com/blackboxprogramming/blackroad-prism-console/commit/8a030aaae46059217582dd28ffea076c443d80f5))
* add vercel preview, netlify deploy, and status page ([0be5642](https://github.com/blackboxprogramming/blackroad-prism-console/commit/0be56426dd5ac6a778d2ec61e50d3dd370672501))
* **blackroad:** add deploy history dashboard and workflows ([c13aa86](https://github.com/blackboxprogramming/blackroad-prism-console/commit/c13aa86940d4b855b60b16945438e682faa5cd99))
* warn when OpenAI key missing ([433ec7e](https://github.com/blackboxprogramming/blackroad-prism-console/commit/433ec7eee7b2b5ce6a38fb87570cafc0e876622c))

## Unreleased

- Add `scripts/blackroad_sync.py` CI/CD helper script.
=======
## Unreleased

- Add BlackRoad sync pipeline script for end-to-end Codex deployment.
>>>>>>> 6da7d752

## v3.0.0

### Bug Fixes

* **codeql:** JS-only, buildless workflow + sane excludes ([acc2a99](https://github.com/blackboxprogramming/blackroad-prism-console/commit/acc2a998ed34e861730bd2bbeebd0ba6a9442c9f))
## Unreleased

- Mirror upstream awesome AI data list and add indexing workflow.

## 0.1.0

- Initial multi-page site scaffold (Home, Docs, Status, Snapshot, Portal, Playground, Contact, Tutorials, Roadmap, Changelog, Blog).
- ErrorBoundary, 404 page, sitemap/robots workflow alignment.
- Codex fix-anything playbook + bridge.
## v3.0.0
- Lindbladian dynamics (γφ, γrel), von Neumann entropy, Gell-Mann set
- Hamiltonian editor + presets, recording/CSV, barycentric view
## v3.0.0
- Lindbladian dynamics (γφ dephasing, γrel relaxation)
- True von Neumann entropy via density-matrix invariants
- Selectable observables (Pauli-like / Gell-Mann λ1–λ3)
- Hamiltonian editor + presets; session recording + CSV
- Live barycentric triangle navigation<|MERGE_RESOLUTION|>--- conflicted
+++ resolved
@@ -1,4 +1,3 @@
-<<<<<<< HEAD
 # Changelog
 
 ## 1.0.0 (2025-08-16)
@@ -17,11 +16,9 @@
 ## Unreleased
 
 - Add `scripts/blackroad_sync.py` CI/CD helper script.
-=======
 ## Unreleased
 
 - Add BlackRoad sync pipeline script for end-to-end Codex deployment.
->>>>>>> 6da7d752
 
 ## v3.0.0
 
