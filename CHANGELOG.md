# Changelog

<<<<<<< HEAD
## 1.0.0 (2025-08-16)


### Features

* add feature flags and website scaffold ([1ac4dc8](https://github.com/blackboxprogramming/blackroad-prism-console/commit/1ac4dc86c39ef703cf38a0ccdda34302c2a03761))
* add LLM eval and web performance checks ([794489f](https://github.com/blackboxprogramming/blackroad-prism-console/commit/794489f41a99ad1a278cd8c7d618cc831053f916))
* add qutrit math engine and MathLab page ([5a8f386](https://github.com/blackboxprogramming/blackroad-prism-console/commit/5a8f386d7f124c30b77226a1dd94160e8162a870))
* add ternary quantum consciousness demo ([8a030aa](https://github.com/blackboxprogramming/blackroad-prism-console/commit/8a030aaae46059217582dd28ffea076c443d80f5))
* add vercel preview, netlify deploy, and status page ([0be5642](https://github.com/blackboxprogramming/blackroad-prism-console/commit/0be56426dd5ac6a778d2ec61e50d3dd370672501))
* **blackroad:** add deploy history dashboard and workflows ([c13aa86](https://github.com/blackboxprogramming/blackroad-prism-console/commit/c13aa86940d4b855b60b16945438e682faa5cd99))
* warn when OpenAI key missing ([433ec7e](https://github.com/blackboxprogramming/blackroad-prism-console/commit/433ec7eee7b2b5ce6a38fb87570cafc0e876622c))


### Bug Fixes

* **codeql:** JS-only, buildless workflow + sane excludes ([acc2a99](https://github.com/blackboxprogramming/blackroad-prism-console/commit/acc2a998ed34e861730bd2bbeebd0ba6a9442c9f))
=======
## Unreleased

- Mirror upstream awesome AI data list and add indexing workflow.
>>>>>>> 6ebc37c0

## 0.1.0

- Initial multi-page site scaffold (Home, Docs, Status, Snapshot, Portal, Playground, Contact, Tutorials, Roadmap, Changelog, Blog).
- ErrorBoundary, 404 page, sitemap/robots workflow alignment.
- Codex fix-anything playbook + bridge.
## v3.0.0
- Lindbladian dynamics (γφ, γrel), von Neumann entropy, Gell-Mann set
- Hamiltonian editor + presets, recording/CSV, barycentric view
## v3.0.0
- Lindbladian dynamics (γφ dephasing, γrel relaxation)
- True von Neumann entropy via density-matrix invariants
- Selectable observables (Pauli-like / Gell-Mann λ1–λ3)
- Hamiltonian editor + presets; session recording + CSV
- Live barycentric triangle navigation<|MERGE_RESOLUTION|>--- conflicted
+++ resolved
@@ -1,6 +1,5 @@
 # Changelog
 
-<<<<<<< HEAD
 ## 1.0.0 (2025-08-16)
 
 
@@ -18,11 +17,9 @@
 ### Bug Fixes
 
 * **codeql:** JS-only, buildless workflow + sane excludes ([acc2a99](https://github.com/blackboxprogramming/blackroad-prism-console/commit/acc2a998ed34e861730bd2bbeebd0ba6a9442c9f))
-=======
 ## Unreleased
 
 - Mirror upstream awesome AI data list and add indexing workflow.
->>>>>>> 6ebc37c0
 
 ## 0.1.0
 
