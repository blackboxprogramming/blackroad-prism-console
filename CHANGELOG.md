--- conflicted
+++ resolved
@@ -1,7 +1,6 @@
 # Changelog
 All notable changes to this project will be documented in this file.
 
-<<<<<<< HEAD
 ## [1.9.0](https://github.com/blackboxprogramming/blackroad-prism-console/compare/v1.8.0...v1.9.0) (2025-10-13)
 
 
@@ -155,10 +154,8 @@
 - allow optional strict schema validation for routing
 
 ## 1.0.0 (2025-09-12)
-=======
 The format is based on [Keep a Changelog](https://keepachangelog.com/en/1.0.0/),
 and this project adheres to [Semantic Versioning](https://semver.org/spec/v2.0.0.html).
->>>>>>> 490fce2c
 
 ## [Unreleased]
 ### Added
