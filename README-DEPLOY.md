--- conflicted
+++ resolved
@@ -69,7 +69,6 @@
 `https://blackroad.io/api/health` respectively. Provide alternate URLs if you
 are targeting a different host.
 
-<<<<<<< HEAD
 ## Reusable deployment workflows
 
 Smaller service-specific pipelines can now delegate platform rollouts to
@@ -118,7 +117,6 @@
     secrets:
       fly-api-token: ${{ secrets.FLY_API_TOKEN }}
 ```
-=======
 ## Canary + rollback workflows
 
 Production traffic now flows through paired workflows that mirror the
@@ -138,7 +136,6 @@
 sync with GitHub repository settings so these jobs can assume the correct AWS
 roles and reference the ALB listener or target groups. For step-by-step
 procedures, see [`docs/ops/rollback-forward.md`](docs/ops/rollback-forward.md).
->>>>>>> ff2671f9
 
 ## Related documentation
 
