--- conflicted
+++ resolved
@@ -4,7 +4,6 @@
 from pathlib import Path
 from typing import Dict, Type
 
-<<<<<<< HEAD
 import settings
 from bots import available_bots
 from orchestrator import lineage, redaction
@@ -27,10 +26,8 @@
 
 memory_manager = MemoryManager.from_yaml(_memory_config_path)
 status_broadcaster = StatusBroadcaster(channel="#blackroad-status")
-=======
 import metrics
 import settings
->>>>>>> 67c5bc0d
 from bots import available_bots
 from safety import duty_of_care, policy
 from tools import storage
@@ -167,7 +164,6 @@
             }
         )
     storage.write(str(_memory_path), record)
-<<<<<<< HEAD
     lineage.finalize(trace_id)
     status_broadcaster.emit(
         agent=bot_name,
@@ -180,6 +176,7 @@
             "artifact": response.artifacts[0] if response.artifacts else None,
         },
     )
+    metrics.record("orchestrator_run", {"bot": bot_name, "task": task.id})
     return response
 from __future__ import annotations
 
@@ -230,8 +227,4 @@
     def _log(self, entry: Dict) -> None:
         entry["timestamp"] = datetime.utcnow().isoformat()
         with open(self.memory_path, "a") as fh:
-            fh.write(json.dumps(entry) + "\n")
-=======
-    metrics.record("orchestrator_run", {"bot": bot_name, "task": task.id})
-    return response
->>>>>>> 67c5bc0d
+            fh.write(json.dumps(entry) + "\n")