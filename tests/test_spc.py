--- conflicted
+++ resolved
@@ -1,6 +1,5 @@
 from mfg import spc
 
-<<<<<<< HEAD
 
 def test_spc_rules(tmp_path):
     findings = spc.analyze('OP-200', window=50)
@@ -13,9 +12,7 @@
     s = (sum((x - m) ** 2 for x in baseline) / len(baseline)) ** 0.5
     x = 10
     assert s > 0 and x > m + 3 * s
-=======
 def test_basic_stats():
     xs = [1,1,1,1,1,1,1,5]
     assert spc._mean(xs) > 0
-    assert spc._stdev(xs) >= 0
->>>>>>> 19a18588
+    assert spc._stdev(xs) >= 0