--- conflicted
+++ resolved
@@ -47,10 +47,10 @@
 
     response = bot.run(task)
 
-<<<<<<< HEAD
-    assert response.ok is False
-    assert "Queued" in response.summary
-    assert any("Watch for @blackboxprogramming" in action for action in response.next_actions)
+    assert response.ok is True
+    assert "Ready" in response.summary
+    assert response.data["linear_payload"]["status"] == "ready"
+    assert any("Open the Linear draft proactively" in action for action in response.next_actions)
 
 
 def test_all_integration_bots_emit_guarded_responses() -> None:
@@ -70,9 +70,3 @@
         response = bot.run(task)
         assert response.ok is True
         assert_guardrails(response)
-=======
-    assert response.ok is True
-    assert "Ready" in response.summary
-    assert response.data["linear_payload"]["status"] == "ready"
-    assert any("Open the Linear draft proactively" in action for action in response.next_actions)
->>>>>>> 6e019735
