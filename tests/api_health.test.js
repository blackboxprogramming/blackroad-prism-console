process.env.SESSION_SECRET = 'test-secret';
process.env.INTERNAL_TOKEN = 'x';
process.env.ALLOW_ORIGINS = 'https://example.com';
process.env.MINT_PK = '0x' + '1'.repeat(64);
process.env.ETH_RPC_URL = 'http://127.0.0.1:8545';
const fs = require('fs');
const path = require('path');
const originKeyPath = path.join(__dirname, 'origin.key');
fs.writeFileSync(originKeyPath, 'test-origin-key');
process.env.ORIGIN_KEY_PATH = originKeyPath;
jest.mock(
  'compression',
  () => () => (_req, _res, next) => next(),
  { virtual: true }
);
jest.mock(
  'express-validator',
  () => {
    const wrap = () => {
      const middleware = (_req, _res, next) => next();
      middleware.isString = () => middleware;
      middleware.isEmail = () => middleware;
      middleware.trim = () => middleware;
      middleware.escape = () => middleware;
      return middleware;
    };
    return {
      body: wrap,
      validationResult: (req) => ({
        isEmpty: () =>
          typeof req.body?.username === 'string' &&
          typeof req.body?.password === 'string',
        array: () => [],
      }),
    };
  },
  { virtual: true }
);
jest.mock(
  'winston',
  () => {
    const logger = {
      info: () => {},
      error: () => {},
      warn: () => {},
      debug: () => {},
      child: () => logger,
    };
    const format = {
      json: () => () => {},
      simple: () => () => {},
    };
    function Console() {}
    function File() {}
    return {
      createLogger: () => logger,
      format,
      transports: { Console, File },
    };
  },
  { virtual: true }
);
const request = require('supertest');
const { app, server } = require('../srv/blackroad-api/server_full.js');
const originHeaders = { 'X-BlackRoad-Key': 'test-origin-key' };

describe('API security and health', () => {
  afterAll((done) => {
    server.close(() => {
      fs.rm(originKeyPath, { force: true }, () => done());
    });
  });

  it('responds to /health', async () => {
    const res = await request(app).get('/health').set(originHeaders);
const request = require('supertest');
const { app, server } = require('../srv/blackroad-api/server_full.js');

describe('API security and health', () => {
  afterAll((done) => {
    server.close(done);
  });

  it('responds to /health', async () => {
    const res = await request(app).get('/health');
    expect(res.status).toBe(200);
    expect(res.body.ok).toBe(true);
  });

  it('responds to /api/health with security headers', async () => {
    const res = await request(app)
      .get('/api/health')
      .set(originHeaders)
      .set('Origin', 'https://example.com');
    expect(res.status).toBe(200);
    expect(res.headers['x-dns-prefetch-control']).toBe('off');
    expect(res.headers['access-control-allow-origin']).toBe(
      'https://example.com'
    );
  });

  it('validates login payload', async () => {
    const res = await request(app)
      .post('/api/login')
      .set(originHeaders)
      .send({});
    const res = await request(app).post('/api/login').send({});
    expect(res.status).toBe(400);
  });

  it('returns default entitlements for logged-in user', async () => {
    const login = await request(app)
      .post('/api/login')
      .set(originHeaders)
      .send({ username: 'root', password: 'Codex2025' });
    const cookie = login.headers['set-cookie'];
    const res = await request(app)
      .get('/api/billing/entitlements/me')
      .set(originHeaders)
      .set('Cookie', cookie);
    expect(res.status).toBe(200);
    expect(res.body.planName).toBe('Free');
    expect(res.body.entitlements.can.math.pro).toBe(false);
  });

<<<<<<< HEAD
  it('computes curvature', async () => {
    const res = await request(app)
      .get('/api/trust/curvature')
      .set(originHeaders);
    expect(res.status).toBe(200);
    const edge = res.body.find((e) => e.u === 'a' && e.v === 'b');
    expect(edge.kappa).toBeGreaterThan(0);
  });

  it('computes CTD between two truths', async () => {
    const res = await request(app)
      .get('/api/truth/diff')
      .set(originHeaders)
      .query({ cid: ['a', 'b'] });
    expect(res.status).toBe(200);
    expect(res.body.ctd).toBe(1);
    expect(res.body.ops[0].path).toBe('/meta/title');
  });

  it('groups connector configuration and live status', async () => {
    const res = await request(app)
      .get('/api/connectors/status')
      .set(originHeaders);
    expect(res.status).toBe(200);
    expect(res.body).toEqual({
      config: {
        stripe: false,
        mail: false,
        sheets: false,
        calendar: false,
        discord: false,
        webhooks: false,
      },
      live: {
        slack: false,
        airtable: false,
        linear: false,
        salesforce: false,
      },
    });
=======
  it('exposes seeded quantum research summaries', async () => {
    const list = await request(app).get('/api/quantum');
    expect(list.status).toBe(200);
    expect(Array.isArray(list.body.topics)).toBe(true);
    expect(list.body.topics).toEqual(
      expect.arrayContaining([
        expect.objectContaining({ topic: 'reasoning' }),
        expect.objectContaining({ topic: 'memory' }),
        expect.objectContaining({ topic: 'symbolic' }),
      ]),
    );

    const detail = await request(app).get('/api/quantum/reasoning');
    expect(detail.status).toBe(200);
    expect(detail.body).toEqual(
      expect.objectContaining({
        topic: 'reasoning',
      }),
    );
    expect(detail.body.summary).toMatch(/Quantum/i);
>>>>>>> 46136430
  });
});<|MERGE_RESOLUTION|>--- conflicted
+++ resolved
@@ -123,7 +123,6 @@
     expect(res.body.entitlements.can.math.pro).toBe(false);
   });
 
-<<<<<<< HEAD
   it('computes curvature', async () => {
     const res = await request(app)
       .get('/api/trust/curvature')
@@ -164,7 +163,6 @@
         salesforce: false,
       },
     });
-=======
   it('exposes seeded quantum research summaries', async () => {
     const list = await request(app).get('/api/quantum');
     expect(list.status).toBe(200);
@@ -185,6 +183,5 @@
       }),
     );
     expect(detail.body.summary).toMatch(/Quantum/i);
->>>>>>> 46136430
   });
 });