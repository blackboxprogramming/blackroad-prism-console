process.env.SESSION_SECRET = 'test-secret';
process.env.INTERNAL_TOKEN = 'x';
process.env.ALLOW_ORIGINS = 'https://example.com';
<<<<<<< HEAD
process.env.MINT_PK = '0x' + '1'.repeat(64);
process.env.ETH_RPC_URL = 'http://127.0.0.1:8545';
const fs = require('fs');
const path = require('path');
const originKeyPath = path.join(__dirname, 'origin.key');
fs.writeFileSync(originKeyPath, 'test-origin-key');
process.env.ORIGIN_KEY_PATH = originKeyPath;
jest.mock(
  'compression',
  () => () => (_req, _res, next) => next(),
  { virtual: true }
);
jest.mock(
  'express-validator',
  () => {
    const wrap = () => {
      const middleware = (_req, _res, next) => next();
      middleware.isString = () => middleware;
      middleware.isEmail = () => middleware;
      middleware.trim = () => middleware;
      middleware.escape = () => middleware;
      return middleware;
    };
    return {
      body: wrap,
      validationResult: (req) => ({
        isEmpty: () =>
          typeof req.body?.username === 'string' &&
          typeof req.body?.password === 'string',
        array: () => [],
      }),
    };
  },
  { virtual: true }
);
jest.mock(
  'winston',
  () => {
    const logger = {
      info: () => {},
      error: () => {},
      warn: () => {},
      debug: () => {},
      child: () => logger,
    };
    const format = {
      json: () => () => {},
      simple: () => () => {},
    };
    function Console() {}
    function File() {}
    return {
      createLogger: () => logger,
      format,
      transports: { Console, File },
    };
  },
  { virtual: true }
);
const request = require('supertest');
const { app, server } = require('../srv/blackroad-api/server_full.js');
const originHeaders = { 'X-BlackRoad-Key': 'test-origin-key' };

describe('API security and health', () => {
  afterAll((done) => {
    server.close(() => {
      fs.rm(originKeyPath, { force: true }, () => done());
    });
  });

  it('responds to /health', async () => {
    const res = await request(app).get('/health').set(originHeaders);
=======
process.env.MATH_ENGINE_URL = '';
>>>>>>> 15be5009
const request = require('supertest');
const { app, server } = require('../srv/blackroad-api/server_full.js');

describe('API security and health', () => {
  afterAll((done) => {
    server.close(done);
  });

  it('responds to /health', async () => {
    const res = await request(app).get('/health');
    expect(res.status).toBe(200);
    expect(res.body.ok).toBe(true);
  });

  it('responds to /api/health with security headers', async () => {
    const res = await request(app)
      .get('/api/health')
      .set(originHeaders)
      .set('Origin', 'https://example.com');
    expect(res.status).toBe(200);
    expect(res.headers['x-dns-prefetch-control']).toBe('off');
    expect(res.headers['access-control-allow-origin']).toBe(
      'https://example.com'
    );
  });

  it('validates login payload', async () => {
    const res = await request(app)
      .post('/api/login')
      .set(originHeaders)
      .send({});
    const res = await request(app).post('/api/login').send({});
    expect(res.status).toBe(400);
  });

<<<<<<< HEAD
  it('returns default entitlements for logged-in user', async () => {
    const login = await request(app)
      .post('/api/login')
      .set(originHeaders)
      .send({ username: 'root', password: 'Codex2025' });
    const cookie = login.headers['set-cookie'];
    const res = await request(app)
      .get('/api/billing/entitlements/me')
      .set(originHeaders)
      .set('Cookie', cookie);
    expect(res.status).toBe(200);
    expect(res.body.planName).toBe('Free');
    expect(res.body.entitlements.can.math.pro).toBe(false);
  });

  it('computes curvature', async () => {
    const res = await request(app)
      .get('/api/trust/curvature')
      .set(originHeaders);
    expect(res.status).toBe(200);
    const edge = res.body.find((e) => e.u === 'a' && e.v === 'b');
    expect(edge.kappa).toBeGreaterThan(0);
  });

  it('computes CTD between two truths', async () => {
    const res = await request(app)
      .get('/api/truth/diff')
      .set(originHeaders)
      .query({ cid: ['a', 'b'] });
    expect(res.status).toBe(200);
    expect(res.body.ctd).toBe(1);
    expect(res.body.ops[0].path).toBe('/meta/title');
  });

  it('groups connector configuration and live status', async () => {
    const res = await request(app)
      .get('/api/connectors/status')
      .set(originHeaders);
    expect(res.status).toBe(200);
    expect(res.body).toEqual({
      config: {
        stripe: false,
        mail: false,
        sheets: false,
        calendar: false,
        discord: false,
        webhooks: false,
      },
      live: {
        slack: false,
        airtable: false,
        linear: false,
        salesforce: false,
      },
    });
  it('exposes seeded quantum research summaries', async () => {
    const list = await request(app).get('/api/quantum');
    expect(list.status).toBe(200);
    expect(Array.isArray(list.body.topics)).toBe(true);
    expect(list.body.topics).toEqual(
      expect.arrayContaining([
        expect.objectContaining({ topic: 'reasoning' }),
        expect.objectContaining({ topic: 'memory' }),
        expect.objectContaining({ topic: 'symbolic' }),
      ]),
    );

    const detail = await request(app).get('/api/quantum/reasoning');
    expect(detail.status).toBe(200);
    expect(detail.body).toEqual(
      expect.objectContaining({
        topic: 'reasoning',
      }),
    );
    expect(detail.body.summary).toMatch(/Quantum/i);
=======
  it('reports math engine unavailable when not configured', async () => {
    const res = await request(app).get('/api/math/health');
    expect(res.status).toBe(503);
    expect(res.body).toEqual({ ok: false, error: 'engine_unavailable' });
  });

  it('blocks math evaluation when engine is unavailable', async () => {
    const res = await request(app).post('/api/math/eval').send({ expr: '2+2' });
    expect(res.status).toBe(503);
    expect(res.body).toEqual({ error: 'engine_unavailable' });
>>>>>>> 15be5009
  });
});<|MERGE_RESOLUTION|>--- conflicted
+++ resolved
@@ -1,7 +1,6 @@
 process.env.SESSION_SECRET = 'test-secret';
 process.env.INTERNAL_TOKEN = 'x';
 process.env.ALLOW_ORIGINS = 'https://example.com';
-<<<<<<< HEAD
 process.env.MINT_PK = '0x' + '1'.repeat(64);
 process.env.ETH_RPC_URL = 'http://127.0.0.1:8545';
 const fs = require('fs');
@@ -74,9 +73,7 @@
 
   it('responds to /health', async () => {
     const res = await request(app).get('/health').set(originHeaders);
-=======
 process.env.MATH_ENGINE_URL = '';
->>>>>>> 15be5009
 const request = require('supertest');
 const { app, server } = require('../srv/blackroad-api/server_full.js');
 
@@ -112,7 +109,6 @@
     expect(res.status).toBe(400);
   });
 
-<<<<<<< HEAD
   it('returns default entitlements for logged-in user', async () => {
     const login = await request(app)
       .post('/api/login')
@@ -188,7 +184,6 @@
       }),
     );
     expect(detail.body.summary).toMatch(/Quantum/i);
-=======
   it('reports math engine unavailable when not configured', async () => {
     const res = await request(app).get('/api/math/health');
     expect(res.status).toBe(503);
@@ -199,6 +194,5 @@
     const res = await request(app).post('/api/math/eval').send({ expr: '2+2' });
     expect(res.status).toBe(503);
     expect(res.body).toEqual({ error: 'engine_unavailable' });
->>>>>>> 15be5009
   });
 });