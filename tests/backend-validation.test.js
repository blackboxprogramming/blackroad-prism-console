--- conflicted
+++ resolved
@@ -47,7 +47,6 @@
   }
 });
 
-<<<<<<< HEAD
 test('returns json for not found routes', async () => {
   const server = app.listen(0);
   const port = getPort(server);
@@ -61,19 +60,6 @@
   } finally {
     server.close();
   }
-=======
-  // missing title field
-  const missRes = await fetch(`http://127.0.0.1:${port}/api/tasks`, {
-    method: 'POST',
-    headers: {
-      'Content-Type': 'application/json',
-      'Authorization': `Bearer ${token}`
-    },
-    body: JSON.stringify({})
-  });
-  assert.equal(missRes.status, 400);
-
-  server.close();
 });
 
 test('returns json for not found routes', async () => {
@@ -87,5 +73,4 @@
   assert.equal(body.error, 'not found');
 
   server.close();
->>>>>>> 665383a5
 });
