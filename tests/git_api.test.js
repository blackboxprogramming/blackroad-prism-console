process.env.SESSION_SECRET = 'test-secret'; // pragma: allowlist secret
process.env.INTERNAL_TOKEN = 'x';
process.env.ALLOW_ORIGINS = 'https://example.com';
process.env.GIT_REPO_PATH = process.cwd();

const request = require('supertest');
const { app, server } = require('../srv/blackroad-api/server_full.js');
<<<<<<< HEAD
const { getAuthCookie } = require('./helpers/auth.js');
=======
// Shared helper that logs in and returns authentication cookies for requests.
const { getAuthCookie } = require('./helpers/auth');
>>>>>>> 400a0cad

describe('Git API', () => {
  afterAll((done) => {
    server.close(done);
  });

  it('returns git health info', async () => {
<<<<<<< HEAD
    const login = await request(app)
      .post('/api/login')
      .send({ username: 'root', password: 'Codex2025' }); // pragma: allowlist secret
    const cookie = login.headers['set-cookie'];
    const res = await request(app).get('/api/git/health').set('Cookie', cookie);
    const cookie = await getAuthCookie();
=======
    const cookie = await getAuthCookie(app);
>>>>>>> 400a0cad
    const res = await request(app)
      .get('/api/git/health')
      .set('Cookie', cookie);
    expect(res.status).toBe(200);
    expect(res.body.ok).toBe(true);
    expect(typeof res.body.repoPath).toBe('string');
    expect(res.body.readOnly).toBe(true);
  });

  it('returns git status info', async () => {
<<<<<<< HEAD
    const login = await request(app)
      .post('/api/login')
      .send({ username: 'root', password: 'Codex2025' }); // pragma: allowlist secret
    const cookie = login.headers['set-cookie'];
    const res = await request(app).get('/api/git/status').set('Cookie', cookie);
    const cookie = await getAuthCookie();
=======
    const cookie = await getAuthCookie(app);
>>>>>>> 400a0cad
    const res = await request(app)
      .get('/api/git/status')
      .set('Cookie', cookie);
    expect(res.status).toBe(200);
    expect(typeof res.body.ok).toBe('boolean');
    expect(res.body.ok).toBe(!res.body.isDirty);
    expect(typeof res.body.branch).toBe('string');
    expect(res.body.counts).toBeDefined();
    expect(res.body.counts).toHaveProperty('staged');
    expect(res.body.counts).toHaveProperty('unstaged');
    expect(res.body.counts).toHaveProperty('untracked');
    expect(typeof res.body.isDirty).toBe('boolean');
    expect(typeof res.body.shortHash).toBe('string');
    expect(typeof res.body.lastCommitMsg).toBe('string');
    expect(res.body.lastCommit).toMatchObject({
      hash: expect.any(String),
      shortHash: expect.any(String),
      message: expect.any(String),
      author: {
        name: expect.any(String),
        email: expect.any(String),
      },
      authoredAt: expect.any(String),
    });
  });
});<|MERGE_RESOLUTION|>--- conflicted
+++ resolved
@@ -5,12 +5,9 @@
 
 const request = require('supertest');
 const { app, server } = require('../srv/blackroad-api/server_full.js');
-<<<<<<< HEAD
 const { getAuthCookie } = require('./helpers/auth.js');
-=======
 // Shared helper that logs in and returns authentication cookies for requests.
 const { getAuthCookie } = require('./helpers/auth');
->>>>>>> 400a0cad
 
 describe('Git API', () => {
   afterAll((done) => {
@@ -18,16 +15,13 @@
   });
 
   it('returns git health info', async () => {
-<<<<<<< HEAD
     const login = await request(app)
       .post('/api/login')
       .send({ username: 'root', password: 'Codex2025' }); // pragma: allowlist secret
     const cookie = login.headers['set-cookie'];
     const res = await request(app).get('/api/git/health').set('Cookie', cookie);
     const cookie = await getAuthCookie();
-=======
     const cookie = await getAuthCookie(app);
->>>>>>> 400a0cad
     const res = await request(app)
       .get('/api/git/health')
       .set('Cookie', cookie);
@@ -38,16 +32,13 @@
   });
 
   it('returns git status info', async () => {
-<<<<<<< HEAD
     const login = await request(app)
       .post('/api/login')
       .send({ username: 'root', password: 'Codex2025' }); // pragma: allowlist secret
     const cookie = login.headers['set-cookie'];
     const res = await request(app).get('/api/git/status').set('Cookie', cookie);
     const cookie = await getAuthCookie();
-=======
     const cookie = await getAuthCookie(app);
->>>>>>> 400a0cad
     const res = await request(app)
       .get('/api/git/status')
       .set('Cookie', cookie);
