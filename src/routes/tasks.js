--- conflicted
+++ resolved
@@ -6,7 +6,6 @@
 
 const router = express.Router();
 
-<<<<<<< HEAD
 router.get('/', requireAuth, (req, res) => {
   const tasks = data.getAllTasks();
   res.json({ ok: true, tasks });
@@ -30,7 +29,6 @@
 
 router.delete('/:id', requireAuth, (req, res) => {
   data.deleteTask(req.params.id);
-=======
 // Create task under project
 router.post('/projects/:id/tasks', requireAuth, (req, res) => {
   const projectId = req.params.id;
@@ -97,7 +95,6 @@
     return res.status(403).json({ ok: false, error: 'forbidden' });
   }
   db.prepare('DELETE FROM tasks WHERE id = ?').run(id);
->>>>>>> 3134636f
   res.json({ ok: true });
 });
 
