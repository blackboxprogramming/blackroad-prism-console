--- conflicted
+++ resolved
@@ -4,11 +4,8 @@
 const router = express.Router();
 const db = require('../db');
 const { requireAuth } = require('../auth');
-<<<<<<< HEAD
 const { strictLimiter } = require('../rateLimiter');
-=======
 const connectorStore = require('../services/connectorStore');
->>>>>>> 9c763f55
 
 const SUBSCRIPTIONS_ENABLED = process.env.SUBSCRIPTIONS_ENABLED !== 'false';
 
@@ -40,7 +37,6 @@
 
 // GET /api/subscribe/status
 router.get('/subscribe/status', requireAuth, (req, res) => {
-<<<<<<< HEAD
   const sub = db
     .prepare('SELECT * FROM subscriptions WHERE user_id = ? ORDER BY created_at DESC LIMIT 1')
     .get(req.session.userId);
@@ -71,14 +67,12 @@
     next_invoice_estimate_cents: sub.price_cents,
     invoices,
   });
-=======
   const sub = db.prepare('SELECT plan_id, interval, status, current_period_end FROM subscriptions WHERE user_id = ?').get(req.session.userId);
   const invoices = db.prepare('SELECT stripe_invoice_id as id, total, currency, paid, hosted_invoice_url, created, status FROM invoices WHERE user_id = ? ORDER BY created DESC').all(req.session.userId);
   const connectors = connectorStore.getStatus(req.session.userId);
   const wallet = db.prepare('SELECT balance FROM wallets WHERE owner_type = "user" AND owner_id = ?').get(req.session.userId);
   if (!sub) return res.json({ status: 'none', invoices: [], connectors, rcBalance: wallet ? wallet.balance : 0 });
   res.json({ status: sub.status, planId: sub.plan_id, interval: sub.interval, currentPeriodEnd: sub.current_period_end, invoices, connectors, rcBalance: wallet ? wallet.balance : 0 });
->>>>>>> 9c763f55
 });
 
 // POST /api/subscribe/checkout
@@ -92,7 +86,6 @@
   res.json({ checkout_url: `/subscribe/confirm?session_id=${session_id}` });
 });
 
-<<<<<<< HEAD
 // POST /api/subscribe/confirm
 router.post('/subscribe/confirm', strictLimiter, requireAuth, (req, res) => {
   const { session_id } = req.body || {};
@@ -109,7 +102,6 @@
       : info.plan.monthly_price_cents;
   const subId = randId();
   db.exec('BEGIN');
-=======
 // POST /api/subscribe/dev/success
 router.post('/subscribe/dev/success', requireAuth, (req, res) => {
   if (process.env.ALLOW_DEV_CHECKOUT !== 'true') {
@@ -129,7 +121,6 @@
   if (!stripe) return res.status(400).json({ ok: false, error: 'stripe_disabled' });
   const cust = db.prepare('SELECT stripe_customer_id FROM customers WHERE user_id = ?').get(req.session.userId);
   if (!cust) return res.status(404).json({ ok: false, error: 'no_customer' });
->>>>>>> 9c763f55
   try {
     db.prepare(
       `INSERT INTO subscriptions (id, user_id, plan_id, status, billing_cycle, period_start, period_end, renews, external_provider, external_sub_id, price_cents, currency, created_at)
@@ -196,10 +187,8 @@
   });
 });
 
-<<<<<<< HEAD
 function webhookHandler(_req, res) {
   res.status(400).send('stripe_disabled');
-=======
 // Onboarding slots (stub)
 router.get('/subscribe/onboarding/slots', requireAuth, (req, res) => {
   const now = Date.now();
@@ -274,7 +263,6 @@
   } catch (e) {
     res.status(500).send('handler_error');
   }
->>>>>>> 9c763f55
 }
 
 module.exports = { router, webhookHandler };