--- conflicted
+++ resolved
@@ -28,7 +28,6 @@
   DEPLOY_WEBHOOK_SECRET: process.env.DEPLOY_WEBHOOK_SECRET || null,
   ALLOW_DEPLOY_RUN: /^true$/i.test(process.env.ALLOW_DEPLOY_RUN || 'false'),
   LOG_DIR: process.env.LOG_DIR || null,
-<<<<<<< HEAD
   // ROADCHAIN
   ROADCHAIN_MODE: process.env.ROADCHAIN_MODE || 'mock',
   ROADCHAIN_NETWORK: process.env.ROADCHAIN_NETWORK || 'mocknet',
@@ -41,11 +40,9 @@
   ROADCHAIN_WEBHOOK_SECRET: process.env.ROADCHAIN_WEBHOOK_SECRET || 'change-me',
   ROADCHAIN_PUBLISH_LIMITS:
     process.env.ROADCHAIN_PUBLISH_LIMITS || '{"creator":3,"builder":30,"oracle":300}'
-=======
   ROADVIEW_STORAGE: path.resolve(
     process.env.ROADVIEW_STORAGE || defaultRoadviewStorage
   )
->>>>>>> 3cd71175
 };
 
 module.exports = cfg;