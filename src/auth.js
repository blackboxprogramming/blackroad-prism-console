--- conflicted
+++ resolved
@@ -46,7 +46,6 @@
   next();
 }
 
-<<<<<<< HEAD
 function requireAdmin(req, res, next) {
   requireAuth(req, res, () => {
     if (!req.user || req.user.role !== 'admin') {
@@ -54,7 +53,6 @@
     }
     next();
   });
-=======
 function requireRole(...roles) {
   return function (req, res, next) {
     if (!req.session || !req.session.userId) {
@@ -68,7 +66,6 @@
     }
     next();
   };
->>>>>>> 9dbacfe3
 }
 
 function getUserById(id) {
