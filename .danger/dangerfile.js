--- conflicted
+++ resolved
@@ -1,16 +1,13 @@
 /* Dangerfile: comment on PRs with quick quality checks */
-<<<<<<< HEAD
 /* global danger, message, warn */
 
 // Removed unused fs import; Danger provides necessary context.
 /* eslint-env node */
 /* global danger, message, warn */
-=======
 /* eslint-env node */
 /* global danger, warn, message */
 
 // Quick quality checks for pull requests
->>>>>>> e4ce5b86
 
 const files = danger.git.modified_files.concat(danger.git.created_files);
 const big = files.filter((f) => f.endsWith('.html') || f.endsWith('.js'));
