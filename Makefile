--- conflicted
+++ resolved
@@ -1,6 +1,5 @@
 .PHONY: install figures ops
 .RECIPEPREFIX = >
-<<<<<<< HEAD
 .PHONY: setup test lint demo validate dc-up dc-test dc-shell build run deploy preview-destroy notify
 .PHONY: setup test lint demo validate dc-up dc-test dc-shell build run deploy preview-destroy mpm-core energy
 .PHONY: setup test lint demo validate dc-up dc-test dc-shell build run deploy preview-destroy docs
@@ -107,9 +106,7 @@
 >docker compose run --rm app bash
 .PHONY: install dev start format lint test health migrate clean
 .PHONY: install dev start format lint test health migrate clean dist tag demo
-=======
 .PHONY: install dev start jsformat lint test health migrate clean analysis format coverage
->>>>>>> 51788488
 
 install:
 >npm install
@@ -146,7 +143,6 @@
 analysis:
 >python analysis/run_all.py
 
-<<<<<<< HEAD
 samples:
 >python -m cli.console samples:gen --overwrite
 
@@ -216,7 +212,5 @@
 
 demo:
 >sh scripts/demo.sh
-=======
 coverage:
->pytest --maxfail=1 --disable-warnings -q --cov=. --cov-report=term-missing
->>>>>>> 51788488
+>pytest --maxfail=1 --disable-warnings -q --cov=. --cov-report=term-missing