.RECIPEPREFIX = >
<<<<<<< HEAD
.PHONY: setup test lint demo validate dc-up dc-test dc-shell build run deploy preview-destroy notify

setup:
>python -m venv .venv && . .venv/bin/activate && pip install -U pip pytest jsonschema ruff

test:
>. .venv/bin/activate && pytest

lint:
>. .venv/bin/activate && ruff .

validate:
>. .venv/bin/activate && python scripts/validate_contracts.py

notify:
>cd compliance && SLACK_WEBHOOK_URL="$(SLACK_WEBHOOK_URL)" go run ./cmd/harness test:mirror

demo:
>brc plm:items:load --dir fixtures/plm/items && \
>brc plm:bom:load --dir fixtures/plm/boms && \
>brc plm:bom:explode --item PROD-100 --rev A --level 3 && \
>brc mfg:wc:load --file fixtures/mfg/work_centers.csv && \
>brc mfg:routing:load --dir fixtures/mfg/routings && \
>brc mfg:routing:capcheck --item PROD-100 --rev B --qty 1000 && \
>brc mfg:wi:render --item PROD-100 --rev B && \
>brc mfg:spc:analyze --op OP-200 --window 50 && \
>brc mfg:yield --period 2025-09 && \
>brc mfg:mrp --demand artifacts/sop/allocations.csv --inventory fixtures/mfg/inventory.csv --pos fixtures/mfg/open_pos.csv && \
>brc mfg:coq --period 2025-Q3

build:
>docker build -t blackroad/prism-console:dev -f Dockerfile .

run:
>docker compose up --build app

deploy:
>@test -n "$(PR)" || (echo "PR=<number> is required" >&2 && exit 1)
>PR_NUMBER=$(PR) PROJECT_NAME=prism-console scripts/devx/deploy_preview.sh apply

preview-destroy:
>@test -n "$(PR)" || (echo "PR=<number> is required" >&2 && exit 1)
>PR_NUMBER=$(PR) PROJECT_NAME=prism-console scripts/devx/deploy_preview.sh destroy

dc-up:
>docker compose up --build app

dc-test:
>docker compose run --rm tests

dc-shell:
>docker compose run --rm app bash
=======
.PHONY: install dev start format lint test health migrate clean

install:
>npm install

dev:
>npm run dev

start:
>npm start

format:
>npm run format

lint:
>npm run lint

test:
>npm test

health:
>npm run health

migrate:
>@echo "no migrations"

clean:
>rm -rf node_modules coverage

analysis:
>python analysis/run_all.py
>>>>>>> 292c0dac
<|MERGE_RESOLUTION|>--- conflicted
+++ resolved
@@ -1,5 +1,4 @@
 .RECIPEPREFIX = >
-<<<<<<< HEAD
 .PHONY: setup test lint demo validate dc-up dc-test dc-shell build run deploy preview-destroy notify
 
 setup:
@@ -52,7 +51,6 @@
 
 dc-shell:
 >docker compose run --rm app bash
-=======
 .PHONY: install dev start format lint test health migrate clean
 
 install:
@@ -83,5 +81,4 @@
 >rm -rf node_modules coverage
 
 analysis:
->python analysis/run_all.py
->>>>>>> 292c0dac
+>python analysis/run_all.py