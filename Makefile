PYENV      := /opt/pyml
COMPOSE    := /srv/llm/docker-compose.yml
NGINX_CONF := /etc/nginx/sites-available/llm.conf

.PHONY: venv llm-up llm-down llm-restart llm-logs torch-check vllm-chat nginx-link nginx-reload

## create / update Python venv at $(PYENV)
venv:
	@test -d $(PYENV) || python3 -m venv $(PYENV)
	@$(PYENV)/bin/pip install --upgrade pip wheel setuptools

## bring up vLLM, OpenWebUI, Ollama
llm-up:
	docker compose -f $(COMPOSE) up -d

## stop and remove LLM services
llm-down:
	docker compose -f $(COMPOSE) down

## restart LLM services
llm-restart:
	docker compose -f $(COMPOSE) restart

## follow logs from LLM services
llm-logs:
	docker compose -f $(COMPOSE) logs -f

## quick torch sanity check (prints version and CUDA availability)
torch-check:
	$(PYENV)/bin/python - <<'PY'
import torch
print("torch", torch.__version__)
print("cuda available:", torch.cuda.is_available())
PY

## sample vLLM chat request
vllm-chat:
	curl -s http://localhost:8000/v1/chat/completions \
	  -H 'Content-Type: application/json' \
	  -d '{"model":"facebook/opt-125m","messages":[{"role":"user","content":"Hello!"}]}' \
	  | jq '.choices[0].message.content'

## link nginx config and enable site
nginx-link:
        sudo ln -sf $(CURDIR)/config/nginx/llm.conf $(NGINX_CONF)
        sudo ln -sf $(NGINX_CONF) /etc/nginx/sites-enabled/llm.conf
        sudo ln -sf $(CURDIR)/config/nginx/http.conf /etc/nginx/conf.d/llm-http.conf

## reload nginx after config changes
nginx-reload:
	sudo nginx -t
	sudo systemctl reload nginx

.PHONY: gm-install gm-doctor sv4d2 sv4d sv3d_u sv3d_p demo-svd demo-sv3d demo-turbo weights-%

VIDEO ?= path/to/video.mp4
IMAGE ?= path/to/image.png

## install Stability AI generative models stack and gm helper
gm-install:
	bash codex/jobs/setup-stability-generative-models.sh install

## run gm doctor to verify setup
gm-doctor:
	gm doctor

## generate 4D output from a video using SV4D 2.0
sv4d2:
	gm sv4d2 --input_path $(VIDEO)

## generate 4D output from a video using the original SV4D pipeline
sv4d:
	gm sv4d --input_path $(VIDEO)

## create multi-view orbit video from an image using SV3D_u
sv3d_u:
	gm sv3d_u --input_path $(IMAGE)

## create multi-view orbit video from an image using SV3D_p
sv3d_p:
	gm sv3d_p --input_path $(IMAGE)

## launch the SVD demo UI
demo-svd:
	gm demo svd

## launch the SV3D demo UI
demo-sv3d:
	gm demo sv3d

## launch the SDXL-Turbo demo UI
demo-turbo:
	gm demo turbo

## download model weights with gm (e.g. make weights-sv4d2)
weights-%:
	gm weights $*
# ==== Quantum Makefile ====
SHELL := /bin/bash

HTML := apps/quantum/ternary_consciousness_v3.html
SCRIPTS := .tools/quantum

# Remote deploy env vars must be set as GitHub Secrets for CI,
# or exported locally if you run SSH steps by hand.
# SSH_HOST, SSH_USER, SSH_KEY, SITE_DOMAIN

.PHONY: patch-runtime sri commit push deploy health-remote health-local

patch-runtime:
@echo "Patching runtime snippets into $(HTML) (idempotent)…"
@grep -q "RUNTIME BADGE START" $(HTML) && echo "Already patched." || \
(awk -v RS= -v badge="$$(cat $(SCRIPTS)/runtime_badge_snippet.html)" \
     -v perf="<script>$$(sed -e 's/[\/&]/\\&/g' $(SCRIPTS)/perf_budget_snippet.js)</script>" \
     -v cons="<script>$$(sed -e 's/[\/&]/\\&/g' $(SCRIPTS)/console_only_snippet.js)</script>" \
     '{gsub(/<\/body>/, badge "\n" perf "\n" cons "\n<\/body>"); print;}' $(HTML) > $(HTML).tmp && mv $(HTML).tmp $(HTML) && echo "Patched.")
     '{gsub(/<\/body>/, badge "\n" perf "\n" cons "\n</body>"); print;}' $(HTML) > $(HTML).tmp && mv $(HTML).tmp $(HTML) && echo "Patched.")
@git add $(HTML)

sri:
@echo "Computing SRI from CDN or local vendor and patching HTML…"
@bash .tools/quantum/sri.sh

commit:
git add -A
git commit -m "chore: patch runtime checks + perf budgets + console checks" || true

push:
git push -u origin HEAD || true

deploy: commit push
@echo "CI will deploy via GitHub Actions workflow."

health-remote:
@test -n "$$SITE_DOMAIN" || (echo "SITE_DOMAIN not set"; exit 1)
@curl -fsS "https://$$SITE_DOMAIN/apps/quantum/ternary_consciousness_v3.html" -o /tmp/q.html
@bytes=$$(wc -c </tmp/q.html); test $$bytes -ge 10000 || (echo "too small ($$bytes)"; exit 1)
@echo "Page OK ($$bytes bytes)"
@curl -fsS "https://$$SITE_DOMAIN/api/health/health.json" | jq .

health-local:
@url="http://localhost:8080/apps/quantum/ternary_consciousness_v3.html"; \
curl -fsS "$$url" >/dev/null && echo "Local page OK: $$url" || (echo "Local page not reachable"; exit 1)
.PHONY: dev build site up lint format
dev:
	cd sites/blackroad && npm run dev
build:
	cd sites/blackroad && npm run build
site:
	xdg-open http://localhost:5173 || open http://localhost:5173 || true
up:
	docker compose up --build -d
lint:
	npm run lint
format:
	npm run format

.PHONY: bootstrap fmt lint type test cov fix review sbom lock gen docs
bootstrap: ; pip install -U pip pre-commit && pre-commit install
fmt: ; black .
lint: ; ruff check .
type: ; mypy .
test: ; pytest -q
cov: ; pytest --cov --cov-report=term-missing
fix: fmt lint
review: ; bash scripts/review.sh

sbom: ; bash scripts/review.sh --sbom

lock: ; bash scripts/review.sh --lock
gen: ; python scripts/ai_codegen.py --task "$(t)"
docs: ; python scripts/ai_docs.py --from-diff

<<<<<<< HEAD
.PHONY: site-blackroad-build site-blackroad-caddy site-blackroad-up
site-blackroad-build:
	cd sites/blackroad && npm run build

site-blackroad-caddy:
	docker compose -f docker-compose.site.yml up -d

site-blackroad-up: site-blackroad-build site-blackroad-caddy
	@echo "Site running at http://localhost:8080"

.PHONY: nginx-ensure nginx-health tls
nginx-ensure:
	bash scripts/nginx-ensure-and-health.sh

nginx-health:
	bash scripts/nginx-ensure-and-health.sh

tls:
	bash scripts/nginx-enable-tls.sh blackroad.io you@example.com
=======

.PHONY: api-dev api-up api-logs site-up-all
api-dev:
	cd services/api && npm i && npm run dev

api-up:
	docker compose -f docker-compose.prism.yml up -d api

api-logs:
	docker compose -f docker-compose.prism.yml logs -f api

site-up-all:
	docker compose -f docker-compose.prism.yml up -d
>>>>>>> f3bfd486
<|MERGE_RESOLUTION|>--- conflicted
+++ resolved
@@ -171,7 +171,6 @@
 gen: ; python scripts/ai_codegen.py --task "$(t)"
 docs: ; python scripts/ai_docs.py --from-diff
 
-<<<<<<< HEAD
 .PHONY: site-blackroad-build site-blackroad-caddy site-blackroad-up
 site-blackroad-build:
 	cd sites/blackroad && npm run build
@@ -191,7 +190,6 @@
 
 tls:
 	bash scripts/nginx-enable-tls.sh blackroad.io you@example.com
-=======
 
 .PHONY: api-dev api-up api-logs site-up-all
 api-dev:
@@ -204,5 +202,4 @@
 	docker compose -f docker-compose.prism.yml logs -f api
 
 site-up-all:
-	docker compose -f docker-compose.prism.yml up -d
->>>>>>> f3bfd486
+	docker compose -f docker-compose.prism.yml up -d