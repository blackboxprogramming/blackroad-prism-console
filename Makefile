--- conflicted
+++ resolved
@@ -1,14 +1,11 @@
 .RECIPEPREFIX = >
-<<<<<<< HEAD
 .PHONY: setup test lint demo validate dc-up dc-test dc-shell build run deploy preview-destroy notify
 .PHONY: setup test lint demo validate dc-up dc-test dc-shell build run deploy preview-destroy mpm-core energy
 .PHONY: setup test lint demo validate dc-up dc-test dc-shell build run deploy preview-destroy docs
 .PHONY: setup test lint demo validate dc-up dc-test dc-shell build run deploy preview-destroy dummy check view
 .PHONY: setup test lint demo validate dc-up dc-test dc-shell build run deploy preview-destroy mpm-core sweep
 .PHONY: setup test lint demo validate dc-up dc-test dc-shell build run deploy preview-destroy orchestrate
-=======
 .PHONY: setup test lint demo validate dc-up dc-test dc-shell build run deploy preview-destroy dummy genesis pysph mpm check view diag
->>>>>>> 5de4496e
 
 setup:
 >python -m venv .venv && . .venv/bin/activate && pip install -U pip pytest jsonschema ruff
@@ -25,10 +22,8 @@
 validate:
 >. .venv/bin/activate && python scripts/validate_contracts.py
 
-<<<<<<< HEAD
 notify:
 >cd compliance && SLACK_WEBHOOK_URL="$(SLACK_WEBHOOK_URL)" go run ./cmd/harness test:mirror
-=======
 dummy:
 >python 10_genesis/dummy_scene.py --mode dummy
 
@@ -49,7 +44,6 @@
 
 diag:
 >python -m sim_pipeline.report diag
->>>>>>> 5de4496e
 
 demo:
 >brc plm:items:load --dir fixtures/plm/items && \
