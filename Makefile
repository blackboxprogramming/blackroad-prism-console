--- conflicted
+++ resolved
@@ -1,4 +1,3 @@
-<<<<<<< HEAD
 .PHONY: install figures ops
 .RECIPEPREFIX = >
 .PHONY: setup test lint demo validate dc-up dc-test dc-shell build run deploy preview-destroy notify
@@ -238,7 +237,6 @@
 >	@test -n "$(P2)" || (echo "P2=<parentB> is required" >&2 && exit 1)
 >	@test -n "$(CHILD)" || (echo "CHILD=<child_name> is required" >&2 && exit 1)
 >	python prism/reproduction/reproduce.py --consent $(CONSENT) --operator $(OPERATOR) --parent-a $(P1) --parent-b $(P2) --child $(CHILD)
-=======
 .RECIPEPREFIX = >
 .PHONY: install dev start format lint test health migrate clean
 
@@ -267,5 +265,4 @@
 >@echo "no migrations"
 
 clean:
->rm -rf node_modules coverage
->>>>>>> fa318dfd
+>rm -rf node_modules coverage