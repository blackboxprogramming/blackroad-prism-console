.RECIPEPREFIX = >
<<<<<<< HEAD
.PHONY: setup test lint demo validate dc-up dc-test dc-shell build run deploy preview-destroy notify
=======
.PHONY: setup test lint demo validate dc-up dc-test dc-shell build run deploy preview-destroy mpm-core energy
>>>>>>> 344b7bde

setup:
>python -m venv .venv && . .venv/bin/activate && pip install -U pip pytest jsonschema ruff

test:
>. .venv/bin/activate && pytest

lint:
>. .venv/bin/activate && ruff .

validate:
>. .venv/bin/activate && python scripts/validate_contracts.py

notify:
>cd compliance && SLACK_WEBHOOK_URL="$(SLACK_WEBHOOK_URL)" go run ./cmd/harness test:mirror

demo:
>brc plm:items:load --dir fixtures/plm/items && \
>brc plm:bom:load --dir fixtures/plm/boms && \
>brc plm:bom:explode --item PROD-100 --rev A --level 3 && \
>brc mfg:wc:load --file fixtures/mfg/work_centers.csv && \
>brc mfg:routing:load --dir fixtures/mfg/routings && \
>brc mfg:routing:capcheck --item PROD-100 --rev B --qty 1000 && \
>brc mfg:wi:render --item PROD-100 --rev B && \
>brc mfg:spc:analyze --op OP-200 --window 50 && \
>brc mfg:yield --period 2025-09 && \
>brc mfg:mrp --demand artifacts/sop/allocations.csv --inventory fixtures/mfg/inventory.csv --pos fixtures/mfg/open_pos.csv && \
>brc mfg:coq --period 2025-Q3

build:
>docker build -t blackroad/prism-console:dev -f Dockerfile .

run:
>docker compose up --build app

deploy:
>@test -n "$(PR)" || (echo "PR=<number> is required" >&2 && exit 1)
>PR_NUMBER=$(PR) PROJECT_NAME=prism-console scripts/devx/deploy_preview.sh apply

preview-destroy:
>@test -n "$(PR)" || (echo "PR=<number> is required" >&2 && exit 1)
>PR_NUMBER=$(PR) PROJECT_NAME=prism-console scripts/devx/deploy_preview.sh destroy

dc-up:
>docker compose up --build app

dc-test:
>docker compose run --rm tests

dc-shell:
>docker compose run --rm app bash
<<<<<<< HEAD
.PHONY: install dev start format lint test health migrate clean

install:
>npm install

dev:
>npm run dev

start:
>npm start

format:
>npm run format

lint:
>npm run lint

test:
>npm test

health:
>npm run health

migrate:
>@echo "no migrations"

clean:
>rm -rf node_modules coverage

analysis:
>python analysis/run_all.py

samples:
>python -m cli.console samples:gen --overwrite

goldens:
>python scripts/update_goldens.py
=======

mpm-core:
>python 20_bench_solid/taichi_mpm_core.py

energy:
>python 40_compare/plot_energy.py
>>>>>>> 344b7bde
<|MERGE_RESOLUTION|>--- conflicted
+++ resolved
@@ -1,9 +1,6 @@
 .RECIPEPREFIX = >
-<<<<<<< HEAD
 .PHONY: setup test lint demo validate dc-up dc-test dc-shell build run deploy preview-destroy notify
-=======
 .PHONY: setup test lint demo validate dc-up dc-test dc-shell build run deploy preview-destroy mpm-core energy
->>>>>>> 344b7bde
 
 setup:
 >python -m venv .venv && . .venv/bin/activate && pip install -U pip pytest jsonschema ruff
@@ -55,7 +52,6 @@
 
 dc-shell:
 >docker compose run --rm app bash
-<<<<<<< HEAD
 .PHONY: install dev start format lint test health migrate clean
 
 install:
@@ -93,11 +89,9 @@
 
 goldens:
 >python scripts/update_goldens.py
-=======
 
 mpm-core:
 >python 20_bench_solid/taichi_mpm_core.py
 
 energy:
->python 40_compare/plot_energy.py
->>>>>>> 344b7bde
+>python 40_compare/plot_energy.py