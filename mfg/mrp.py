"""Material requirements planning helpers.

This rewrite keeps the surface area tiny – we only need to support the
unit tests under ``tests/plm_mfg`` while producing deterministic JSON
artifacts.  The historical file mixed several implementations together,
which made reasoning about behaviour impossible.
"""

from __future__ import annotations

import argparse
import csv
from pathlib import Path
from typing import Dict

ART_DIR: Path = Path("artifacts/mfg/mrp")


def _ensure_art_dir() -> Path:
    path = Path(ART_DIR)
    path.mkdir(parents=True, exist_ok=True)
    return path


<<<<<<< HEAD
def _read_table(path: str, key_field: str, value_field: str) -> Dict[str, float]:
    table: Dict[str, float] = {}
    csv_path = Path(path)
    if not csv_path.exists():
        return table
    with csv_path.open(newline="", encoding="utf-8") as handle:
        reader = csv.DictReader(handle)
        for row in reader:
            key = row.get(key_field)
            if not key:
                continue
            try:
                value = float(row.get(value_field, 0) or 0)
            except ValueError:
                value = 0.0
            table[key] = table.get(key, 0.0) + value
    return table

=======
from tools import storage, artifacts
from plm import bom
from orchestrator import metrics

ROOT = Path(__file__).resolve().parents[1]
ART_DIR = ROOT / "artifacts" / "mfg" / "mrp"
LAKE_DIR = ROOT / "artifacts" / "mfg" / "lake"
SCHEMA_DIR = ROOT / "contracts" / "schemas"
>>>>>>> fb656647

def plan(demand_csv: str, inventory_csv: str, pos_csv: str) -> Dict[str, Dict[str, float]]:
    """Compute a minimal MRP plan.

    The planner simply nets demand against on-hand inventory and open
    purchase orders.  Only positive net requirements generate planned
    orders.  The resulting structure matches what the tests assert on and
    is persisted to ``plan.json`` under ``ART_DIR``.
    """

    demand = _read_table(demand_csv, "item_id", "qty")
    inventory = _read_table(inventory_csv, "item_id", "qty")
    pos = _read_table(pos_csv, "item_id", "qty_open")

    plan_output: Dict[str, Dict[str, float]] = {}
    for item_id, demand_qty in sorted(demand.items()):
        net = demand_qty - inventory.get(item_id, 0.0) - pos.get(item_id, 0.0)
        if net <= 0:
            continue
<<<<<<< HEAD
        plan_output[item_id] = {
            "planned_qty": round(net, 6),
            "release_day_offset": 0.0,
            "kitting_list": [item_id],
        }

    art_dir = _ensure_art_dir()
    plan_path = art_dir / "plan.json"
    plan_path.write_text(json.dumps(plan_output, indent=2, sort_keys=True), encoding="utf-8")
    return plan_output


def cli_mrp(argv: list[str] | None = None) -> Dict[str, Dict[str, float]]:
    parser = argparse.ArgumentParser(prog="mfg:mrp", description="Run a lightweight MRP plan")
    parser.add_argument("--demand", required=True)
    parser.add_argument("--inventory", required=True)
    parser.add_argument("--pos", required=True)
    args = parser.parse_args(argv)
    return plan(args.demand, args.inventory, args.pos)


__all__ = ["plan", "cli_mrp", "ART_DIR"]
=======
        plan[item] = plan.get(item, 0) + net
        # explode components
        for _, comp, comp_qty in bom.explode(item, d.get("rev", "A"), level=2):
            plan[comp] = plan.get(comp, 0) + comp_qty * net
    ART_DIR.mkdir(parents=True, exist_ok=True)
    artifacts.validate_and_write(
        str(ART_DIR / "plan.json"),
        plan,
        str(SCHEMA_DIR / "mfg_mrp.schema.json"),
    )
    # kitting lists
    for d in demand:
        item = d["item_id"]
        rev = d.get("rev", "A")
        lines = ["component,qty"]
        for _, comp, comp_qty in bom.explode(item, rev, level=1):
            lines.append(f"{comp},{comp_qty * float(d['qty'])}")
        storage.write(str(ART_DIR / f"kitting_{item}.csv"), "\n".join(lines))
    LAKE_DIR.mkdir(parents=True, exist_ok=True)
    lake_path = LAKE_DIR / "mfg_mrp.jsonl"
    if lake_path.exists():
        lake_path.unlink()
    storage.write(
        str(lake_path),
        {
            "demand_file": demand_file,
            "inventory_file": inventory_file,
            "pos_file": pos_file,
            "plan": plan,
        },
    )
    metrics.inc("mrp_planned")
    return plan
>>>>>>> fb656647
<|MERGE_RESOLUTION|>--- conflicted
+++ resolved
@@ -22,7 +22,6 @@
     return path
 
 
-<<<<<<< HEAD
 def _read_table(path: str, key_field: str, value_field: str) -> Dict[str, float]:
     table: Dict[str, float] = {}
     csv_path = Path(path)
@@ -41,7 +40,6 @@
             table[key] = table.get(key, 0.0) + value
     return table
 
-=======
 from tools import storage, artifacts
 from plm import bom
 from orchestrator import metrics
@@ -50,7 +48,6 @@
 ART_DIR = ROOT / "artifacts" / "mfg" / "mrp"
 LAKE_DIR = ROOT / "artifacts" / "mfg" / "lake"
 SCHEMA_DIR = ROOT / "contracts" / "schemas"
->>>>>>> fb656647
 
 def plan(demand_csv: str, inventory_csv: str, pos_csv: str) -> Dict[str, Dict[str, float]]:
     """Compute a minimal MRP plan.
@@ -70,7 +67,6 @@
         net = demand_qty - inventory.get(item_id, 0.0) - pos.get(item_id, 0.0)
         if net <= 0:
             continue
-<<<<<<< HEAD
         plan_output[item_id] = {
             "planned_qty": round(net, 6),
             "release_day_offset": 0.0,
@@ -93,7 +89,6 @@
 
 
 __all__ = ["plan", "cli_mrp", "ART_DIR"]
-=======
         plan[item] = plan.get(item, 0) + net
         # explode components
         for _, comp, comp_qty in bom.explode(item, d.get("rev", "A"), level=2):
@@ -126,5 +121,4 @@
         },
     )
     metrics.inc("mrp_planned")
-    return plan
->>>>>>> fb656647
+    return plan