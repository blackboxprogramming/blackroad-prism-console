--- conflicted
+++ resolved
@@ -1,4 +1,3 @@
-<<<<<<< HEAD
 from __future__ import annotations
 
 import csv
@@ -64,8 +63,6 @@
     metrics.inc("mrp_planned")
     return report
         storage.write(str(ART_DIR / f"kitting_{item}.csv"), "\n".join(lines))
-    return plan
-=======
 import csv, os, json, argparse
 from typing import Dict, Any
 
@@ -114,5 +111,4 @@
     p.add_argument('--inventory', required=True)
     p.add_argument('--pos', required=True)
     a = p.parse_args(argv)
-    plan(a.demand, a.inventory, a.pos)
->>>>>>> 19a18588
+    plan(a.demand, a.inventory, a.pos)