--- conflicted
+++ resolved
@@ -1,4 +1,3 @@
-<<<<<<< HEAD
 from __future__ import annotations
 
 import csv
@@ -64,8 +63,6 @@
     metrics.inc("mrp_planned")
     return report
         storage.write(str(ART_DIR / f"kitting_{item}.csv"), "\n".join(lines))
-=======
->>>>>>> 51788488
 import csv, os, json, argparse
 from typing import Dict, Any
 
@@ -96,28 +93,22 @@
         if net > 0:
             plan[item] = {
                 'planned_qty': net,
-<<<<<<< HEAD
                 'release_day_offset': 0,
                 'kitting_list': [item]
             }
     out_path = os.path.join(ART_DIR, 'plan.json')
     os.makedirs(ART_DIR, exist_ok=True)
-=======
                 'release_day_offset': 0,  # deterministic, lead-time calc can be added later
                 'kitting_list': [item]
             }
     out_path = os.path.join(ART_DIR, 'plan.json')
->>>>>>> 51788488
     with open(out_path, 'w') as f:
         json.dump(plan, f, indent=2, sort_keys=True)
     print(f"mrp_planned={len(plan)} -> {out_path}")
     return plan
 
-<<<<<<< HEAD
 # CLI
-=======
 # === CLI ===
->>>>>>> 51788488
 
 def cli_mrp(argv):
     p = argparse.ArgumentParser(prog='mfg:mrp')
