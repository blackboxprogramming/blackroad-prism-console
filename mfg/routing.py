--- conflicted
+++ resolved
@@ -3,10 +3,7 @@
 import csv
 import json
 from dataclasses import asdict, dataclass
-<<<<<<< HEAD
 from dataclasses import dataclass, asdict
-=======
->>>>>>> 4206f88b
 from pathlib import Path
 from typing import Dict, List
 
@@ -75,19 +72,16 @@
     global WORK_CENTERS
     WORK_CENTERS = wcs
     ART_DIR.mkdir(parents=True, exist_ok=True)
-<<<<<<< HEAD
     artifacts.validate_and_write(
         str(ART_DIR / "work_centers.json"),
         [asdict(w) for w in wcs.values()],
         str(WC_SCHEMA),
     )
     metrics.inc("mfg_work_centers_loaded", len(wcs) or 1)
-=======
     storage.write(
         str(ART_DIR / "work_centers.json"),
         json.dumps([asdict(w) for w in wcs.values()], indent=2),
     )
->>>>>>> 4206f88b
     return wcs
 
 
@@ -118,7 +112,6 @@
     global ROUTINGS
     ROUTINGS = rts
     ART_DIR.mkdir(parents=True, exist_ok=True)
-<<<<<<< HEAD
     artifacts.validate_and_write(
         str(ART_DIR / "routings.json"),
         [{"item_rev": r.item_rev, "steps": [asdict(s) for s in r.steps]} for r in rts.values()],
@@ -126,7 +119,6 @@
     )
     metrics.inc("mfg_routings_loaded", len(rts) or 1)
     storage.write(str(ART_DIR / "routings.json"), json.dumps([{"item_rev": r.item_rev, "steps": [asdict(s) for s in r.steps]} for r in rts.values()], indent=2))
-=======
     storage.write(
         str(ART_DIR / "routings.json"),
         json.dumps(
@@ -137,7 +129,6 @@
             indent=2,
         ),
     )
->>>>>>> 4206f88b
     return rts
 
 
