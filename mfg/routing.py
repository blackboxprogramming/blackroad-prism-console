from __future__ import annotations

import csv
import json
from dataclasses import asdict, dataclass
from dataclasses import dataclass, asdict
from pathlib import Path
from typing import Dict, List

import yaml

<<<<<<< HEAD
from orchestrator import metrics
from tools import artifacts, storage
=======
from tools import storage, artifacts
from orchestrator import metrics
>>>>>>> fb656647

try:  # optional strict validation
    import jsonschema
except Exception:  # pragma: no cover
    jsonschema = None

ROOT = Path(__file__).resolve().parents[1]
ART_DIR = ROOT / "artifacts" / "mfg"
<<<<<<< HEAD
SCHEMA_DIR = ROOT / "contracts" / "schemas"
WC_SCHEMA = SCHEMA_DIR / "mfg_work_centers.schema.json"
ROUTING_SCHEMA = SCHEMA_DIR / "mfg_routings.schema.json"
from tools import storage

ROOT = Path(__file__).resolve().parents[1]
ART_DIR = ROOT / "artifacts" / "mfg"
=======
LAKE_DIR = ART_DIR / "lake"
SCHEMA_DIR = ROOT / "contracts" / "schemas"
>>>>>>> fb656647


@dataclass
class WorkCenter:
    id: str
    name: str
    capacity_per_shift: int
    skills: str
    cost_rate: float  # per hour


@dataclass
class RoutingStep:
    wc: str
    op: str
    std_time_min: float
    yield_pct: float
    instructions_path: str | None = None


@dataclass
class Routing:
    item_rev: str
    steps: List[RoutingStep]


WORK_CENTERS: Dict[str, WorkCenter] = {}
ROUTINGS: Dict[str, Routing] = {}


def load_work_centers(file: str) -> Dict[str, WorkCenter]:
    wcs: Dict[str, WorkCenter] = {}
    with open(file, newline="", encoding="utf-8") as fh:
        reader = csv.DictReader(fh)
        for row in reader:
            wc = WorkCenter(
                id=row["id"],
                name=row["name"],
                capacity_per_shift=int(row["capacity_per_shift"]),
                skills=row.get("skills", ""),
                cost_rate=float(row.get("cost_rate", 0)),
            )
            wcs[wc.id] = wc
    global WORK_CENTERS
    WORK_CENTERS = wcs
    ART_DIR.mkdir(parents=True, exist_ok=True)
<<<<<<< HEAD
    artifacts.validate_and_write(
        str(ART_DIR / "work_centers.json"),
        [asdict(w) for w in wcs.values()],
        str(WC_SCHEMA),
    )
    metrics.inc("mfg_work_centers_loaded", len(wcs) or 1)
    storage.write(
        str(ART_DIR / "work_centers.json"),
        json.dumps([asdict(w) for w in wcs.values()], indent=2),
=======
    centers_payload = [asdict(w) for w in wcs.values()]
    artifacts.validate_and_write(
        str(ART_DIR / "work_centers.json"),
        centers_payload,
        str(SCHEMA_DIR / "mfg_work_centers.schema.json") if (SCHEMA_DIR / "mfg_work_centers.schema.json").exists() else None,
>>>>>>> fb656647
    )
    return wcs


def load_routings(directory: str, strict: bool = False) -> Dict[str, Routing]:
    rts: Dict[str, Routing] = {}
    schema = None
    if strict and jsonschema:
        schema_path = ROOT / "schemas" / "routing.schema.json"
        try:
            schema = json.loads(storage.read(str(schema_path)))
        except Exception:
            schema = None
    for path in Path(directory).glob("*.yaml"):
        data = yaml.safe_load(path.read_text())
        if schema and jsonschema:
            jsonschema.validate(data, schema)
    storage.write(str(ART_DIR / "work_centers.json"), json.dumps([asdict(w) for w in wcs.values()], indent=2))
    return wcs


def load_routings(directory: str) -> Dict[str, Routing]:
    rts: Dict[str, Routing] = {}
    for path in Path(directory).glob("*.yaml"):
        data = yaml.safe_load(path.read_text())
        steps = [RoutingStep(**s) for s in data.get("steps", [])]
        rt = Routing(item_rev=data["item_rev"], steps=steps)
        rts[rt.item_rev] = rt
    global ROUTINGS
    ROUTINGS = rts
    ART_DIR.mkdir(parents=True, exist_ok=True)
<<<<<<< HEAD
    artifacts.validate_and_write(
        str(ART_DIR / "routings.json"),
        [{"item_rev": r.item_rev, "steps": [asdict(s) for s in r.steps]} for r in rts.values()],
        str(ROUTING_SCHEMA),
    )
    metrics.inc("mfg_routings_loaded", len(rts) or 1)
    storage.write(str(ART_DIR / "routings.json"), json.dumps([{"item_rev": r.item_rev, "steps": [asdict(s) for s in r.steps]} for r in rts.values()], indent=2))
    storage.write(
        str(ART_DIR / "routings.json"),
        json.dumps(
            [
                {"item_rev": r.item_rev, "steps": [asdict(s) for s in r.steps]}
                for r in rts.values()
            ],
            indent=2,
        ),
    )
=======
    payload = [{"item_rev": r.item_rev, "steps": [asdict(s) for s in r.steps]} for r in rts.values()]
    payload.sort(key=lambda r: r["item_rev"])
    artifacts.validate_and_write(
        str(ART_DIR / "routings.json"),
        payload,
        str(SCHEMA_DIR / "mfg_routings.schema.json"),
    )
    LAKE_DIR.mkdir(parents=True, exist_ok=True)
    lake_path = LAKE_DIR / "mfg_routings.jsonl"
    if lake_path.exists():
        lake_path.unlink()
    for row in payload:
        storage.write(str(lake_path), row)
>>>>>>> fb656647
    return rts


def capacity_check(item: str, rev: str, qty: int):
    _ensure_loaded()
    key = f"{item}_{rev}"
    rt = ROUTINGS.get(key)
    if not rt:
        raise ValueError("routing not found")
    totals: Dict[str, float] = {}
    for step in rt.steps:
        mins = qty * step.std_time_min / (step.yield_pct or 1)
        totals[step.wc] = totals.get(step.wc, 0.0) + mins
    results: Dict[str, Dict[str, float]] = {}
    results = {}
    labor_cost = 0.0
    for wc_id, req in totals.items():
        wc = WORK_CENTERS.get(wc_id)
        cap = (wc.capacity_per_shift * 60) if wc else 0
        results[wc_id] = {"required_min": req, "capacity_min": cap}
        if wc:
            labor_cost += (req / 60) * wc.cost_rate
    results["labor_cost"] = labor_cost
    metrics.inc("routing_cap_checked")
<<<<<<< HEAD
    return results


def _ensure_loaded() -> None:
    global WORK_CENTERS, ROUTINGS
    if not WORK_CENTERS:
        data = storage.read(str(ART_DIR / "work_centers.json"))
        if data:
            rows = json.loads(data)
            WORK_CENTERS = {row["id"]: WorkCenter(**row) for row in rows}
    if not ROUTINGS:
        data = storage.read(str(ART_DIR / "routings.json"))
        if data:
            rows = json.loads(data)
            ROUTINGS = {
                row["item_rev"]: Routing(
                    item_rev=row["item_rev"],
                    steps=[RoutingStep(**s) for s in row.get("steps", [])],
                )
                for row in rows
            }


def get_routing(item: str, rev: str) -> Routing | None:
    _ensure_loaded()
    return ROUTINGS.get(f"{item}_{rev}")
    return results
import csv, os, json, argparse
from typing import Dict, Any, List

ART_DIR = os.path.join('artifacts','mfg')
os.makedirs(ART_DIR, exist_ok=True)

WC_DB: Dict[str, Dict[str, Any]] = {}
ROUT_DB: Dict[str, Dict[str, Any]] = {}

def _key(item: str, rev: str) -> str:
    return f"{item}_{rev}"

def load_work_centers(csv_file: str):
    global WC_DB
    with open(csv_file, newline='') as f:
        r = csv.DictReader(f)
        for row in r:
            WC_DB[row['id']] = {
                'name': row['name'],
                'capacity_per_shift': float(row['capacity_per_shift']),
                'skills': [s.strip() for s in row.get('skills','').split('|') if s.strip()],
                'cost_rate': float(row['cost_rate'])
            }
    print(f"work_centers_loaded={len(WC_DB)} -> {csv_file}")

def _parse_simple_yaml(path: str) -> Dict[str, Any]:
    data: Dict[str, Any] = {}
    steps: List[Dict[str, Any]] = []
    with open(path) as f:
        for raw in f:
            line = raw.rstrip('\n')
            if not line or line.strip().startswith('#'): continue
            if line.strip().startswith('- '):
                kvs = line.strip()[2:]
                step: Dict[str, Any] = {}
                for part in kvs.split(','):
                    if ':' not in part: continue
                    k,v = [p.strip() for p in part.split(':',1)]
                    step[k]= float(v) if k=='std_time_min' else v
                steps.append(step)
                continue
            if ':' in line and not line.startswith(' '):
                k,v = [p.strip() for p in line.split(':',1)]
                data[k]=v
            if line.strip()=='steps:':
                pass
    if steps:
        data['steps']=steps
    return data

def load_routings(dirpath: str):
    global ROUT_DB
    for name in sorted(os.listdir(dirpath)):
        if not (name.endswith('.yaml') or name.endswith('.yml')):
            continue
        p = os.path.join(dirpath, name)
        rt = _parse_simple_yaml(p)
        key = _key(rt['item'], rt['rev'])
        ROUT_DB[key] = rt
    print(f"routings_loaded={len(ROUT_DB)} from {dirpath}")

def capcheck(item: str, rev: str, qty: int):
    key = _key(item, rev)
    rt = ROUT_DB.get(key)
    if not rt:
        raise SystemExit('routing not found')
    labor_cost = 0.0
import csv, os, json, argparse
from typing import Dict, Any, List

ART_DIR = os.path.join('artifacts','mfg')
os.makedirs(ART_DIR, exist_ok=True)

WC_DB: Dict[str, Dict[str, Any]] = {}
ROUT_DB: Dict[str, Dict[str, Any]] = {}  # key: item_rev -> routing dict


def _key(item: str, rev: str) -> str:
    return f"{item}_{rev}"


def load_work_centers(csv_file: str):
    global WC_DB
    with open(csv_file, newline='') as f:
        r = csv.DictReader(f)
        for row in r:
            WC_DB[row['id']] = {
                'name': row['name'],
                'capacity_per_shift': float(row['capacity_per_shift']),
                'skills': [s.strip() for s in row.get('skills','').split('|') if s.strip()],
                'cost_rate': float(row['cost_rate'])
            }
    print(f"work_centers_loaded={len(WC_DB)} -> {csv_file}")


def _parse_simple_yaml(path: str) -> Dict[str, Any]:
    # Minimal subset parser: expects simple key: value and list under steps:
    data: Dict[str, Any] = {}
    steps: List[Dict[str, Any]] = []
    cur_list = None
    with open(path) as f:
        for raw in f:
            line = raw.rstrip('\n')
            if not line or line.strip().startswith('#'):
                continue
            if line.strip().startswith('- '):
                # step item
                kvs = line.strip()[2:]
                step: Dict[str, Any] = {}
                for part in kvs.split(','):
                    k,v = [p.strip() for p in part.split(':',1)]
                    step[k]= v if k!='std_time_min' else float(v)
                steps.append(step)
                continue
            if ':' in line and not line.startswith(' '):
                k,v = [p.strip() for p in line.split(':',1)]
                data[k]=v
            if line.strip()=='steps:':
                cur_list = steps
    if steps:
        data['steps']=steps
    return data


def load_routings(dirpath: str):
    global ROUT_DB
    for name in sorted(os.listdir(dirpath)):
        if not (name.endswith('.yaml') or name.endswith('.yml')):
            continue
        p = os.path.join(dirpath, name)
        rt = _parse_simple_yaml(p)
        key = _key(rt['item'], rt['rev'])
        ROUT_DB[key] = rt
    print(f"routings_loaded={len(ROUT_DB)} from {dirpath}")


def capcheck(item: str, rev: str, qty: int):
    key = _key(item, rev)
    rt = ROUT_DB.get(key)
    if not rt:
        raise SystemExit('routing not found')
    labor_cost = 0.0
    bottleneck = None
    for s in rt['steps']:
        wc = WC_DB[s['wc']]
        std = float(s['std_time_min'])
        yld = float(s.get('yield_pct', '100') or 100) / 100.0
        labor_cost += (std/60.0) * wc['cost_rate'] * qty
        cap = wc['capacity_per_shift']
        need = (qty / max(yld, 1e-6)) * (std/60.0)
        util = need / max(cap, 1e-9)
        if (bottleneck is None) or (util > bottleneck[2]):
            bottleneck = (s['wc'], s.get('op','OP'), util)
    out = {
        'item_rev': key,
        'theoretical_labor_cost': round(labor_cost,2),
        'bottleneck_wc': bottleneck[0] if bottleneck else None,
        'bottleneck_util': round(bottleneck[2],3) if bottleneck else 0.0
    }
    print(json.dumps(out, indent=2, sort_keys=True))
    return out

# CLI
# Very small MRP-lite placeholder (explosion delegated to PLM if needed later)

def mrp_plan(demand_csv: str, inv_csv: str, pos_csv: str) -> Dict[str, Any]:
    def read_sum(path, key='qty'):
        if not os.path.exists(path):
            return {}
        out = {}
        with open(path, newline='') as f:
            r = csv.DictReader(f)
            for row in r:
                out[row['item_id']] = out.get(row['item_id'], 0) + float(row[key])
        return out
    demand = read_sum(demand_csv)
    inv = read_sum(inv_csv)
    pos = read_sum(pos_csv, key='qty_open')
    plan = {}
    for item, need in sorted(demand.items()):
        net = need - inv.get(item,0) - pos.get(item,0)
        if net>0:
            plan[item] = {'planned': net, 'kit_list':[item]}
    art = os.path.join(ART_DIR,'mrp','plan.json')
    os.makedirs(os.path.dirname(art), exist_ok=True)
    with open(art,'w') as f:
        json.dump(plan, f, indent=2, sort_keys=True)
    print(f"mrp_planned={len(plan)} -> {art}")
    return plan

# === CLI ===

def cli_wc_load(argv):
    p = argparse.ArgumentParser(prog='mfg:wc:load')
    p.add_argument('--file', required=True)
    a = p.parse_args(argv)
    load_work_centers(a.file)


def cli_routing_load(argv):
    p = argparse.ArgumentParser(prog='mfg:routing:load')
    p.add_argument('--dir', required=True)
    a = p.parse_args(argv)
    load_routings(a.dir)


def cli_routing_capcheck(argv):
    p = argparse.ArgumentParser(prog='mfg:routing:capcheck')
    p.add_argument('--item', required=True)
    p.add_argument('--rev', required=True)
    p.add_argument('--qty', type=int, required=True)
    a = p.parse_args(argv)
    capcheck(a.item, a.rev, a.qty)


def cli_mrp(argv):
    p = argparse.ArgumentParser(prog='mfg:mrp')
    p.add_argument('--demand', required=True)
    p.add_argument('--inventory', required=True)
    p.add_argument('--pos', required=True)
    a = p.parse_args(argv)
    mrp_plan(a.demand, a.inventory, a.pos)
=======
    return results
>>>>>>> fb656647
<|MERGE_RESOLUTION|>--- conflicted
+++ resolved
@@ -9,13 +9,10 @@
 
 import yaml
 
-<<<<<<< HEAD
 from orchestrator import metrics
 from tools import artifacts, storage
-=======
 from tools import storage, artifacts
 from orchestrator import metrics
->>>>>>> fb656647
 
 try:  # optional strict validation
     import jsonschema
@@ -24,7 +21,6 @@
 
 ROOT = Path(__file__).resolve().parents[1]
 ART_DIR = ROOT / "artifacts" / "mfg"
-<<<<<<< HEAD
 SCHEMA_DIR = ROOT / "contracts" / "schemas"
 WC_SCHEMA = SCHEMA_DIR / "mfg_work_centers.schema.json"
 ROUTING_SCHEMA = SCHEMA_DIR / "mfg_routings.schema.json"
@@ -32,10 +28,8 @@
 
 ROOT = Path(__file__).resolve().parents[1]
 ART_DIR = ROOT / "artifacts" / "mfg"
-=======
 LAKE_DIR = ART_DIR / "lake"
 SCHEMA_DIR = ROOT / "contracts" / "schemas"
->>>>>>> fb656647
 
 
 @dataclass
@@ -82,7 +76,6 @@
     global WORK_CENTERS
     WORK_CENTERS = wcs
     ART_DIR.mkdir(parents=True, exist_ok=True)
-<<<<<<< HEAD
     artifacts.validate_and_write(
         str(ART_DIR / "work_centers.json"),
         [asdict(w) for w in wcs.values()],
@@ -92,13 +85,11 @@
     storage.write(
         str(ART_DIR / "work_centers.json"),
         json.dumps([asdict(w) for w in wcs.values()], indent=2),
-=======
     centers_payload = [asdict(w) for w in wcs.values()]
     artifacts.validate_and_write(
         str(ART_DIR / "work_centers.json"),
         centers_payload,
         str(SCHEMA_DIR / "mfg_work_centers.schema.json") if (SCHEMA_DIR / "mfg_work_centers.schema.json").exists() else None,
->>>>>>> fb656647
     )
     return wcs
 
@@ -130,7 +121,6 @@
     global ROUTINGS
     ROUTINGS = rts
     ART_DIR.mkdir(parents=True, exist_ok=True)
-<<<<<<< HEAD
     artifacts.validate_and_write(
         str(ART_DIR / "routings.json"),
         [{"item_rev": r.item_rev, "steps": [asdict(s) for s in r.steps]} for r in rts.values()],
@@ -148,7 +138,6 @@
             indent=2,
         ),
     )
-=======
     payload = [{"item_rev": r.item_rev, "steps": [asdict(s) for s in r.steps]} for r in rts.values()]
     payload.sort(key=lambda r: r["item_rev"])
     artifacts.validate_and_write(
@@ -162,7 +151,6 @@
         lake_path.unlink()
     for row in payload:
         storage.write(str(lake_path), row)
->>>>>>> fb656647
     return rts
 
 
@@ -187,7 +175,6 @@
             labor_cost += (req / 60) * wc.cost_rate
     results["labor_cost"] = labor_cost
     metrics.inc("routing_cap_checked")
-<<<<<<< HEAD
     return results
 
 
@@ -436,7 +423,4 @@
     p.add_argument('--inventory', required=True)
     p.add_argument('--pos', required=True)
     a = p.parse_args(argv)
-    mrp_plan(a.demand, a.inventory, a.pos)
-=======
-    return results
->>>>>>> fb656647
+    mrp_plan(a.demand, a.inventory, a.pos)