import os, argparse
from datetime import datetime

<<<<<<< HEAD
import json
import os
from pathlib import Path
from typing import Dict

from orchestrator import metrics
from tools import artifacts, storage

from plm import bom
=======
from pathlib import Path

from plm import bom
from tools import storage

>>>>>>> 4206f88b
from . import routing

ROOT = Path(__file__).resolve().parents[1]
ART_DIR = ROOT / "artifacts" / "mfg" / "wi"
<<<<<<< HEAD
SCHEMA = ROOT / "contracts" / "schemas" / "mfg_wi.schema.json"
=======
ROUTING_FIXTURES = ROOT / "fixtures" / "mfg" / "routings"


def _ensure_routing_fixture_exists(key: str) -> None:
    """Validate that a routing fixture exists for the requested item revision."""

    fixture_path = ROUTING_FIXTURES / f"{key}.yaml"
    if not fixture_path.exists():
        raise RuntimeError("DUTY_REV_MISMATCH")
>>>>>>> 4206f88b


def render(item: str, rev: str) -> Path:
    rt = routing.get_routing(item, rev)
    if not rt:
        raise ValueError("routing not loaded")
    if not bom.get_bom(item, rev):
from pathlib import Path
from typing import Optional
ART_DIR = os.path.join('artifacts','mfg','wi')
os.makedirs(ART_DIR, exist_ok=True)

HTML_HEAD = """<meta charset='utf-8'><style>body{font-family:ui-monospace,monospace;max-width:720px;margin:2rem auto;line-height:1.5}</style>"""


def render(item: str, rev: str, routing: dict | None = None):
    # DUTY_REV_MISMATCH simple check (expect routing file with same rev)
    routing_dir = os.path.join('fixtures','mfg','routings')
    expected_yaml = os.path.join(routing_dir, f"{item}_{rev}.yaml")
    if not os.path.exists(expected_yaml):
        raise SystemExit("DUTY_REV_MISMATCH: routing & BOM revs mismatch or missing routing fixture")

def render(item: str, rev: str) -> Path:
    key = f"{item}_{rev}"
    routing_entry = routing.ROUTINGS.get(key)
    if routing_entry is None:
        raise ValueError("routing not loaded")
    if (item, rev) not in bom.BOMS:
        raise RuntimeError("DUTY_REV_MISMATCH")
<<<<<<< HEAD
    lines = [f"# Work Instructions for {item} rev {rev}\n"]
    for idx, step in enumerate(rt.steps, 1):
        lines.append(f"{idx}. {step.op} at {step.wc} - {step.std_time_min} min")
    routing_dir = ROOT / "fixtures" / "mfg" / "routings"
    expected_yaml = routing_dir / f"{item}_{rev}.yaml"
    if not expected_yaml.exists():
        raise RuntimeError("DUTY_REV_MISMATCH")
    ART_DIR.mkdir(parents=True, exist_ok=True)
    md_path = ART_DIR / f"{item}_{rev}.md"
    artifacts.validate_and_write(str(md_path), "\n".join(lines))
    html_path = ART_DIR / f"{item}_{rev}.html"
    html = "<html><body><pre>" + "\n".join(lines) + "</pre></body></html>"
    artifacts.validate_and_write(str(html_path), html)

    manifest_path = ART_DIR / "index.json"
    if manifest_path.exists():
        try:
            manifest_raw = storage.read(str(manifest_path))
            manifest = json.loads(manifest_raw) if manifest_raw else {}
        except json.JSONDecodeError:
            manifest = {}
    else:
        manifest = {}
    manifest[f"{item}_{rev}"] = {
        "item": item,
        "rev": rev,
        "steps": len(rt.steps),
        "markdown": str(md_path),
        "html": str(html_path),
    }
    artifacts.validate_and_write(str(manifest_path), manifest, str(SCHEMA))
    metrics.inc("wi_rendered")
=======
    _ensure_routing_fixture_exists(key)

    lines = [f"# Work Instructions for {item} rev {rev}"]
    for idx, step in enumerate(routing_entry.steps, 1):
        detail = f"{idx}. {step.op} at {step.wc} - {step.std_time_min} min"
        lines.append(detail)

>>>>>>> 4206f88b
    ART_DIR.mkdir(parents=True, exist_ok=True)
    content = "\n".join(lines)
    md_path = ART_DIR / f"{key}.md"
    storage.write(str(md_path), content)
    html_path = ART_DIR / f"{key}.html"
    html = f"<html><body><pre>{content}</pre></body></html>"
    storage.write(str(html_path), html)
    return md_path
    fname_md = os.path.join(ART_DIR, f"{item}_{rev}.md")
    fname_html = os.path.join(ART_DIR, f"{item}_{rev}.html")
    md = f"""# Work Instructions — {item} rev {rev}\n\n- Revision: {rev}\n- Generated: {datetime.utcnow().isoformat()}Z\n\n## Safety\n- ESD protection required.\n\n## Steps\n1. Kitting per MRP.\n2. Assemble per routing.\n3. Torque per table.\n"""
    with open(fname_md,'w') as f: f.write(md)
    with open(fname_html,'w') as f: f.write(HTML_HEAD+md.replace('\n','<br/>'))
    print(f"wi_rendered=1 -> {fname_md}")

# CLI

def cli_wi_render(argv):
    p = argparse.ArgumentParser(prog='mfg:wi:render')
    p.add_argument('--item', required=True)
    p.add_argument('--rev', required=True)
    a = p.parse_args(argv)
    render(a.item, a.rev, None)<|MERGE_RESOLUTION|>--- conflicted
+++ resolved
@@ -1,7 +1,6 @@
 import os, argparse
 from datetime import datetime
 
-<<<<<<< HEAD
 import json
 import os
 from pathlib import Path
@@ -11,20 +10,16 @@
 from tools import artifacts, storage
 
 from plm import bom
-=======
 from pathlib import Path
 
 from plm import bom
 from tools import storage
 
->>>>>>> 4206f88b
 from . import routing
 
 ROOT = Path(__file__).resolve().parents[1]
 ART_DIR = ROOT / "artifacts" / "mfg" / "wi"
-<<<<<<< HEAD
 SCHEMA = ROOT / "contracts" / "schemas" / "mfg_wi.schema.json"
-=======
 ROUTING_FIXTURES = ROOT / "fixtures" / "mfg" / "routings"
 
 
@@ -34,7 +29,6 @@
     fixture_path = ROUTING_FIXTURES / f"{key}.yaml"
     if not fixture_path.exists():
         raise RuntimeError("DUTY_REV_MISMATCH")
->>>>>>> 4206f88b
 
 
 def render(item: str, rev: str) -> Path:
@@ -64,7 +58,6 @@
         raise ValueError("routing not loaded")
     if (item, rev) not in bom.BOMS:
         raise RuntimeError("DUTY_REV_MISMATCH")
-<<<<<<< HEAD
     lines = [f"# Work Instructions for {item} rev {rev}\n"]
     for idx, step in enumerate(rt.steps, 1):
         lines.append(f"{idx}. {step.op} at {step.wc} - {step.std_time_min} min")
@@ -97,7 +90,6 @@
     }
     artifacts.validate_and_write(str(manifest_path), manifest, str(SCHEMA))
     metrics.inc("wi_rendered")
-=======
     _ensure_routing_fixture_exists(key)
 
     lines = [f"# Work Instructions for {item} rev {rev}"]
@@ -105,7 +97,6 @@
         detail = f"{idx}. {step.op} at {step.wc} - {step.std_time_min} min"
         lines.append(detail)
 
->>>>>>> 4206f88b
     ART_DIR.mkdir(parents=True, exist_ok=True)
     content = "\n".join(lines)
     md_path = ART_DIR / f"{key}.md"
