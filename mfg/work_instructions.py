--- conflicted
+++ resolved
@@ -1,7 +1,6 @@
 import os, argparse
 from datetime import datetime
 
-<<<<<<< HEAD
 import json
 import os
 from pathlib import Path
@@ -25,10 +24,8 @@
     if not bom.get_bom(item, rev):
 from pathlib import Path
 from typing import Optional
-=======
 ART_DIR = os.path.join('artifacts','mfg','wi')
 os.makedirs(ART_DIR, exist_ok=True)
->>>>>>> 19a18588
 
 HTML_HEAD = """<meta charset='utf-8'><style>body{font-family:ui-monospace,monospace;max-width:720px;margin:2rem auto;line-height:1.5}</style>"""
 
@@ -40,7 +37,6 @@
     if not os.path.exists(expected_yaml):
         raise SystemExit("DUTY_REV_MISMATCH: routing & BOM revs mismatch or missing routing fixture")
 
-<<<<<<< HEAD
 def render(item: str, rev: str) -> Path:
     key = f"{item}_{rev}"
     rt = routing.ROUTINGS.get(key)
@@ -87,7 +83,6 @@
     html = "<html><body><pre>" + "\n".join(lines) + "</pre></body></html>"
     storage.write(str(html_path), html)
     return md_path
-=======
     fname_md = os.path.join(ART_DIR, f"{item}_{rev}.md")
     fname_html = os.path.join(ART_DIR, f"{item}_{rev}.html")
     md = f"""# Work Instructions — {item} rev {rev}\n\n- Revision: {rev}\n- Generated: {datetime.utcnow().isoformat()}Z\n\n## Safety\n- ESD protection required.\n\n## Steps\n1. Kitting per MRP.\n2. Assemble per routing.\n3. Torque per table.\n"""
@@ -102,5 +97,4 @@
     p.add_argument('--item', required=True)
     p.add_argument('--rev', required=True)
     a = p.parse_args(argv)
-    render(a.item, a.rev, None)
->>>>>>> 19a18588
+    render(a.item, a.rev, None)