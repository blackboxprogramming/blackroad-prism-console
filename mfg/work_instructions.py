<<<<<<< HEAD
import os, argparse
from datetime import datetime

import json
import os
from pathlib import Path
from typing import Dict

from orchestrator import metrics
from tools import artifacts, storage

from plm import bom
from pathlib import Path

from plm import bom
from tools import storage

from . import routing

ROOT = Path(__file__).resolve().parents[1]
ART_DIR = ROOT / "artifacts" / "mfg" / "wi"
SCHEMA = ROOT / "contracts" / "schemas" / "mfg_wi.schema.json"
ROUTING_FIXTURES = ROOT / "fixtures" / "mfg" / "routings"


def _ensure_routing_fixture_exists(key: str) -> None:
    """Validate that a routing fixture exists for the requested item revision."""

    fixture_path = ROUTING_FIXTURES / f"{key}.yaml"
    if not fixture_path.exists():
        raise RuntimeError("DUTY_REV_MISMATCH")
=======
import os, argparse, json
from datetime import datetime

ART_DIR = os.path.join('artifacts','mfg','wi')
os.makedirs(ART_DIR, exist_ok=True)

HTML_HEAD = """<meta charset='utf-8'><style>body{font-family:ui-monospace,monospace;max-width:720px;margin:2rem auto;line-height:1.5}</style>"""

>>>>>>> 51788488

def render(item: str, rev: str, routing: dict | None = None):
    fname_md = os.path.join(ART_DIR, f"{item}_{rev}.md")
    fname_html = os.path.join(ART_DIR, f"{item}_{rev}.html")
    md = f"""# Work Instructions — {item} rev {rev}\n\n- Revision: {rev}\n- Generated: {datetime.utcnow().isoformat()}Z\n- Routing steps: {len((routing or {}).get('steps', []))}\n\n## Safety\n- ESD protection required.\n\n## Steps\n1. Kitting per MRP.\n2. Assemble per routing.\n3. Torque per table.\n"""
    with open(fname_md,'w') as f: f.write(md)
    with open(fname_html,'w') as f: f.write(HTML_HEAD+md.replace('\n','<br/>'))
    print(f"wi_rendered=1 -> {fname_md}")

<<<<<<< HEAD
def render(item: str, rev: str) -> Path:
    rt = routing.get_routing(item, rev)
    if not rt:
        raise ValueError("routing not loaded")
    if not bom.get_bom(item, rev):
from pathlib import Path
from typing import Optional
ART_DIR = os.path.join('artifacts','mfg','wi')
os.makedirs(ART_DIR, exist_ok=True)

HTML_HEAD = """<meta charset='utf-8'><style>body{font-family:ui-monospace,monospace;max-width:720px;margin:2rem auto;line-height:1.5}</style>"""


def render(item: str, rev: str, routing: dict | None = None):
    # DUTY_REV_MISMATCH simple check (expect routing file with same rev)
    routing_dir = os.path.join('fixtures','mfg','routings')
    expected_yaml = os.path.join(routing_dir, f"{item}_{rev}.yaml")
    if not os.path.exists(expected_yaml):
        raise SystemExit("DUTY_REV_MISMATCH: routing & BOM revs mismatch or missing routing fixture")

def render(item: str, rev: str) -> Path:
    key = f"{item}_{rev}"
    routing_entry = routing.ROUTINGS.get(key)
    if routing_entry is None:
        raise ValueError("routing not loaded")
    if (item, rev) not in bom.BOMS:
        raise RuntimeError("DUTY_REV_MISMATCH")
    lines = [f"# Work Instructions for {item} rev {rev}\n"]
    for idx, step in enumerate(rt.steps, 1):
        lines.append(f"{idx}. {step.op} at {step.wc} - {step.std_time_min} min")
    routing_dir = ROOT / "fixtures" / "mfg" / "routings"
    expected_yaml = routing_dir / f"{item}_{rev}.yaml"
    if not expected_yaml.exists():
        raise RuntimeError("DUTY_REV_MISMATCH")
    ART_DIR.mkdir(parents=True, exist_ok=True)
    md_path = ART_DIR / f"{item}_{rev}.md"
    artifacts.validate_and_write(str(md_path), "\n".join(lines))
    html_path = ART_DIR / f"{item}_{rev}.html"
    html = "<html><body><pre>" + "\n".join(lines) + "</pre></body></html>"
    artifacts.validate_and_write(str(html_path), html)

    manifest_path = ART_DIR / "index.json"
    if manifest_path.exists():
        try:
            manifest_raw = storage.read(str(manifest_path))
            manifest = json.loads(manifest_raw) if manifest_raw else {}
        except json.JSONDecodeError:
            manifest = {}
    else:
        manifest = {}
    manifest[f"{item}_{rev}"] = {
        "item": item,
        "rev": rev,
        "steps": len(rt.steps),
        "markdown": str(md_path),
        "html": str(html_path),
    }
    artifacts.validate_and_write(str(manifest_path), manifest, str(SCHEMA))
    metrics.inc("wi_rendered")
    _ensure_routing_fixture_exists(key)

    lines = [f"# Work Instructions for {item} rev {rev}"]
    for idx, step in enumerate(routing_entry.steps, 1):
        detail = f"{idx}. {step.op} at {step.wc} - {step.std_time_min} min"
        lines.append(detail)

    ART_DIR.mkdir(parents=True, exist_ok=True)
    content = "\n".join(lines)
    md_path = ART_DIR / f"{key}.md"
    storage.write(str(md_path), content)
    html_path = ART_DIR / f"{key}.html"
    html = f"<html><body><pre>{content}</pre></body></html>"
    storage.write(str(html_path), html)
    return md_path
    fname_md = os.path.join(ART_DIR, f"{item}_{rev}.md")
    fname_html = os.path.join(ART_DIR, f"{item}_{rev}.html")
    md = f"""# Work Instructions — {item} rev {rev}\n\n- Revision: {rev}\n- Generated: {datetime.utcnow().isoformat()}Z\n\n## Safety\n- ESD protection required.\n\n## Steps\n1. Kitting per MRP.\n2. Assemble per routing.\n3. Torque per table.\n"""
    with open(fname_md,'w') as f: f.write(md)
    with open(fname_html,'w') as f: f.write(HTML_HEAD+md.replace('\n','<br/>'))
    print(f"wi_rendered=1 -> {fname_md}")

# CLI
=======
# === CLI ===
>>>>>>> 51788488

def cli_wi_render(argv):
    p = argparse.ArgumentParser(prog='mfg:wi:render')
    p.add_argument('--item', required=True)
    p.add_argument('--rev', required=True)
    a = p.parse_args(argv)
    render(a.item, a.rev, None)<|MERGE_RESOLUTION|>--- conflicted
+++ resolved
@@ -1,4 +1,3 @@
-<<<<<<< HEAD
 import os, argparse
 from datetime import datetime
 
@@ -30,7 +29,6 @@
     fixture_path = ROUTING_FIXTURES / f"{key}.yaml"
     if not fixture_path.exists():
         raise RuntimeError("DUTY_REV_MISMATCH")
-=======
 import os, argparse, json
 from datetime import datetime
 
@@ -39,7 +37,6 @@
 
 HTML_HEAD = """<meta charset='utf-8'><style>body{font-family:ui-monospace,monospace;max-width:720px;margin:2rem auto;line-height:1.5}</style>"""
 
->>>>>>> 51788488
 
 def render(item: str, rev: str, routing: dict | None = None):
     fname_md = os.path.join(ART_DIR, f"{item}_{rev}.md")
@@ -49,7 +46,6 @@
     with open(fname_html,'w') as f: f.write(HTML_HEAD+md.replace('\n','<br/>'))
     print(f"wi_rendered=1 -> {fname_md}")
 
-<<<<<<< HEAD
 def render(item: str, rev: str) -> Path:
     rt = routing.get_routing(item, rev)
     if not rt:
@@ -132,9 +128,7 @@
     print(f"wi_rendered=1 -> {fname_md}")
 
 # CLI
-=======
 # === CLI ===
->>>>>>> 51788488
 
 def cli_wi_render(argv):
     p = argparse.ArgumentParser(prog='mfg:wi:render')
