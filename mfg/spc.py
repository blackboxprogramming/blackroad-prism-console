"""Simple statistical process control helpers.

Only a handful of rules are required for the unit tests.  The rewritten
module keeps the implementation compact and deterministic so the tests
can rely on it without pulling in the heavier production dependencies.
"""

from __future__ import annotations

import argparse
import csv
<<<<<<< HEAD
import json
import math
=======
>>>>>>> fb656647
from pathlib import Path
from typing import Dict, List

ART_DIR: Path = Path("artifacts/mfg/spc")
RULE_POINT_BEYOND_3SIG = "SPC_POINT_BEYOND_3SIG"
RULE_TREND_7 = "SPC_TREND_7"
RULE_RUN_8_ONE_SIDE = "SPC_RUN_8_ONE_SIDE"


def _ensure_art_dir() -> Path:
    path = Path(ART_DIR)
    path.mkdir(parents=True, exist_ok=True)
    return path


<<<<<<< HEAD
def _mean(values: List[float]) -> float:
    return sum(values) / len(values) if values else 0.0

=======
from tools import storage, artifacts
from orchestrator import metrics

ROOT = Path(__file__).resolve().parents[1]
ART_DIR = ROOT / "artifacts" / "mfg" / "spc"
FIXTURES = ROOT / "fixtures" / "mfg" / "spc"
LAKE_DIR = ROOT / "artifacts" / "mfg" / "lake"
SCHEMA_DIR = ROOT / "contracts" / "schemas"
>>>>>>> fb656647

def _stdev(values: List[float]) -> float:
    if len(values) < 2:
        return 0.0
    mu = _mean(values)
    variance = sum((value - mu) ** 2 for value in values) / (len(values) - 1)
    return math.sqrt(variance)


def _load_series(op: str, csv_dir: str | Path) -> List[float]:
    path = Path(csv_dir) / f"{op}_sample.csv"
    if not path.exists():
        raise FileNotFoundError(path)
    series: List[float] = []
    with path.open(newline="", encoding="utf-8") as handle:
        reader = csv.DictReader(handle)
        for row in reader:
<<<<<<< HEAD
            try:
                series.append(float(row.get("measure", 0)))
            except ValueError:
                continue
    return series


def analyze(op: str, window: int, csv_dir: str | Path = Path("fixtures/mfg/spc")) -> Dict[str, object]:
    series = _load_series(op, csv_dir)
    if window > 0:
        series = series[-window:]
    if not series:
        raise ValueError("no samples available")

    mu = _mean(series)
    sigma = _stdev(series)
    findings: List[str] = []

    if sigma > 0:
        if any(abs(value - mu) > 3 * sigma for value in series):
            findings.append(RULE_POINT_BEYOND_3SIG)

        run = 0
        for value in series:
            if value > mu:
                run = run + 1 if run >= 0 else 1
            elif value < mu:
                run = run - 1 if run <= 0 else -1
            else:
                run = 0
            if abs(run) >= 8:
                findings.append(RULE_RUN_8_ONE_SIDE)
                break

    if len(series) >= 7:
        increasing = all(series[i] < series[i + 1] for i in range(len(series) - 1))
        decreasing = all(series[i] > series[i + 1] for i in range(len(series) - 1))
        if increasing or decreasing:
            findings.append(RULE_TREND_7)

    art_dir = _ensure_art_dir()
    report = {
        "op": op,
        "mean": mu,
        "sigma": sigma,
        "sample_size": len(series),
        "findings": findings,
        "unstable": bool(findings),
    }
    (art_dir / "report.json").write_text(json.dumps(report, indent=2, sort_keys=True), encoding="utf-8")

    chart_lines = ["index,value"] + [f"{idx + 1},{value}" for idx, value in enumerate(series)]
    (art_dir / "charts.csv").write_text("\n".join(chart_lines), encoding="utf-8")

    flag_path = art_dir / "blocking.flag"
    if RULE_POINT_BEYOND_3SIG in findings:
        flag_path.write_text("SPC_BLOCK", encoding="utf-8")
    elif flag_path.exists():
        flag_path.unlink()

    return report


def cli_spc_analyze(argv: List[str] | None = None) -> Dict[str, object]:
    parser = argparse.ArgumentParser(prog="mfg:spc:analyze", description="Evaluate SPC rules")
    parser.add_argument("--op", required=True)
    parser.add_argument("--window", type=int, default=50)
    parser.add_argument("--csv-dir", default="fixtures/mfg/spc")
    args = parser.parse_args(argv)
    return analyze(args.op, args.window, args.csv_dir)


__all__ = [
    "analyze",
    "cli_spc_analyze",
    "_mean",
    "_stdev",
    "ART_DIR",
    "RULE_POINT_BEYOND_3SIG",
    "RULE_TREND_7",
    "RULE_RUN_8_ONE_SIDE",
]
=======
            vals.append(float(row["value"]))
    return vals


def analyze(op: str, window: int = 50):
    vals = _read_values(op)[-window:]
    if not vals:
        raise ValueError("no data")
    mean = sum(vals) / len(vals)
    diffs = [(v - mean) ** 2 for v in vals]
    sigma = (sum(diffs) / len(vals)) ** 0.5
    findings = []
    # rule: point beyond 3 sigma
    for v in vals:
        if abs(v - mean) > 3 * sigma:
            findings.append("SPC_POINT_BEYOND_3SIG")
            break
    # trend 7
    trend = 1
    for i in range(1, len(vals)):
        if vals[i] > vals[i - 1]:
            trend = trend + 1 if trend > 0 else 1
        elif vals[i] < vals[i - 1]:
            trend = trend - 1 if trend < 0 else -1
        else:
            trend = 0
        if abs(trend) >= 7:
            findings.append("SPC_TREND_7")
            break
    # run 8 one side
    run = 0
    for v in vals:
        if v > mean:
            run = run + 1 if run >= 0 else 1
        elif v < mean:
            run = run - 1 if run <= 0 else -1
        else:
            run = 0
        if abs(run) >= 8:
            findings.append("SPC_RUN_8_ONE_SIDE")
            break
    ART_DIR.mkdir(parents=True, exist_ok=True)
    artifacts.validate_and_write(
        str(ART_DIR / "findings.json"),
        findings,
        str(SCHEMA_DIR / "mfg_spc.schema.json"),
    )
    chart_lines = ["index,value"] + [f"{i},{v}" for i, v in enumerate(vals, 1)]
    storage.write(str(ART_DIR / "charts.md"), "\n".join(chart_lines))

    flag = ART_DIR / "blocking.flag"
    if findings:
        flag.write_text("unstable", encoding="utf-8")
    elif flag.exists():
        flag.unlink()

    LAKE_DIR.mkdir(parents=True, exist_ok=True)
    lake_path = LAKE_DIR / "mfg_spc.jsonl"
    record = {
        "operation": op,
        "window": window,
        "mean": mean,
        "sigma": sigma,
        "points": len(vals),
        "findings": findings,
    }
    if lake_path.exists():
        lake_path.unlink()
    storage.write(str(lake_path), record)

    metrics.inc("spc_findings", len(findings))
    return findings
>>>>>>> fb656647
<|MERGE_RESOLUTION|>--- conflicted
+++ resolved
@@ -9,11 +9,8 @@
 
 import argparse
 import csv
-<<<<<<< HEAD
 import json
 import math
-=======
->>>>>>> fb656647
 from pathlib import Path
 from typing import Dict, List
 
@@ -29,11 +26,9 @@
     return path
 
 
-<<<<<<< HEAD
 def _mean(values: List[float]) -> float:
     return sum(values) / len(values) if values else 0.0
 
-=======
 from tools import storage, artifacts
 from orchestrator import metrics
 
@@ -42,7 +37,6 @@
 FIXTURES = ROOT / "fixtures" / "mfg" / "spc"
 LAKE_DIR = ROOT / "artifacts" / "mfg" / "lake"
 SCHEMA_DIR = ROOT / "contracts" / "schemas"
->>>>>>> fb656647
 
 def _stdev(values: List[float]) -> float:
     if len(values) < 2:
@@ -60,7 +54,6 @@
     with path.open(newline="", encoding="utf-8") as handle:
         reader = csv.DictReader(handle)
         for row in reader:
-<<<<<<< HEAD
             try:
                 series.append(float(row.get("measure", 0)))
             except ValueError:
@@ -143,7 +136,6 @@
     "RULE_TREND_7",
     "RULE_RUN_8_ONE_SIDE",
 ]
-=======
             vals.append(float(row["value"]))
     return vals
 
@@ -215,5 +207,4 @@
     storage.write(str(lake_path), record)
 
     metrics.inc("spc_findings", len(findings))
-    return findings
->>>>>>> fb656647
+    return findings