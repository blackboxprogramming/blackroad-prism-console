--- conflicted
+++ resolved
@@ -3,7 +3,6 @@
 ART_DIR = os.path.join('artifacts','mfg','spc')
 os.makedirs(ART_DIR, exist_ok=True)
 
-<<<<<<< HEAD
 from orchestrator import metrics
 from tools import artifacts
 from tools import storage
@@ -12,12 +11,10 @@
 ART_DIR = ROOT / "artifacts" / "mfg" / "spc"
 FIXTURES = ROOT / "fixtures" / "mfg" / "spc"
 SCHEMA = ROOT / "contracts" / "schemas" / "mfg_spc.schema.json"
-=======
 RULE_POINT_BEYOND_3SIG = 'SPC_POINT_BEYOND_3SIG'
 RULE_TREND_7 = 'SPC_TREND_7'
 RULE_RUN_8_ONE_SIDE = 'SPC_RUN_8_ONE_SIDE'
 
->>>>>>> 19a18588
 
 def _mean(xs): return sum(xs)/len(xs) if xs else 0.0
 
@@ -39,7 +36,6 @@
     m = _mean(xs); s = _stdev(xs)
     ucl = m + 3*s; lcl = m - 3*s
     findings = []
-<<<<<<< HEAD
     # rule: point beyond 3 sigma
     for v in vals:
         if abs(v - mean) > 3 * sigma:
@@ -97,7 +93,6 @@
     chart_lines = ["index,value"] + [f"{i},{v}" for i, v in enumerate(vals, 1)]
     storage.write(str(ART_DIR / "charts.md"), "\n".join(chart_lines))
     return findings
-=======
     for i,x in enumerate(xs):
         if s>0 and (x>ucl or x<lcl): findings.append({'i':i,'rule':RULE_POINT_BEYOND_3SIG})
     if len(xs)>=7:
@@ -133,5 +128,4 @@
     p.add_argument('--op', required=True)
     p.add_argument('--window', type=int, default=50)
     a = p.parse_args(argv)
-    analyze(a.op, a.window)
->>>>>>> 19a18588
+    analyze(a.op, a.window)