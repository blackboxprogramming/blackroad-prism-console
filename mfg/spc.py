import csv, os, json, argparse, math

ART_DIR = os.path.join('artifacts','mfg','spc')
os.makedirs(ART_DIR, exist_ok=True)

<<<<<<< HEAD
from orchestrator import metrics
from tools import artifacts
from tools import storage

ROOT = Path(__file__).resolve().parents[1]
ART_DIR = ROOT / "artifacts" / "mfg" / "spc"
FIXTURES = ROOT / "fixtures" / "mfg" / "spc"
SCHEMA = ROOT / "contracts" / "schemas" / "mfg_spc.schema.json"
RULE_POINT_BEYOND_3SIG = 'SPC_POINT_BEYOND_3SIG'
RULE_TREND_7 = 'SPC_TREND_7'
RULE_RUN_8_ONE_SIDE = 'SPC_RUN_8_ONE_SIDE'
=======
RULE_POINT_BEYOND_3SIG = 'SPC_POINT_BEYOND_3SIG'
RULE_TREND_7 = 'SPC_TREND_7'
RULE_RUN_8_ONE_SIDE = 'SPC_RUN_8_ONE_SIDE'

>>>>>>> 51788488

def _mean(xs): return sum(xs)/len(xs) if xs else 0.0

<<<<<<< HEAD
def _mean(xs): return sum(xs)/len(xs) if xs else 0.0
=======
def _stdev(xs):
    if len(xs)<2: return 0.0
    m = _mean(xs)
    var = sum((x-m)**2 for x in xs)/(len(xs)-1)
    return math.sqrt(var)
>>>>>>> 51788488

def _stdev(xs):
    if len(xs)<2: return 0.0
    m = _mean(xs)
    var = sum((x-m)**2 for x in xs)/(len(xs)-1)
    return math.sqrt(var)

<<<<<<< HEAD

=======
>>>>>>> 51788488
def analyze(op: str, window: int, csv_dir='fixtures/mfg/spc'):
    path = os.path.join(csv_dir, f"{op}_sample.csv")
    xs = []
    with open(path, newline='') as f:
        r = csv.DictReader(f)
        for row in r:
            xs.append(float(row['measure']))
    xs = xs[-window:]
    m = _mean(xs); s = _stdev(xs)
    ucl = m + 3*s; lcl = m - 3*s
    findings = []
<<<<<<< HEAD
    # rule: point beyond 3 sigma
    for v in vals:
        if abs(v - mean) > 3 * sigma:
            findings.append("SPC_POINT_BEYOND_3SIG")
            break
    # trend 7
    trend = 1
    for i in range(1, len(vals)):
        if vals[i] > vals[i - 1]:
            trend = trend + 1 if trend > 0 else 1
        elif vals[i] < vals[i - 1]:
            trend = trend - 1 if trend < 0 else -1
        else:
            trend = 0
        if abs(trend) >= 7:
            findings.append("SPC_TREND_7")
            break
    # run 8 one side
    run = 0
    for v in vals:
        if v > mean:
            run = run + 1 if run >= 0 else 1
        elif v < mean:
            run = run - 1 if run <= 0 else -1
        else:
            run = 0
        if abs(run) >= 8:
            findings.append("SPC_RUN_8_ONE_SIDE")
            break
    ART_DIR.mkdir(parents=True, exist_ok=True)
    report = {
        "op": op,
        "sample_size": len(vals),
        "mean": mean,
        "sigma": sigma,
        "findings": findings,
        "series": [{"index": i, "value": v} for i, v in enumerate(vals, 1)],
        "unstable": bool(findings),
    }
    artifacts.validate_and_write(str(ART_DIR / "report.json"), report, str(SCHEMA))
    chart_lines = ["index,value"] + [f"{pt['index']},{pt['value']}" for pt in report["series"]]
    artifacts.validate_and_write(str(ART_DIR / "charts.md"), "\n".join(chart_lines))
    if report["unstable"]:
        artifacts.validate_and_write(str(ART_DIR / "blocking.flag"), "1")
    else:
        flag = ART_DIR / "blocking.flag"
        if flag.exists():
            flag.unlink()
        sig = ART_DIR / "blocking.flag.sig"
        if sig.exists():
            sig.unlink()
    metrics.inc("spc_findings", len(findings) or 1)
    return report
    storage.write(str(ART_DIR / "findings.json"), json.dumps(findings, indent=2))
    chart_lines = ["index,value"] + [f"{i},{v}" for i, v in enumerate(vals, 1)]
    storage.write(str(ART_DIR / "charts.md"), "\n".join(chart_lines))
    return findings
    for i,x in enumerate(xs):
        if s>0 and (x>ucl or x<lcl): findings.append({'i':i,'rule':RULE_POINT_BEYOND_3SIG})
=======
    # Rules
    for i,x in enumerate(xs):
        if s>0 and (x>ucl or x<lcl): findings.append({'i':i,'rule':RULE_POINT_BEYOND_3SIG})
    # Trend 7 (strictly increasing or decreasing)
>>>>>>> 51788488
    if len(xs)>=7:
        inc = all(xs[i]<xs[i+1] for i in range(len(xs)-1))
        dec = all(xs[i]>xs[i+1] for i in range(len(xs)-1))
        if inc or dec: findings.append({'i':len(xs)-1,'rule':RULE_TREND_7})
<<<<<<< HEAD
=======
    # Run 8 on one side
>>>>>>> 51788488
    if s>0 and len(xs)>=8:
        above = [x>m for x in xs]
        run = 1; ok=False
        for i in range(1,len(above)):
            run = run+1 if above[i]==above[i-1] else 1
            if run>=8: ok=True; break
        if ok: findings.append({'i':i,'rule':RULE_RUN_8_ONE_SIDE})
<<<<<<< HEAD
=======
    # Outputs
    os.makedirs(ART_DIR, exist_ok=True)
>>>>>>> 51788488
    fjson = os.path.join(ART_DIR, 'findings.json')
    with open(fjson,'w') as f: json.dump({'op':op,'m':m,'s':s,'ucl':ucl,'lcl':lcl,'findings':findings}, f, indent=2, sort_keys=True)
    fmd = os.path.join(ART_DIR, 'charts.md')
    with open(fmd,'w') as f:
        f.write(f"# SPC {op}\n\nmean={m:.4f} s={s:.4f} UCL={ucl:.4f} LCL={lcl:.4f}\n\n")
        for x in xs:
            f.write('|'+'#'*max(1,int(10*(x-m)/(s+1e-9)+10))+'\n')
<<<<<<< HEAD
    # blocking flag on any 3σ breach
    flag_path = os.path.join(ART_DIR, 'blocking.flag')
    if any(f['rule']==RULE_POINT_BEYOND_3SIG for f in findings):
        with open(flag_path,'w') as _f: _f.write('SPC_BLOCK')
    else:
        if os.path.exists(flag_path): os.remove(flag_path)
    print(f"spc_findings={len(findings)} -> {fjson}")

# CLI
=======
    print(f"spc_findings={len(findings)} -> {fjson}")
    # After computing findings, set a blocking flag if any 3-sigma breach exists
    critical = any(f['rule']==RULE_POINT_BEYOND_3SIG for f in findings)
    flag_path = os.path.join(ART_DIR, 'blocking.flag')
    if critical:
        with open(flag_path, 'w') as _f: _f.write('SPC_BLOCK')
    else:
        if os.path.exists(flag_path):
            os.remove(flag_path)

# === CLI ===
>>>>>>> 51788488

def cli_spc_analyze(argv):
    p = argparse.ArgumentParser(prog='mfg:spc:analyze')
    p.add_argument('--op', required=True)
    p.add_argument('--window', type=int, default=50)
    a = p.parse_args(argv)
    analyze(a.op, a.window)<|MERGE_RESOLUTION|>--- conflicted
+++ resolved
@@ -3,7 +3,6 @@
 ART_DIR = os.path.join('artifacts','mfg','spc')
 os.makedirs(ART_DIR, exist_ok=True)
 
-<<<<<<< HEAD
 from orchestrator import metrics
 from tools import artifacts
 from tools import storage
@@ -15,24 +14,19 @@
 RULE_POINT_BEYOND_3SIG = 'SPC_POINT_BEYOND_3SIG'
 RULE_TREND_7 = 'SPC_TREND_7'
 RULE_RUN_8_ONE_SIDE = 'SPC_RUN_8_ONE_SIDE'
-=======
 RULE_POINT_BEYOND_3SIG = 'SPC_POINT_BEYOND_3SIG'
 RULE_TREND_7 = 'SPC_TREND_7'
 RULE_RUN_8_ONE_SIDE = 'SPC_RUN_8_ONE_SIDE'
 
->>>>>>> 51788488
 
 def _mean(xs): return sum(xs)/len(xs) if xs else 0.0
 
-<<<<<<< HEAD
 def _mean(xs): return sum(xs)/len(xs) if xs else 0.0
-=======
 def _stdev(xs):
     if len(xs)<2: return 0.0
     m = _mean(xs)
     var = sum((x-m)**2 for x in xs)/(len(xs)-1)
     return math.sqrt(var)
->>>>>>> 51788488
 
 def _stdev(xs):
     if len(xs)<2: return 0.0
@@ -40,10 +34,7 @@
     var = sum((x-m)**2 for x in xs)/(len(xs)-1)
     return math.sqrt(var)
 
-<<<<<<< HEAD
 
-=======
->>>>>>> 51788488
 def analyze(op: str, window: int, csv_dir='fixtures/mfg/spc'):
     path = os.path.join(csv_dir, f"{op}_sample.csv")
     xs = []
@@ -55,7 +46,6 @@
     m = _mean(xs); s = _stdev(xs)
     ucl = m + 3*s; lcl = m - 3*s
     findings = []
-<<<<<<< HEAD
     # rule: point beyond 3 sigma
     for v in vals:
         if abs(v - mean) > 3 * sigma:
@@ -115,20 +105,15 @@
     return findings
     for i,x in enumerate(xs):
         if s>0 and (x>ucl or x<lcl): findings.append({'i':i,'rule':RULE_POINT_BEYOND_3SIG})
-=======
     # Rules
     for i,x in enumerate(xs):
         if s>0 and (x>ucl or x<lcl): findings.append({'i':i,'rule':RULE_POINT_BEYOND_3SIG})
     # Trend 7 (strictly increasing or decreasing)
->>>>>>> 51788488
     if len(xs)>=7:
         inc = all(xs[i]<xs[i+1] for i in range(len(xs)-1))
         dec = all(xs[i]>xs[i+1] for i in range(len(xs)-1))
         if inc or dec: findings.append({'i':len(xs)-1,'rule':RULE_TREND_7})
-<<<<<<< HEAD
-=======
     # Run 8 on one side
->>>>>>> 51788488
     if s>0 and len(xs)>=8:
         above = [x>m for x in xs]
         run = 1; ok=False
@@ -136,11 +121,8 @@
             run = run+1 if above[i]==above[i-1] else 1
             if run>=8: ok=True; break
         if ok: findings.append({'i':i,'rule':RULE_RUN_8_ONE_SIDE})
-<<<<<<< HEAD
-=======
     # Outputs
     os.makedirs(ART_DIR, exist_ok=True)
->>>>>>> 51788488
     fjson = os.path.join(ART_DIR, 'findings.json')
     with open(fjson,'w') as f: json.dump({'op':op,'m':m,'s':s,'ucl':ucl,'lcl':lcl,'findings':findings}, f, indent=2, sort_keys=True)
     fmd = os.path.join(ART_DIR, 'charts.md')
@@ -148,7 +130,6 @@
         f.write(f"# SPC {op}\n\nmean={m:.4f} s={s:.4f} UCL={ucl:.4f} LCL={lcl:.4f}\n\n")
         for x in xs:
             f.write('|'+'#'*max(1,int(10*(x-m)/(s+1e-9)+10))+'\n')
-<<<<<<< HEAD
     # blocking flag on any 3σ breach
     flag_path = os.path.join(ART_DIR, 'blocking.flag')
     if any(f['rule']==RULE_POINT_BEYOND_3SIG for f in findings):
@@ -158,7 +139,6 @@
     print(f"spc_findings={len(findings)} -> {fjson}")
 
 # CLI
-=======
     print(f"spc_findings={len(findings)} -> {fjson}")
     # After computing findings, set a blocking flag if any 3-sigma breach exists
     critical = any(f['rule']==RULE_POINT_BEYOND_3SIG for f in findings)
@@ -170,7 +150,6 @@
             os.remove(flag_path)
 
 # === CLI ===
->>>>>>> 51788488
 
 def cli_spc_analyze(argv):
     p = argparse.ArgumentParser(prog='mfg:spc:analyze')
