--- conflicted
+++ resolved
@@ -4,13 +4,10 @@
 import io
 import math
 import os
-<<<<<<< HEAD
 import re
 import subprocess
 import sys
-=======
 import subprocess
->>>>>>> 590f44a0
 from contextlib import redirect_stdout
 from pathlib import Path
 
@@ -83,7 +80,6 @@
     """Execute user-supplied Python code and return the output."""
     data = request.get_json(silent=True) or {}
     code = data.get("code", "")
-<<<<<<< HEAD
 
     try:
         _validate(code)
@@ -99,14 +95,12 @@
             # ``local_vars`` exposes the math module.  No other globals are
             # accessible to the executed code.
             exec(code, {"__builtins__": SAFE_BUILTINS}, local_vars)
-=======
     local_vars: dict[str, object] = {"math": math}
     safe_builtins = {"print": print, "abs": abs, "round": round, "pow": pow}
     stdout = io.StringIO()
     try:
         with redirect_stdout(stdout):
             exec(code, {"__builtins__": safe_builtins}, local_vars)
->>>>>>> 590f44a0
         output = stdout.getvalue()
     except Exception as exc:  # noqa: BLE001 - broad for user feedback
         output = f"Error: {exc}"
@@ -135,16 +129,12 @@
 
 @app.post("/install")
 def install_package():
-<<<<<<< HEAD
     """Install an allowlisted Python package via ``pip`` within the environment."""
-=======
->>>>>>> 590f44a0
     """Install a Python package via ``pip`` within the environment."""
     data = request.get_json(silent=True) or {}
     package = data.get("package")
     if not package:
         return jsonify({"error": "missing package"}), 400
-<<<<<<< HEAD
 
     if not re.fullmatch(r"[A-Za-z0-9_.-]+(?:==[A-Za-z0-9_.-]+)?", package):
         return jsonify({"error": "invalid package spec"}), 400
@@ -168,8 +158,6 @@
         capture_output=True,
         text=True,
         env=pip_env,
-=======
->>>>>>> 590f44a0
     proc = subprocess.run(
         ["pip", "install", package],
         capture_output=True,
@@ -188,11 +176,8 @@
     repo_path = Path(data.get("path", "."))
     if not repo_path.is_dir():
         return jsonify({"error": "invalid path"}), 400
-<<<<<<< HEAD
     if not (repo_path / ".git").exists():
         return jsonify({"error": "not a git repo"}), 400
-=======
->>>>>>> 590f44a0
     reset = subprocess.run(
         ["git", "reset", "--hard"],
         cwd=repo_path,
