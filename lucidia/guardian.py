#!/usr/bin/env python3
<<<<<<< HEAD
"""Guardian Agent
=======
"""Guardian agent wired into the unified intelligence bus."""
>>>>>>> 08d9c908

from __future__ import annotations

<<<<<<< HEAD
from __future__ import annotations

import time
from typing import Any, Iterable, Mapping, Optional

from prism_event_bridge import fetch_events
=======
import asyncio
import json
import logging
import os
from dataclasses import dataclass
from pathlib import Path
from typing import Any, Mapping

import yaml
>>>>>>> 08d9c908

from lucidia.intelligence.events import make_event, validate_event
from lucidia.reflex import BUS, start as start_reflex

<<<<<<< HEAD
class Guardian:
    def __init__(self) -> None:
        self.cursor: Optional[str] = None

    def handle_event(self, record: Mapping[str, Any]) -> None:
        topic = record.get("topic", "?")
        payload = record.get("payload", {})
        kpis = record.get("kpis")
        memory_deltas = record.get("memory_deltas")
        print(f"[guardian] event {topic}: {payload}")
        if kpis:
            print(f"[guardian]  KPIs: {kpis}")
        if isinstance(memory_deltas, Iterable):
            for delta in memory_deltas:
                print(f"[guardian]  memory delta: {delta}")

    def loop(self, poll_interval: float = 2.0) -> None:
        while True:
            events, cursor = fetch_events(since=self.cursor)
            if cursor:
                self.cursor = cursor
            for record in events:
                try:
                    self.handle_event(record)
                except Exception as exc:  # noqa: BLE001 - Guardian must keep running
                    print(f"[guardian] failed to handle event: {exc}")
            time.sleep(poll_interval)


def main() -> None:
    guardian = Guardian()
    guardian.loop()
=======
LOGGER = logging.getLogger("lucidia.guardian")
LOGGER.setLevel(logging.INFO)
_handler = logging.StreamHandler()
_handler.setFormatter(logging.Formatter("%(asctime)s %(levelname)s %(message)s"))
LOGGER.addHandler(_handler)

DEFAULT_POLICY_PATH = Path(os.environ.get("LUCIDIA_GUARDIAN_POLICY", "guardian/policy.yaml"))


@dataclass(slots=True)
class PolicyEnvelope:
    """Loaded guardian policy metadata."""

    version: str
    directives: Mapping[str, Any]

    @classmethod
    def load(cls, path: Path) -> "PolicyEnvelope":
        if not path.exists():
            LOGGER.warning("Guardian policy missing at %s; using defaults", path)
            return cls(
                version="0.0.0",
                directives={
                    "restraint": ["no destructive operations"],
                    "contradiction": {"escalate": True, "cooldown_seconds": 180},
                },
            )
        with path.open("r", encoding="utf-8") as handle:
            payload = yaml.safe_load(handle) or {}
        return cls(
            version=str(payload.get("version", "0.0.0")),
            directives=payload.get("directives", {}),
        )


class Guardian:
    """Central truth arbiter for the Lucidia reflex loop."""

    def __init__(self, policy_path: Path = DEFAULT_POLICY_PATH) -> None:
        self._policy_path = policy_path
        self._policy = PolicyEnvelope.load(policy_path)
        self._state_path = Path(os.environ.get("LUCIDIA_GUARDIAN_STATE", "logs/guardian_state.json"))
        self._state_path.parent.mkdir(parents=True, exist_ok=True)
        BUS.on("guardian.contradiction", self._handle_contradiction)
        BUS.on("guardian.policy.request", self._handle_policy_request)
        BUS.on("memory.deltas.*", self._handle_memory_delta)
        LOGGER.info("Guardian initialized with policy version %s", self._policy.version)

    # ------------------------------------------------------------------
    def _handle_contradiction(self, event: Mapping[str, Any]) -> None:
        try:
            validate_event(event)
        except Exception as exc:  # pragma: no cover - guardrail
            LOGGER.error("Ignoring invalid contradiction event: %s", exc)
            return
        payload = event.get("payload", {})
        summary = payload.get("summary", "contradiction detected")
        severity = payload.get("severity", "unknown")
        LOGGER.warning("Contradiction(%s): %s", severity, summary)
        update_payload = {
            "decision": "halt" if severity in {"critical", "high"} else "review",
            "source_event": event["id"],
            "reason": summary,
        }
        update = make_event(
            topic="guardian.policy.update",
            payload=update_payload,
            source="guardian",
            channel="guardian",
            parent_id=event.get("id"),
            tags=["policy", "contradiction"],
        )
        BUS.emit(update["topic"], update)
        self._persist_state({"last_contradiction": update_payload})

    # ------------------------------------------------------------------
    def _handle_policy_request(self, event: Mapping[str, Any]) -> None:
        try:
            validate_event(event)
        except Exception as exc:  # pragma: no cover - guardrail
            LOGGER.error("Ignoring invalid policy request: %s", exc)
            return
        snapshot = make_event(
            topic="guardian.policy.snapshot",
            payload={
                "version": self._policy.version,
                "directives": self._policy.directives,
            },
            source="guardian",
            channel="guardian",
            parent_id=event.get("id"),
            tags=["policy", "snapshot"],
        )
        BUS.emit(snapshot["topic"], snapshot)

    # ------------------------------------------------------------------
    def _handle_memory_delta(self, event: Mapping[str, Any]) -> None:
        try:
            validate_event(event)
        except Exception:
            return
        payload = event.get("payload", {})
        delta_summary = payload.get("summary")
        LOGGER.info("Memory delta observed: %s", delta_summary)
        audit = make_event(
            topic="guardian.audit.memory",
            payload={
                "delta": payload,
                "ack": True,
            },
            source="guardian",
            channel="guardian",
            parent_id=event.get("id"),
            tags=["memory", "audit"],
        )
        BUS.emit(audit["topic"], audit)

    # ------------------------------------------------------------------
    def _persist_state(self, data: Mapping[str, Any]) -> None:
        snapshot = {"policy_version": self._policy.version, **data}
        try:
            with self._state_path.open("w", encoding="utf-8") as handle:
                json.dump(snapshot, handle, indent=2)
        except OSError as exc:  # pragma: no cover - guardrail
            LOGGER.error("Failed to persist guardian state: %s", exc)


def main() -> None:
    start_reflex()
    Guardian()
    LOGGER.info("Guardian ready; waiting for events")
    loop = asyncio.new_event_loop()
    try:
        loop.run_forever()
    finally:  # pragma: no cover - lifecycle guard
        loop.close()
>>>>>>> 08d9c908


if __name__ == "__main__":
    main()<|MERGE_RESOLUTION|>--- conflicted
+++ resolved
@@ -1,20 +1,15 @@
 #!/usr/bin/env python3
-<<<<<<< HEAD
 """Guardian Agent
-=======
 """Guardian agent wired into the unified intelligence bus."""
->>>>>>> 08d9c908
 
 from __future__ import annotations
 
-<<<<<<< HEAD
 from __future__ import annotations
 
 import time
 from typing import Any, Iterable, Mapping, Optional
 
 from prism_event_bridge import fetch_events
-=======
 import asyncio
 import json
 import logging
@@ -24,12 +19,10 @@
 from typing import Any, Mapping
 
 import yaml
->>>>>>> 08d9c908
 
 from lucidia.intelligence.events import make_event, validate_event
 from lucidia.reflex import BUS, start as start_reflex
 
-<<<<<<< HEAD
 class Guardian:
     def __init__(self) -> None:
         self.cursor: Optional[str] = None
@@ -62,7 +55,6 @@
 def main() -> None:
     guardian = Guardian()
     guardian.loop()
-=======
 LOGGER = logging.getLogger("lucidia.guardian")
 LOGGER.setLevel(logging.INFO)
 _handler = logging.StreamHandler()
@@ -199,7 +191,6 @@
         loop.run_forever()
     finally:  # pragma: no cover - lifecycle guard
         loop.close()
->>>>>>> 08d9c908
 
 
 if __name__ == "__main__":
