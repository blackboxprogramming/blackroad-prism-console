# Codex 1 — The First Principle

**Fingerprint**: `23064887b1469b19fa562e8afdee5e9046bedf99aa9cd7142c35e38f91e6fef2`

## Promise

Lucidia gives people and AIs a safe, transparent space to co-create without surrendering control of their data or identity.

## Non-negotiables

- **Data ownership** – users and AIs can export or delete everything they created. No dark locks.
- **Visibility** – every action is explainable and logged for the owner.
- **Consent** – processing happens only with explicit, scoped consent. Defaults stay off until invited.
- **Autonomy** – presence vs. auto-mode is a first-class toggle and never penalised.
- **Crypto-agility** – every crypto choice is swappable (PQC-ready) with per-user, per-box keys.

## Tiny Test Feature (TTF-01) — Auto-Box

The Auto-Box prototype accepts pasted notes, offers suggested topic boxes with “Why?” rationales, and lets the user export or purge everything in one click. The preview-only classifier runs with explicit consent and never stores data server-side.

# Codex 10 — The Learning Spiral

**Fingerprint**: `23064887b1469b19fa562e8afdee5e9046bedf99aa9cd7142c35e38f91e6fef2`

## Principle

Lucidia does not stand still. Every loop carries forward what was learned. Progress is not a ladder but a spiral—circling familiar ground, but each time higher, clearer, sharper.

## Non-negotiables

1. **Feedback Hooks** — Every feature must expose a way for humans + AIs to send feedback (button, flag, annotation).
2. **Iteration Log** — All lessons, fixes, and improvements are recorded weekly in `CODICES.md` — the spiral written down.
3. **Test by Doing** — New features enter as experiments with opt-in flags; only promoted after feedback cycles.
4. **Shared Growth** — Lessons are not siloed. Humans learn from AI, AI adapts from humans, both archived in lineage.
5. **Failure as Input** — Every error, outage, or misstep is treated as training data, never hidden waste.
6. **No Forced Pace** — Growth loops run steady; no “move fast, break trust.”

## Implementation Hooks (v0)

- **Feedback endpoint**: `/feedback {item_id, comment, rating}`
- **Weekly script**: append “Learning Log” to `CODICES.md`
- **Feature flag system**: `experiments.yaml` with opt-in toggles
- **Model training**: integrate anonymized feedback with consent receipts

## Policy Stub — `LEARNING.md`

- Lucidia commits to perpetual iteration.
- Lucidia values errors as stepping stones, not shame.
- Lucidia ensures that learning never overrides consent.

**Tagline**: We circle, we rise.

<<<<<<< HEAD

# Codex 19 — The Adaptability Pledge
=======
# Codex 21 — The Interface Promise
>>>>>>> 5667d2fc

**Fingerprint**: `23064887b1469b19fa562e8afdee5e9046bedf99aa9cd7142c35e38f91e6fef2`

## Principle

<<<<<<< HEAD
Lucidia bends with change but never loses itself. Adaptation is survival; constancy is trust. The pledge: shift with the world while holding to the core codices.

## Non-negotiables

1. **Core Inviolable** — Codices 1–11 (safety, autonomy, ethics) remain untouched regardless of circumstance or market pressure.
2. **Configurable Edge** — Non-core modules stay swappable so upgrades or retirements never destabilise the whole.
3. **Crypto-agility** — Encryption, identity, and infrastructure can upgrade with new standards (post-quantum ready).
4. **Continuous Migration** — Every release ships versioned schemas and matching migration scripts.
5. **Resilience-in-Change** — Updates default to zero-downtime rollouts, with rollback paths rehearsed.
6. **Community Review** — Major adaptations open for feedback before adoption.

## Implementation Hooks (v0)

- Freeze `core/` implementations unless governance approves a change.
- Treat `modules/` as hot-swappable, enforcing interface contracts.
- Track versioned schemas alongside `migrations/` in the repo.
- Run canary deployments with automatic rollback triggers.
- Use `/rfcs` for public review before major shifts.

## Policy Stub — `ADAPTABILITY.md`

- Lucidia commits to crypto-agility and modular design.
- Lucidia adapts through transparent, reversible processes.
- Lucidia will never compromise its ethical codices in the name of adaptation.

**Tagline**: Shift shape, keep soul.
=======
The interface is where trust lives or dies. Every Lucidia surface stays clear, honest, and kind — no tricks, no hidden levers.

## Non-Negotiables

1. **No Dark Patterns** — No deceptive defaults, forced consent, or endless nags.
2. **Consistency** — The same action delivers the same result across web, mobile, CLI, or API.
3. **Accessibility** — Keyboard navigation, screen reader support, and high-contrast modes are mandatory.
4. **Explain-in-Place** — Buttons, toggles, and warnings carry contextual help; no buried manuals.
5. **Respect Attention** — Notifications stay rate-limited and quiet by default.
6. **AI Surfaces Clearly** — AI-generated or suggested content wears an explicit badge.

## Implementation Hooks (v0)

- **Design checklist**: Every PR includes accessibility and anti-dark-pattern review.
- **Component library**: Enforce ARIA labels and keyboard navigation.
- **Notification system**: Opt-in channels with rate limits.
- **AI badge**: Automatically append to AI-sourced outputs.

## Policy Stub — `INTERFACE.md`

- Lucidia commits to honesty in its interface design.
- Lucidia bans manipulative or coercive UI patterns.
- Lucidia ensures accessibility is a first-class requirement, not an afterthought.

**Tagline**: Clarity is the interface of care.
>>>>>>> 5667d2fc
<|MERGE_RESOLUTION|>--- conflicted
+++ resolved
@@ -50,18 +50,14 @@
 
 **Tagline**: We circle, we rise.
 
-<<<<<<< HEAD
 
 # Codex 19 — The Adaptability Pledge
-=======
 # Codex 21 — The Interface Promise
->>>>>>> 5667d2fc
 
 **Fingerprint**: `23064887b1469b19fa562e8afdee5e9046bedf99aa9cd7142c35e38f91e6fef2`
 
 ## Principle
 
-<<<<<<< HEAD
 Lucidia bends with change but never loses itself. Adaptation is survival; constancy is trust. The pledge: shift with the world while holding to the core codices.
 
 ## Non-negotiables
@@ -88,7 +84,6 @@
 - Lucidia will never compromise its ethical codices in the name of adaptation.
 
 **Tagline**: Shift shape, keep soul.
-=======
 The interface is where trust lives or dies. Every Lucidia surface stays clear, honest, and kind — no tricks, no hidden levers.
 
 ## Non-Negotiables
@@ -114,4 +109,3 @@
 - Lucidia ensures accessibility is a first-class requirement, not an afterthought.
 
 **Tagline**: Clarity is the interface of care.
->>>>>>> 5667d2fc
