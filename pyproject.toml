[build-system]
requires = ["setuptools>=61", "wheel"]
build-backend = "setuptools.build_meta"

[project]
name = "blackroad-prism-console"
version = "0.1.0"
description = "Offline PLM & Manufacturing Ops (Phase 37) — deterministic, file-backed."
readme = "README.md"
requires-python = ">=3.10"
authors = [{ name = "Blackroad", email = "eng@blackroadinc.us" }]
dependencies = [
<<<<<<< HEAD
    "click>=8.1.0",
    "fastapi>=0.110.0",
    "jinja2>=3.1.0",
    "paho-mqtt>=1.6.0",
    "pydantic>=2.0.0",
    "typer>=0.9.0",
    "uvicorn>=0.23.0",
=======
    "paho-mqtt",
    "typer",
    "fastapi",
    "pydantic>=2.0.0",
    "pydantic-settings>=2.0.0",
    "uvicorn",
    "sqlalchemy[asyncio]>=2.0.0",
    "asyncpg",
    "redis>=4.6.0",
    "stripe>=7.0.0",
    "argon2-cffi>=21.0.0",
>>>>>>> 52b686f1
]
dependencies = ["typer", "fastapi", "httpx", "pyjwt[crypto]", "cachetools", "aioredis"]

[project.scripts]
brc = "cli.console:main"
blackroad = "cli.blackroad:cli"
blackroad-api = "agent.api:main"
blackroad-agent = "agent.daemon:main"
blackroad-dashboard = "agent.dashboard:main"

[tool.setuptools]
include-package-data = true

[tool.setuptools.packages.find]
where = ["."]
exclude = ["tests*"]

[tool.setuptools.package-data]
agent = ["templates/*.html"]

[tool.pytest.ini_options]
pythonpath = ["."]
addopts = "-q"
<<<<<<< HEAD
testpaths = ["tests"]
=======
testpaths = ["tests/core", "tests/fuzz", "tests/mining_ops_lab"]
>>>>>>> 52b686f1

[tool.black]
line-length = 100
target-version = ["py311"]

[tool.isort]
profile = "black"

[tool.ruff]
line-length = 100
<<<<<<< HEAD
extend-select = ["I"]
=======
extend-select = ["I"]
>>>>>>> 52b686f1
<|MERGE_RESOLUTION|>--- conflicted
+++ resolved
@@ -10,7 +10,6 @@
 requires-python = ">=3.10"
 authors = [{ name = "Blackroad", email = "eng@blackroadinc.us" }]
 dependencies = [
-<<<<<<< HEAD
     "click>=8.1.0",
     "fastapi>=0.110.0",
     "jinja2>=3.1.0",
@@ -18,7 +17,6 @@
     "pydantic>=2.0.0",
     "typer>=0.9.0",
     "uvicorn>=0.23.0",
-=======
     "paho-mqtt",
     "typer",
     "fastapi",
@@ -30,7 +28,6 @@
     "redis>=4.6.0",
     "stripe>=7.0.0",
     "argon2-cffi>=21.0.0",
->>>>>>> 52b686f1
 ]
 dependencies = ["typer", "fastapi", "httpx", "pyjwt[crypto]", "cachetools", "aioredis"]
 
@@ -54,11 +51,8 @@
 [tool.pytest.ini_options]
 pythonpath = ["."]
 addopts = "-q"
-<<<<<<< HEAD
 testpaths = ["tests"]
-=======
 testpaths = ["tests/core", "tests/fuzz", "tests/mining_ops_lab"]
->>>>>>> 52b686f1
 
 [tool.black]
 line-length = 100
@@ -69,8 +63,4 @@
 
 [tool.ruff]
 line-length = 100
-<<<<<<< HEAD
 extend-select = ["I"]
-=======
-extend-select = ["I"]
->>>>>>> 52b686f1
