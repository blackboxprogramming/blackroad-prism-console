[build-system]
requires = ["setuptools>=61", "wheel"]
build-backend = "setuptools.build_meta"

[project]
name = "blackroad-prism-console"
version = "0.1.0"
description = "Offline PLM & Manufacturing Ops (Phase 37) — deterministic, file-backed."
readme = "README.md"
requires-python = ">=3.10"
authors = [{ name = "Blackroad", email = "eng@blackroadinc.us" }]
<<<<<<< HEAD
dependencies = [
    "click>=8.1.0",
    "fastapi>=0.110.0",
    "jinja2>=3.1.0",
    "paho-mqtt>=1.6.0",
    "pydantic>=2.0.0",
    "typer>=0.9.0",
    "uvicorn>=0.23.0",
]
=======
dependencies = ["typer", "fastapi", "httpx", "pyjwt[crypto]", "cachetools", "aioredis"]
>>>>>>> e7264546

[project.scripts]
brc = "cli.console:main"
blackroad = "cli.blackroad:cli"
blackroad-api = "agent.api:main"
blackroad-agent = "agent.daemon:main"
blackroad-dashboard = "agent.dashboard:main"

[tool.setuptools]
include-package-data = true

[tool.setuptools.packages.find]
where = ["."]
exclude = ["tests*"]

[tool.setuptools.package-data]
agent = ["templates/*.html"]

[tool.pytest.ini_options]
pythonpath = ["."]
addopts = "-q"
testpaths = ["tests"]

[tool.black]
line-length = 100
target-version = ["py311"]

[tool.isort]
profile = "black"

[tool.ruff]
line-length = 100
extend-select = ["I"]<|MERGE_RESOLUTION|>--- conflicted
+++ resolved
@@ -9,7 +9,6 @@
 readme = "README.md"
 requires-python = ">=3.10"
 authors = [{ name = "Blackroad", email = "eng@blackroadinc.us" }]
-<<<<<<< HEAD
 dependencies = [
     "click>=8.1.0",
     "fastapi>=0.110.0",
@@ -19,9 +18,7 @@
     "typer>=0.9.0",
     "uvicorn>=0.23.0",
 ]
-=======
 dependencies = ["typer", "fastapi", "httpx", "pyjwt[crypto]", "cachetools", "aioredis"]
->>>>>>> e7264546
 
 [project.scripts]
 brc = "cli.console:main"
