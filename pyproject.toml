--- conflicted
+++ resolved
@@ -1,14 +1,10 @@
 [build-system]
-<<<<<<< HEAD
 requires = ["setuptools>=61", "wheel"]
-=======
 requires = ["setuptools"]
->>>>>>> 51788488
 build-backend = "setuptools.build_meta"
 
 [project]
 name = "blackroad-prism-console"
-<<<<<<< HEAD
 version = "0.1.0"
 description = "Offline PLM & Manufacturing Ops (Phase 37) — deterministic, file-backed."
 readme = "README.md"
@@ -78,10 +74,8 @@
 
 [tool.setuptools.package-data]
 agent = ["templates/*.html"]
-=======
 version = "0.0.0"
 requires-python = ">=3.11"
->>>>>>> 51788488
 
 [tool.black]
 line-length = 100
@@ -93,10 +87,7 @@
 [tool.ruff]
 line-length = 100
 extend-select = ["I"]
-<<<<<<< HEAD
-=======
 
 [tool.pytest.ini_options]
 pythonpath = ["."]
-extend-select = ["I"]  # import sort
->>>>>>> 51788488
+extend-select = ["I"]  # import sort