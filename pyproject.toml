--- conflicted
+++ resolved
@@ -2,30 +2,12 @@
 line-length = 100
 target-version = ["py311"]
 
-<<<<<<< HEAD
 [tool.isort]
 profile = "black"
 
 [tool.ruff]
 line-length = 100
 extend-select = ["I"]
-=======
-[project]
-name = "literate-enigma"
-version = "0.2.0"
-description = "Lucidia-ready local agent stack with Codex Infinity prompt (no OpenAI)."
-readme = "README.md"
-requires-python = ">=3.10"
-dependencies = [
-  "fastapi>=0.111",
-  "uvicorn[standard]>=0.30",
-  "pydantic>=2",
-  "PyYAML>=6",
-  "requests>=2",
-  "rich>=13"
-]
-
 
 [tool.pytest.ini_options]
-pythonpath = ["."]
->>>>>>> 4ffe8d83
+pythonpath = ["."]