--- conflicted
+++ resolved
@@ -2,7 +2,6 @@
 
 ## Reporting a Vulnerability
 
-<<<<<<< HEAD
 Please report security vulnerabilities via a private issue (label: security) or email [security@blackroad.io](mailto:security@blackroad.io). Provide enough detail to reproduce the issue but do not include personal data or secrets. We will respond as quickly as possible and work with you to resolve the issue. Please do not disclose vulnerabilities publicly until they have been addressed.
 
 We run advisory scans (Semgrep, Trivy, Gitleaks, Checkov, CodeQL) behind feature flags to help ensure safety for all users. This repository is a read-only curated list mirror and has no code execution surface.
@@ -18,6 +17,4 @@
 - Do not commit secrets. Use `.env` files locally, GitHub Encrypted Secrets in CI/CD, and runtime injection for production systems.
 - Scope tokens and API keys with least privilege, and rotate them every 90 days or immediately after any suspected exposure.
 - If a secret leaks, follow the incident playbook: (a) revoke/rotate at the provider, (b) scrub the git history, (c) redeploy or restart affected services, and (d) document the post-incident steps in the remediation PR.
-=======
-Report issues privately to security@blackroad.io. Do not disclose publicly until fixed. This project operates in offline environments; please avoid any network-based exploits in reports.
->>>>>>> b08a6adc
+Report issues privately to security@blackroad.io. Do not disclose publicly until fixed. This project operates in offline environments; please avoid any network-based exploits in reports.