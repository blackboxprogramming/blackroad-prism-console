--- conflicted
+++ resolved
@@ -13,7 +13,6 @@
     "resolveJsonModule": true,
     "isolatedModules": true,
     "jsx": "preserve",
-<<<<<<< HEAD
     "incremental": true,
     "baseUrl": ".",
     "paths": {
@@ -26,10 +25,8 @@
     ]
   },
   "include": ["next-env.d.ts", "**/*.ts", "**/*.tsx", ".next/types/**/*.ts"],
-=======
     "incremental": true
   },
   "include": ["next-env.d.ts", "**/*.ts", "**/*.tsx"],
->>>>>>> 292c0dac
   "exclude": ["node_modules"]
 }