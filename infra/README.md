--- conflicted
+++ resolved
@@ -6,13 +6,11 @@
 - Provide feature flags for PQC cipher selection and auto-mode availability.
 - Document one-click purge workflows that revoke storage and key material simultaneously.
 
-<<<<<<< HEAD
 ## Environment manifests
 
 Environment descriptors live under [`infra/environments`](./environments). They summarise the runtime footprint for each target (`preview`, `staging`, and `production`) so automation and responders have a single source of truth.
 
 Each manifest captures ownership, regions, deployments, dependencies, and rollout policy. Tooling in `ops/` and CI workflows can ingest these YAML files to select the right Terraform workspace, Fly.io app, or ECS service before applying changes. When adding new infrastructure, update the corresponding manifest so release runbooks, dashboards, and pipelines stay aligned.
-=======
 ---
 
 ## Environment manifests
@@ -30,5 +28,4 @@
   environment expects so runbooks can call out required integrations.
 
 Update the manifest when infrastructure configuration changes and reference it from
-new runbooks so release operators know which environment characteristics to verify.
->>>>>>> c4af3506
+new runbooks so release operators know which environment characteristics to verify.