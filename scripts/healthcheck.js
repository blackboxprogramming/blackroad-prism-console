--- conflicted
+++ resolved
@@ -6,7 +6,6 @@
 const timeout = setTimeout(() => abort.abort(), 4000);
 
 (async () => {
-<<<<<<< HEAD
   try {
     const res = await fetch(endpoint, { signal: abort.signal });
     clearTimeout(timeout);
@@ -25,7 +24,6 @@
     console.error(`Healthcheck error: ${err && err.message ? err.message : err}`);
     process.exit(1);
   }
-=======
 try {
 const res = await fetch(endpoint, { signal: abort.signal });
 clearTimeout(timeout);
@@ -44,5 +42,4 @@
 console.error(`Healthcheck error: ${err && err.message ? err.message : err}`);
 process.exit(1);
 }
->>>>>>> e76eed82
 })();