#!/usr/bin/env python3
"""Scaffolded CI/CD orchestrator for BlackRoad.io.

This script provides a chat-like interface for pushing code, syncing
connectors, refreshing Working Copy, and deploying to the droplet. The
implementation is intentionally minimal and serves as a starting point for the
full automation pipeline described in the project brief.
"""

from __future__ import annotations

import argparse
import logging
import os
import subprocess
from dataclasses import dataclass
from pathlib import Path

import requests

import requests

logging.basicConfig(level=logging.INFO, format="%(asctime)s [%(levelname)s] %(message)s")


# --------------------------- constants ---------------------------


CHORUS_HANDLES: tuple[str, ...] = (
    "@codex",
    "@copilot",
    "@chatgpt",
    "@claude",
    "@lucidia",
    "@lucidia-voice",
    "@blackroad",
)


# --------------------------- helpers ---------------------------


def run(cmd: str) -> None:
    """Run a shell command with logging."""
    logging.info("Running: %s", cmd)
    result = subprocess.run(cmd, shell=True)
    if result.returncode != 0:
        raise subprocess.CalledProcessError(result.returncode, cmd)


# --------------------------- quality gates ---------------------------


def run_tests() -> None:
    """Execute the fast unit-test suites before mutating remote state."""
    # ``npm test`` is invoked with ``-- --watch=false`` to avoid launching the
    # interactive watcher in CI contexts.  ``pytest -q`` provides quick
    # feedback without overwhelming logs.
    run("npm test -- --watch=false")
    run("pytest -q")


def create_run_job_workflow() -> None:
    """Ensure a reusable run-job workflow exists."""

    workflow_dir = Path(".github/workflows")
    workflow_path = workflow_dir / "run-job.yml"

    workflow_dir.mkdir(parents=True, exist_ok=True)

    if workflow_path.exists():
        logging.info("Run job workflow already present at %s", workflow_path)
        return

    template = """name: Run Job\n"""
    template += "on:\n"
    template += "  workflow_dispatch:\n"
    template += "    inputs:\n"
    template += "      task:\n"
    template += "        description: Task to execute\n"
    template += "        required: true\n"
    template += "        default: tests\n"
    template += "jobs:\n"
    template += "  tests:\n"
    template += "    if: ${{ github.event.inputs.task == 'tests' }}\n"
    template += "    runs-on: ubuntu-latest\n"
    template += "    steps:\n"
    template += "      - uses: actions/checkout@v4\n"
    template += "        with:\n"
    template += "          fetch-depth: 0\n"
    template += "      - uses: actions/setup-node@v4\n"
    template += "        with:\n"
    template += "          node-version: 20\n"
    template += "          cache: npm\n"
    template += "      - uses: actions/setup-python@v5\n"
    template += "        with:\n"
    template += "          python-version: '3.11'\n"
    template += "      - name: Install Python dependencies\n"
    template += "        run: |\n"
    template += "          python -m pip install --upgrade pip\n"
    template += "          if [ -f requirements-dev.txt ]; then pip install -r requirements-dev.txt; else pip install pytest; fi\n"
    template += "      - name: Install Node dependencies\n"
    template += "        run: npm ci --omit=optional || npm install\n"
    template += "      - name: Run npm tests\n"
    template += "        run: npm test -- --watch=false\n"
    template += "      - name: Run pytest\n"
    template += "        run: pytest -q\n"
    template += "  unsupported:\n"
    template += "    if: ${{ github.event.inputs.task != 'tests' }}\n"
    template += "    runs-on: ubuntu-latest\n"
    template += "    steps:\n"
    template += "      - run: |\n"
    template += "          echo \"Unsupported task: ${{ github.event.inputs.task }}\"\n"
    template += "          exit 1\n"

    workflow_path.write_text(template, encoding="utf-8")
    logging.info("Created run job workflow at %s", workflow_path)


# --------------------------- git operations ---------------------------


def push_latest() -> None:
    """Commit local changes and push to the remote repository."""
    run("git add -A")
    run('git commit -m "Auto-commit from Codex" || echo "No changes to commit"')
    run("git pull --rebase")
    run("git push")


def rebase_branch() -> None:
    """Rebase the current branch on the remote."""
    run("git pull --rebase")


def git_status() -> None:
    """Display the short git status for quick inspection."""
    run("git status -sb")


def git_recent_log(limit: int = 5) -> None:
    """Show the latest commits to assist with release notes and reviews."""
    run(f"git log --oneline -{limit}")


# --------------------------- connectors ---------------------------


@dataclass
class Connector:
    token: str | None

    def sync(self) -> None:  # pragma: no cover - placeholder
        raise NotImplementedError


class SalesforceConnector(Connector):
    def sync(self) -> None:  # pragma: no cover - placeholder
        logging.info("Syncing Salesforce metadata (placeholder)")


class AirtableConnector(Connector):
    def sync(self) -> None:  # pragma: no cover - placeholder
        logging.info("Syncing Airtable data (placeholder)")


class LinearConnector(Connector):
    def sync(self) -> None:  # pragma: no cover - placeholder
        logging.info("Syncing Linear tickets (placeholder)")


class SlackConnector(Connector):
    def notify(self, message: str) -> None:
        """Post ``message`` to a Slack incoming webhook.

        The ``token`` attribute is treated as the webhook URL.  If it is not
        configured the notification is skipped gracefully.
        """
        if not self.token:
            logging.info("Slack webhook not configured; skipping notification")
            return
        try:
            resp = requests.post(self.token, json={"text": message}, timeout=10)
            resp.raise_for_status()
        except Exception as exc:  # pragma: no cover - network
            logging.warning("Slack notification failed: %s", exc)
<<<<<<< HEAD
    def notify(self, message: str) -> None:  # pragma: no cover - placeholder
        logging.info("Posting Slack message (placeholder): %s", message)
=======
>>>>>>> 8bd9f942


def sync_connectors() -> None:
    """Synchronise external connectors."""
    sf = SalesforceConnector(token=os.getenv("SALESFORCE_TOKEN"))
    at = AirtableConnector(token=os.getenv("AIRTABLE_TOKEN"))
    ln = LinearConnector(token=os.getenv("LINEAR_TOKEN"))
    slack = SlackConnector(token=os.getenv("SLACK_WEBHOOK_URL"))
<<<<<<< HEAD
    slack = SlackConnector(token=os.getenv("SLACK_TOKEN"))
=======
>>>>>>> 8bd9f942

    for conn in (sf, at, ln):
        conn.sync()

    slack.notify("Connector sync complete")


def sync_linear() -> None:
    """Run the Linear-only connector sync for roadmap hygiene."""
    ln = LinearConnector(token=os.getenv("LINEAR_TOKEN"))
    ln.sync()


# --------------------------- deployment ---------------------------


def refresh_working_copy() -> None:  # pragma: no cover - placeholder
    logging.info("Refreshing Working Copy (placeholder)")


def deploy_to_droplet() -> None:  # pragma: no cover - placeholder
    logging.info("Deploying to droplet (placeholder)")


# --------------------------- command dispatcher ---------------------------


def handle_command(command: str) -> None:
    cmd = command.lower()
    if all(handle in cmd for handle in CHORUS_HANDLES):
        if "perform tests" in cmd:
            run_tests()
            return
        if "create run job workflow" in cmd:
            create_run_job_workflow()
            return
    if "push" in cmd:
        run_tests()
        push_latest()
        deploy_to_droplet()
    elif "refresh" in cmd and "redeploy" in cmd:
        run_tests()
        refresh_working_copy()
        deploy_to_droplet()
    elif "rebase" in cmd:
        run_tests()
        rebase_branch()
        deploy_to_droplet()
    elif "git" in cmd and "status" in cmd:
        git_status()
    elif "git" in cmd and "log" in cmd:
        git_recent_log()
    elif "linear" in cmd:
        sync_linear()
    if "push" in cmd:
        push_latest()
        deploy_to_droplet()
    elif "refresh" in cmd and "redeploy" in cmd:
        refresh_working_copy()
        deploy_to_droplet()
    elif "rebase" in cmd:
        rebase_branch()
        deploy_to_droplet()
    elif "sync" in cmd:
        sync_connectors()
        deploy_to_droplet()
    else:
        logging.warning("Unrecognised command: %s", command)


def main() -> None:
    parser = argparse.ArgumentParser(description="BlackRoad CI/CD orchestrator")
    parser.add_argument("command", nargs="+", help="Natural language command")
    args = parser.parse_args()
    handle_command(" ".join(args.command))


if __name__ == "__main__":
    main()<|MERGE_RESOLUTION|>--- conflicted
+++ resolved
@@ -184,11 +184,8 @@
             resp.raise_for_status()
         except Exception as exc:  # pragma: no cover - network
             logging.warning("Slack notification failed: %s", exc)
-<<<<<<< HEAD
     def notify(self, message: str) -> None:  # pragma: no cover - placeholder
         logging.info("Posting Slack message (placeholder): %s", message)
-=======
->>>>>>> 8bd9f942
 
 
 def sync_connectors() -> None:
@@ -197,10 +194,7 @@
     at = AirtableConnector(token=os.getenv("AIRTABLE_TOKEN"))
     ln = LinearConnector(token=os.getenv("LINEAR_TOKEN"))
     slack = SlackConnector(token=os.getenv("SLACK_WEBHOOK_URL"))
-<<<<<<< HEAD
     slack = SlackConnector(token=os.getenv("SLACK_TOKEN"))
-=======
->>>>>>> 8bd9f942
 
     for conn in (sf, at, ln):
         conn.sync()
