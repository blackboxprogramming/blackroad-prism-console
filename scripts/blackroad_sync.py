#!/usr/bin/env python3
"""BlackRoad.io sync and deployment helper.

Unified pipeline for pushing code, refreshing a Working Copy checkout and
deploying to the remote droplet. Designed for chat-driven workflows.
"""

from __future__ import annotations

import argparse
import logging
import os
import shlex
import subprocess
import sys
from dataclasses import dataclass, field
from pathlib import Path
from typing import List

LOG = logging.getLogger(__name__)


def run(cmd: str, cwd: str | None = None) -> bool:
    """Run *cmd* in a subprocess and log output."""
    LOG.info("$ %s", cmd)
    proc = subprocess.run(
        cmd,
        shell=True,
        cwd=cwd,
        text=True,
        capture_output=True,
    )
    if proc.stdout:
        LOG.debug(proc.stdout)
    if proc.stderr:
        LOG.error(proc.stderr)
    return proc.returncode == 0


@dataclass
class PipelineContext:
    """Configuration for a pipeline run."""

    repo: Path = Path(".")
    branch: str = "main"
    droplet_host: str = os.getenv("BLACKROAD_DROPLET", "droplet")
    working_copy: Path = Path(os.getenv("WORKING_COPY_PATH", "/opt/blackroad/working_copy"))
    connectors: list[str] = field(
        default_factory=lambda: ["salesforce", "airtable", "slack", "linear"]
    )


@dataclass(frozen=True)
class WorkingCopyTarget:
    """Represents a Working Copy mirror to refresh."""

    host: str | None
    path: Path


def _parse_working_copy_devices(ctx: PipelineContext) -> List[WorkingCopyTarget]:
    """Return Working Copy mirrors derived from environment configuration."""

    devices = os.getenv("WORKING_COPY_DEVICES", "")
    default_path = os.getenv("WORKING_COPY_PATH", str(ctx.working_copy))
    targets: list[WorkingCopyTarget] = []

    if devices:
        for raw_entry in devices.split(","):
            entry = raw_entry.strip()
            if not entry:
                continue
            host: str | None = None
            path_text: str
            if ":" in entry and not entry.startswith("/"):
                host_part, path_part = entry.split(":", 1)
                host = host_part.strip() or None
                path_text = path_part.strip() or default_path
            else:
                path_text = entry
            if host and host.lower() == "local":
                host = None
            targets.append(
                WorkingCopyTarget(host, Path(path_text).expanduser())
            )

    if not targets:
        host_env = os.getenv("WORKING_COPY_HOST")
        if host_env:
            path_env = os.getenv("WORKING_COPY_PATH", default_path)
            targets.append(
                WorkingCopyTarget(host_env.strip(), Path(path_env).expanduser())
            )
        else:
            targets.append(WorkingCopyTarget(None, ctx.working_copy.expanduser()))

    deduped: list[WorkingCopyTarget] = []
    seen: set[tuple[str, Path]] = set()
    for target in targets:
        key = ((target.host or "").lower(), target.path)
        if key in seen:
            continue
        seen.add(key)
        deduped.append(target)
    return deduped


def commit_and_push(ctx: PipelineContext) -> bool:
    """Commit local changes and push to GitHub."""
    return (
        run("git add -A", cwd=str(ctx.repo))
        and run(
            "git commit -m 'chore: sync BlackRoad pipeline'",
            cwd=str(ctx.repo),
        )
        and run(f"git pull --rebase origin {ctx.branch}", cwd=str(ctx.repo))
        and run(f"git push origin {ctx.branch}", cwd=str(ctx.repo))
    )


def sync_connectors(ctx: PipelineContext) -> bool:
    """Placeholder for syncing external connectors."""
    for name in ctx.connectors:
        LOG.info("Syncing connector: %s", name)
    return True


def refresh_working_copy(ctx: PipelineContext) -> bool:
    """Refresh the iOS Working Copy mirror.

    If ``WORKING_COPY_CMD`` is set in the environment, that command is executed
    to allow custom integration with the Working Copy app (for example via
<<<<<<< HEAD
    x-callback-url).  Otherwise the function refreshes every configured mirror
    derived from ``WORKING_COPY_DEVICES``/``WORKING_COPY_HOST``/``WORKING_COPY_PATH``.
=======
    x-callback-url).  Otherwise the function falls back to running ``git pull``
    in the configured ``WORKING_COPY_PATH``.
>>>>>>> af5f158d
    """
    cmd = os.getenv("WORKING_COPY_CMD")
    if cmd:
        LOG.info("Refreshing Working Copy via command: %s", cmd)
        return run(cmd)

<<<<<<< HEAD
    targets = _parse_working_copy_devices(ctx)
    success = True
    if not targets:
        LOG.info("No working copy targets configured; skipping Working Copy refresh")
        return True

    for target in targets:
        if target.host:
            remote_path = shlex.quote(str(target.path))
            remote_cmd = shlex.quote(
                f"cd {remote_path} && git pull --rebase"
            )
            LOG.info(
                "Refreshing Working Copy on %s:%s", target.host, target.path
            )
            success &= run(f"ssh {target.host} {remote_cmd}")
        else:
            target.path.mkdir(parents=True, exist_ok=True)
            LOG.info("Refreshing Working Copy mirror at %s", target.path)
            success &= run("git pull --rebase", cwd=str(target.path))
    return success
    """Refresh Working Copy mirror at the designated path."""
=======
>>>>>>> af5f158d
    wc = ctx.working_copy
    wc.mkdir(parents=True, exist_ok=True)
    LOG.info("Refreshing Working Copy mirror at %s", wc)
    return run("git pull --rebase", cwd=str(wc))


def deploy_to_droplet(ctx: PipelineContext) -> bool:
    """Deploy latest code to the remote droplet."""
    cmds = [
        f"ssh {ctx.droplet_host} 'cd /opt/blackroad && git pull --rebase'",
        f"ssh {ctx.droplet_host} 'make migrate || true'",
        f"ssh {ctx.droplet_host} 'sudo systemctl restart blackroad-api.service'",
    ]
    for cmd in cmds:
        if not run(cmd):
            return False
    return True


def verify_site(ctx: PipelineContext) -> bool:
    """Hit health endpoints to verify the site is up."""
    return run("curl -fsS https://blackroad.io/health || true")


def auto_sync(ctx: PipelineContext) -> bool:
    """Run the full sync pipeline: commit, connectors, working copy and deploy."""
    return (
        commit_and_push(ctx)
        and sync_connectors(ctx)
        and refresh_working_copy(ctx)
        and deploy_to_droplet(ctx)
        and verify_site(ctx)
    )


def handle_command(ctx: PipelineContext, command: str) -> bool:
    """Dispatch a natural language *command* to pipeline actions."""
    lc = command.lower()
    if "auto" in lc or "all" in lc:
        return auto_sync(ctx)
    success = True
    if "push" in lc:
        success &= commit_and_push(ctx)
    if "sync" in lc or "salesforce" in lc or "airtable" in lc:
        success &= sync_connectors(ctx)
    if "working copy" in lc or "refresh" in lc:
        success &= refresh_working_copy(ctx)
    if "rebase" in lc:
        success &= run(f"git pull --rebase origin {ctx.branch}", cwd=str(ctx.repo))
    if "deploy" in lc or "droplet" in lc:
        success &= deploy_to_droplet(ctx)
    success &= verify_site(ctx)
    return success


def main(argv: list[str]) -> int:
    parser = argparse.ArgumentParser(description=__doc__)
    parser.add_argument("command", help="High level action to perform")
    parser.add_argument("--branch", default="main", help="Git branch to use")
    parser.add_argument(
        "--droplet-host",
        default=os.getenv("BLACKROAD_DROPLET", "droplet"),
    )
    args = parser.parse_args(argv)

    logging.basicConfig(level=logging.INFO, format="%(levelname)s:%(message)s")
    ctx = PipelineContext(branch=args.branch, droplet_host=args.droplet_host)
    ok = handle_command(ctx, args.command)
    return 0 if ok else 1


if __name__ == "__main__":
    sys.exit(main(sys.argv[1:]))<|MERGE_RESOLUTION|>--- conflicted
+++ resolved
@@ -130,20 +130,16 @@
 
     If ``WORKING_COPY_CMD`` is set in the environment, that command is executed
     to allow custom integration with the Working Copy app (for example via
-<<<<<<< HEAD
     x-callback-url).  Otherwise the function refreshes every configured mirror
     derived from ``WORKING_COPY_DEVICES``/``WORKING_COPY_HOST``/``WORKING_COPY_PATH``.
-=======
     x-callback-url).  Otherwise the function falls back to running ``git pull``
     in the configured ``WORKING_COPY_PATH``.
->>>>>>> af5f158d
     """
     cmd = os.getenv("WORKING_COPY_CMD")
     if cmd:
         LOG.info("Refreshing Working Copy via command: %s", cmd)
         return run(cmd)
 
-<<<<<<< HEAD
     targets = _parse_working_copy_devices(ctx)
     success = True
     if not targets:
@@ -166,8 +162,6 @@
             success &= run("git pull --rebase", cwd=str(target.path))
     return success
     """Refresh Working Copy mirror at the designated path."""
-=======
->>>>>>> af5f158d
     wc = ctx.working_copy
     wc.mkdir(parents=True, exist_ok=True)
     LOG.info("Refreshing Working Copy mirror at %s", wc)
