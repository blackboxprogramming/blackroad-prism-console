version: "3.9"
<<<<<<< HEAD

services:
  api:
    build:
      context: .
      dockerfile: docker/Dockerfile.api
    env_file:
      - .env
    environment:
      AI_CONSOLE_REDIS_URL: redis://redis:6379/0
      AI_CONSOLE_API_URL: http://api:8000
    ports:
      - "8000:8000"
    depends_on:
      - redis
    restart: unless-stopped

  frontend:
    build:
      context: .
      dockerfile: docker/Dockerfile.frontend
    env_file:
      - .env
    environment:
      AI_CONSOLE_API_URL: http://api:8000
      NEXT_PUBLIC_GRAFANA_URL: ${NEXT_PUBLIC_GRAFANA_URL:-http://localhost:3001}
    ports:
      - "3000:3000"
    depends_on:
      - api
    restart: unless-stopped

  redis:
    image: redis:7.4-alpine
    ports:
      - "6379:6379"
    volumes:
      - redis-data:/data
    restart: unless-stopped

  prometheus:
    image: prom/prometheus:v2.54.1
    command:
      - '--config.file=/etc/prometheus/prometheus.yml'
      - '--web.enable-lifecycle'
    volumes:
      - ./prometheus.yml:/etc/prometheus/prometheus.yml:ro
      - ./alerts.yml:/etc/prometheus/alerts.yml:ro
    ports:
      - "9090:9090"
    depends_on:
      - api
      - frontend
    restart: unless-stopped

  alertmanager:
    image: prom/alertmanager:v0.27.0
    command:
      - '--config.file=/etc/alertmanager/alertmanager.yml'
    environment:
      SLACK_WEBHOOK_URL: ${SLACK_WEBHOOK_URL}
    volumes:
      - ./alertmanager.yml:/etc/alertmanager/alertmanager.yml:ro
    ports:
      - "9093:9093"
    restart: unless-stopped

  grafana:
    image: grafana/grafana:11.1.0
    environment:
      GF_SECURITY_ADMIN_USER: ${GRAFANA_ADMIN_USER:-admin}
      GF_SECURITY_ADMIN_PASSWORD: ${GRAFANA_ADMIN_PASSWORD:-admin}
      GF_AUTH_ANONYMOUS_ENABLED: 'true'
      GF_AUTH_DISABLE_LOGIN_FORM: 'false'
    depends_on:
      - prometheus
    ports:
      - "3001:3000"
    volumes:
      - grafana-data:/var/lib/grafana
    restart: unless-stopped

  caddy:
    image: caddy:2.8
    ports:
      - "80:80"
    volumes:
      - ./Caddyfile:/etc/caddy/Caddyfile:ro
    depends_on:
      - frontend
      - api
    restart: unless-stopped

volumes:
  grafana-data:
  redis-data:
=======
services:
  app:
    build: .
    image: blackroad/prism-console:dev
    volumes:
      - .:/workspace
    working_dir: /workspace
    ports:
      - "3000:3000"
    command: bash -lc "npm run dev --if-present || bash"

  tests:
    build: .
    image: blackroad/prism-console:test
    volumes:
      - .:/workspace
    working_dir: /workspace
    command: bash -lc "pytest -q"
>>>>>>> 07a247da
<|MERGE_RESOLUTION|>--- conflicted
+++ resolved
@@ -1,5 +1,4 @@
 version: "3.9"
-<<<<<<< HEAD
 
 services:
   api:
@@ -96,7 +95,6 @@
 volumes:
   grafana-data:
   redis-data:
-=======
 services:
   app:
     build: .
@@ -114,5 +112,4 @@
     volumes:
       - .:/workspace
     working_dir: /workspace
-    command: bash -lc "pytest -q"
->>>>>>> 07a247da
+    command: bash -lc "pytest -q"