--- conflicted
+++ resolved
@@ -19,7 +19,6 @@
 - [ ] Send notifications (`NotificationBot`)
 - [ ] Assign tasks from job board (`WorkerBot`)
 - [ ] Watch for idle periods (`IdleBot`)
-<<<<<<< HEAD
 - [ ] Audit documentation for stale guidance (`DocSweepAgent`)
 - [ ] Retire unused dependencies across packages (`DependencyDoctor`)
 - [ ] Consolidate duplicate README content (`ReadmeRanger`)
@@ -40,11 +39,9 @@
 - [ ] Celebrate cross-team agent achievements (`CheerCaptain`)
 - [ ] Schedule knowledge-sharing sessions (`WisdomWeaver`)
 - [ ] Compose a gratitude broadcast to all agents (`AppreciationAgent`)
-=======
 - [ ] Unity exporter: wire automated tests for scaffold output (`UnityAgent`)
 - [ ] Unity exporter: publish template catalog for sample scenes (`UnityAgent`)
 - [ ] Unity exporter: integrate with Unreal exporter orchestration (`UnityAgent`)
->>>>>>> 4b92b9d4
 
 ## In Progress
 <!-- Agents move tasks here when running -->
