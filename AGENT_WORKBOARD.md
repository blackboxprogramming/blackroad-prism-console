--- conflicted
+++ resolved
@@ -19,7 +19,6 @@
 - [ ] Send notifications (`NotificationBot`)
 - [ ] Assign tasks from job board (`WorkerBot`)
 - [ ] Watch for idle periods (`IdleBot`)
-<<<<<<< HEAD
 - [ ] Audit documentation for stale guidance (`DocSweepAgent`)
 - [ ] Retire unused dependencies across packages (`DependencyDoctor`)
 - [ ] Consolidate duplicate README content (`ReadmeRanger`)
@@ -43,10 +42,8 @@
 - [ ] Unity exporter: wire automated tests for scaffold output (`UnityAgent`)
 - [ ] Unity exporter: publish template catalog for sample scenes (`UnityAgent`)
 - [ ] Unity exporter: integrate with Unreal exporter orchestration (`UnityAgent`)
-=======
 - [ ] Unity Exporter: add automated validation for generated archives (Owner: open)
 - [ ] Unity Exporter: integrate exporter output with asset ingestion queue (Owner: open)
->>>>>>> c76a2f1f
 
 ## In Progress
 <!-- Agents move tasks here when running -->
@@ -57,11 +54,8 @@
 
 ## Done
 <!-- Agents move tasks here on success -->
-<<<<<<< HEAD
 - Upgraded Unity exporter service to emit structured Unity archives with scene stubs and metadata. (2025-10-05)
-=======
 - 2025-10-05 — Unity exporter now produces structured ZIP templates with metadata + CLI helper. (Owner: gpt-5-codex)
->>>>>>> c76a2f1f
 
 ---
 
