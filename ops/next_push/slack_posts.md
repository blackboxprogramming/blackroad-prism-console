# Slack Posts

## #announcements — Kickoff (today)

Kicking off three tracks in parallel:
1) Security Baseline v1 (SSO, secrets, repo guardrails)
2) PRISM v0.1 Sprint Pack (6-week slice, weekly demos)
3) Marketing & Social Cadence v1 (calendar + assets flow)

Cadence: async stand-up by 10:00; demos Friday; retro biweekly.
Definition of Done Done = deployable, tested, documented, demo-ready.

## #security — Baseline plan

Security Baseline v1 (week 1):
- Okta org + MFA (Slack/Asana/Jira/GitHub/Notion)
- 1Password vaults by team; no secrets in code/chat
- Snyk + Dependabot on all repos; block high severity
- Branch protection + status checks (10-min CI)

Risks we'll watch: secrets sprawl, token hygiene, DNS misconfig.

## #products-prism — Sprint 0

PRISM v0.1 starts now. Sprint 0 focus:
- Repo hygiene + CI ≤10 min
- Auth & roles scaffold
- First data source path + schema
- /health, logs, OpenAPI

Friday demo: working auth stub + CI green + first endpoint.
Cadillac cutover: api.blackroad.io now has ACM cert + ALB + ECS Fargate + autoscaling + SSM secrets + GitHub OIDC deploys. Merge to main in br-api-gateway → auto rollout with zero downtime.

## #announcements — Status page launch

status.blackroad.io is live 🎉
- Hosted on S3+CloudFront with ACM cert
- Health checks wired to API
- Incidents flow via repo PRs or Asana
- Customers + team can see uptime and history in one place

<<<<<<< HEAD
## #products-prism — GitHub connector lands

GitHub connector lands (issues):
- Connect with PAT (read-only) + pick repos
- Ingest issues & labels; dbt models for daily openings + open bug count
- 2 new tiles wire to API

Webhook optional for near-real-time freshness.

## #security — GitHub secrets handling

GitHub PATs stored only as SSM SecureString refs; no plaintext DB storage.
Upgrade path to GitHub App is prepped; rotates tokens automatically.

## #exec — Risk heatmap drilldowns

Risk Heatmap now clicks through:
- “Grafana / SecHub / Cost” buttons on each system
- Export CSV + quick Slack “Top 3 risks” digest
Bookmark: app.blackroadinc.us/scorecard/risk

## #eng — Grafana + findings wiring

Red cards link straight to the exact Grafana panel and findings list.
If a link feels off, ping here and we’ll fix the mapping JSON.

Want me to wire PD “Create Incident” directly from a red card (one click opens a templated incident)?
## #security — Monitoring stack go-live

Monitoring stack added:
- CloudWatch dashboard: ALB 5xx + WAF blocks
- Alarms: >20 5xx in 5m, >50 blocked in 5m
- Slack alerts via Chatbot to this channel

Next: tune thresholds after baseline week.
=======
## #products-prism — Linear connector (v1)

Linear connector (v1) added:
- Connect with API key, pick teams
- Ingest issues + metadata via GraphQL
- Tiles: Created 7d, Completed 7d, simple Burndown
Webhook optional for near-real-time.

## #security — Linear token handling

Linear API keys stored only in SSM SecureString. No plaintext in DB or logs.
>>>>>>> 3683b866
<|MERGE_RESOLUTION|>--- conflicted
+++ resolved
@@ -39,7 +39,6 @@
 - Incidents flow via repo PRs or Asana
 - Customers + team can see uptime and history in one place
 
-<<<<<<< HEAD
 ## #products-prism — GitHub connector lands
 
 GitHub connector lands (issues):
@@ -75,7 +74,6 @@
 - Slack alerts via Chatbot to this channel
 
 Next: tune thresholds after baseline week.
-=======
 ## #products-prism — Linear connector (v1)
 
 Linear connector (v1) added:
@@ -86,5 +84,4 @@
 
 ## #security — Linear token handling
 
-Linear API keys stored only in SSM SecureString. No plaintext in DB or logs.
->>>>>>> 3683b866
+Linear API keys stored only in SSM SecureString. No plaintext in DB or logs.