# Slack Posts

## #announcements — Kickoff (today)

Kicking off three tracks in parallel:
1) Security Baseline v1 (SSO, secrets, repo guardrails)
2) PRISM v0.1 Sprint Pack (6-week slice, weekly demos)
3) Marketing & Social Cadence v1 (calendar + assets flow)

Cadence: async stand-up by 10:00; demos Friday; retro biweekly.
Definition of Done Done = deployable, tested, documented, demo-ready.

## #security — Baseline plan

Security Baseline v1 (week 1):
- Okta org + MFA (Slack/Asana/Jira/GitHub/Notion)
- 1Password vaults by team; no secrets in code/chat
- Snyk + Dependabot on all repos; block high severity
- Branch protection + status checks (10-min CI)

Risks we'll watch: secrets sprawl, token hygiene, DNS misconfig.

## #products-prism — Sprint 0

PRISM v0.1 starts now. Sprint 0 focus:
- Repo hygiene + CI ≤10 min
- Auth & roles scaffold
- First data source path + schema
- /health, logs, OpenAPI

Friday demo: working auth stub + CI green + first endpoint.
<<<<<<< HEAD
Cadillac cutover: api.blackroad.io now has ACM cert + ALB + ECS Fargate + autoscaling + SSM secrets + GitHub OIDC deploys. Merge to main in br-api-gateway → auto rollout with zero downtime.

## #announcements — Status page launch

status.blackroad.io is live 🎉
- Hosted on S3+CloudFront with ACM cert
- Health checks wired to API
- Incidents flow via repo PRs or Asana
- Customers + team can see uptime and history in one place

## #products-prism — GitHub connector lands

GitHub connector lands (issues):
- Connect with PAT (read-only) + pick repos
- Ingest issues & labels; dbt models for daily openings + open bug count
- 2 new tiles wire to API

Webhook optional for near-real-time freshness.

## #security — GitHub secrets handling

GitHub PATs stored only as SSM SecureString refs; no plaintext DB storage.
Upgrade path to GitHub App is prepped; rotates tokens automatically.

## #exec — Risk heatmap drilldowns

Risk Heatmap now clicks through:
- “Grafana / SecHub / Cost” buttons on each system
- Export CSV + quick Slack “Top 3 risks” digest
Bookmark: app.blackroadinc.us/scorecard/risk

## #eng — Grafana + findings wiring

Red cards link straight to the exact Grafana panel and findings list.
If a link feels off, ping here and we’ll fix the mapping JSON.

Want me to wire PD “Create Incident” directly from a red card (one click opens a templated incident)?
## #security — Monitoring stack go-live

Monitoring stack added:
- CloudWatch dashboard: ALB 5xx + WAF blocks
- Alarms: >20 5xx in 5m, >50 blocked in 5m
- Slack alerts via Chatbot to this channel

Next: tune thresholds after baseline week.
## #products-prism — Linear connector (v1)

Linear connector (v1) added:
- Connect with API key, pick teams
- Ingest issues + metadata via GraphQL
- Tiles: Created 7d, Completed 7d, simple Burndown
Webhook optional for near-real-time.

## #security — Linear token handling

Linear API keys stored only in SSM SecureString. No plaintext in DB or logs.
=======

## #products-prism — WAF + failover hardening

Hardening pass shipped: WAFv2 (managed rules + per-IP rate-limit) on ALB + Route53 failover to CloudFront “maintenance” page for api.blackroad.io. If ALB health dips, traffic flips automatically; flip back is automatic when healthy. We’ll tune WAF after a day of real traffic.
>>>>>>> 71a84b28
<|MERGE_RESOLUTION|>--- conflicted
+++ resolved
@@ -29,7 +29,6 @@
 - /health, logs, OpenAPI
 
 Friday demo: working auth stub + CI green + first endpoint.
-<<<<<<< HEAD
 Cadillac cutover: api.blackroad.io now has ACM cert + ALB + ECS Fargate + autoscaling + SSM secrets + GitHub OIDC deploys. Merge to main in br-api-gateway → auto rollout with zero downtime.
 
 ## #announcements — Status page launch
@@ -86,9 +85,7 @@
 ## #security — Linear token handling
 
 Linear API keys stored only in SSM SecureString. No plaintext in DB or logs.
-=======
 
 ## #products-prism — WAF + failover hardening
 
-Hardening pass shipped: WAFv2 (managed rules + per-IP rate-limit) on ALB + Route53 failover to CloudFront “maintenance” page for api.blackroad.io. If ALB health dips, traffic flips automatically; flip back is automatic when healthy. We’ll tune WAF after a day of real traffic.
->>>>>>> 71a84b28
+Hardening pass shipped: WAFv2 (managed rules + per-IP rate-limit) on ALB + Route53 failover to CloudFront “maintenance” page for api.blackroad.io. If ALB health dips, traffic flips automatically; flip back is automatic when healthy. We’ll tune WAF after a day of real traffic.