# Slack Posts

## #announcements — Kickoff (today)

Kicking off three tracks in parallel:
1) Security Baseline v1 (SSO, secrets, repo guardrails)
2) PRISM v0.1 Sprint Pack (6-week slice, weekly demos)
3) Marketing & Social Cadence v1 (calendar + assets flow)

Cadence: async stand-up by 10:00; demos Friday; retro biweekly.
Definition of Done Done = deployable, tested, documented, demo-ready.

## #security — Baseline plan

Security Baseline v1 (week 1):
- Okta org + MFA (Slack/Asana/Jira/GitHub/Notion)
- 1Password vaults by team; no secrets in code/chat
- Snyk + Dependabot on all repos; block high severity
- Branch protection + status checks (10-min CI)

Risks we'll watch: secrets sprawl, token hygiene, DNS misconfig.

## #products-prism — Sprint 0

PRISM v0.1 starts now. Sprint 0 focus:
- Repo hygiene + CI ≤10 min
- Auth & roles scaffold
- First data source path + schema
- /health, logs, OpenAPI

Friday demo: working auth stub + CI green + first endpoint.
Cadillac cutover: api.blackroad.io now has ACM cert + ALB + ECS Fargate + autoscaling + SSM secrets + GitHub OIDC deploys. Merge to main in br-api-gateway → auto rollout with zero downtime.

<<<<<<< HEAD
## #announcements — Status page launch

status.blackroad.io is live 🎉
- Hosted on S3+CloudFront with ACM cert
- Health checks wired to API
- Incidents flow via repo PRs or Asana
- Customers + team can see uptime and history in one place

## #products-prism — GitHub connector lands

GitHub connector lands (issues):
- Connect with PAT (read-only) + pick repos
- Ingest issues & labels; dbt models for daily openings + open bug count
- 2 new tiles wire to API

Webhook optional for near-real-time freshness.

## #security — GitHub secrets handling

GitHub PATs stored only as SSM SecureString refs; no plaintext DB storage.
Upgrade path to GitHub App is prepped; rotates tokens automatically.

## #exec — Risk heatmap drilldowns

Risk Heatmap now clicks through:
- “Grafana / SecHub / Cost” buttons on each system
- Export CSV + quick Slack “Top 3 risks” digest
Bookmark: app.blackroadinc.us/scorecard/risk

## #eng — Grafana + findings wiring

Red cards link straight to the exact Grafana panel and findings list.
If a link feels off, ping here and we’ll fix the mapping JSON.

Want me to wire PD “Create Incident” directly from a red card (one click opens a templated incident)?
=======
## #security — Monitoring stack go-live

Monitoring stack added:
- CloudWatch dashboard: ALB 5xx + WAF blocks
- Alarms: >20 5xx in 5m, >50 blocked in 5m
- Slack alerts via Chatbot to this channel

Next: tune thresholds after baseline week.
>>>>>>> babcb6cf
<|MERGE_RESOLUTION|>--- conflicted
+++ resolved
@@ -31,7 +31,6 @@
 Friday demo: working auth stub + CI green + first endpoint.
 Cadillac cutover: api.blackroad.io now has ACM cert + ALB + ECS Fargate + autoscaling + SSM secrets + GitHub OIDC deploys. Merge to main in br-api-gateway → auto rollout with zero downtime.
 
-<<<<<<< HEAD
 ## #announcements — Status page launch
 
 status.blackroad.io is live 🎉
@@ -67,7 +66,6 @@
 If a link feels off, ping here and we’ll fix the mapping JSON.
 
 Want me to wire PD “Create Incident” directly from a red card (one click opens a templated incident)?
-=======
 ## #security — Monitoring stack go-live
 
 Monitoring stack added:
@@ -75,5 +73,4 @@
 - Alarms: >20 5xx in 5m, >50 blocked in 5m
 - Slack alerts via Chatbot to this channel
 
-Next: tune thresholds after baseline week.
->>>>>>> babcb6cf
+Next: tune thresholds after baseline week.