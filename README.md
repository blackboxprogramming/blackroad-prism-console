# Multi-Bot Console

A Python 3.11 console that routes tasks to a roster of enterprise bots.

## Quickstart

```bash
pip install -r requirements.txt
python cli/console.py bot:list
```

## Architecture

```
[console] -> [orchestrator] -> [bots]
                    |
                memory.jsonl
```

## Security

All tool adapters are stubbed and make no external calls. Every interaction is logged to `memory.jsonl`.

## Add a New Bot

1. Copy an existing bot in `bots/`.
2. Update the docstring with Mission, Inputs, Outputs, KPIs, Guardrails, Hand-offs.
3. Register in `bots/__init__.py`.

## Example Commands

```bash
python cli/console.py task:create --goal "test"
python cli/console.py bot:list
```

---

# BlackRoad.io — Dependency & Ops Bundle

Date: 2025-08-22

Requires Node.js 20 or later. If you're bootstrapping a Red Hat Enterprise Linux
(or CentOS Stream) host, follow the step-by-step guide in
[`docs/rhel-node-web-console.md`](docs/rhel-node-web-console.md) to enable the
Cockpit web console and install Node.js 20 with `dnf`.

This bundle is a **drop-in helper** to resolve “missing dependencies etc.” without requiring
connector access. Push it into your working copy, then run one script on the server to scan
your API, install missing npm packages, set up env defaults, and (optionally) boot a local
LLM stub on port **8000** if none is running.

> **Heads-up from the maintainer:** I'm still getting everything set up and I'm honestly not a
> strong coder yet. Thank you for your patience if anything here is rough around the edges —
> I'm doing my best and truly sorry for any bumps along the way.
## Note on GitHub Copilot agent UI

The Codespaces chat quick-actions are provided by GitHub Copilot's agent features and are
controlled by the Copilot service (not repo files). See `COPILOT_SETUP.md` and
`.github/copilot-instructions.md` for guidance to enable and tune Copilot agent behavior.

**What’s included**

- `ops/install.sh` — one-shot setup for `/srv/blackroad-api` (or detected API path)
- `tools/dep-scan.js` — scans JS/TS for `require()`/`import` usage and installs missing packages
- `tools/verify-runtime.sh` — quick health checks (API on 4000, LLM on 8000)
- `srv/blackroad-api/.env.example` — sample env for your Express API
- `srv/blackroad-api/package.json.sample` — a safe starter if your API has no package.json
- `srv/lucidia-llm/` — minimal FastAPI echo stub (only used if you don’t already run an LLM on 8000)
- `srv/lucia-llm/` — same stub (duplicate dir name for compatibility with earlier scripts)

## Financial Close & Controls Quickstart

This repo includes a deterministic offline Record-to-Report layer. See
`docs/close-process.md` and run for example:

```
python -m cli.console close:cal:new --period 2025-09 --template configs/close/template.yaml
```
## Strategy & OKR Governance

Minimal offline tooling to manage objectives, bets, scorecards, reviews, trade-offs, and memos.

> Nothing here overwrites your existing code. The scripts are defensive: they detect paths,
> **merge** deps, and only generate files if missing.

---

## Quick start

**On your workstation**

1. Unzip this at the **root of your working copy** (where your repo root lives).
2. Commit and push.

**On the server**

```bash
cd /path/to/your/working/copy
sudo bash ops/install.sh
bash tools/verify-runtime.sh
```

## Supply Chain & Finance Twin

```
python -m cli.console sop:reconcile --demand samples/generated/supply/demand.csv --supply samples/generated/supply/capacity.csv --policy configs/sop/policy.yaml
python -m cli.console inv:simulate --params configs/supply/inventory.yaml --horizon 90
python -m cli.console log:optimize --demand artifacts/sop/allocations.csv --lanes fixtures/supply/lanes.csv --constraints configs/supply/log_constraints.yaml
python -m cli.console procure:award --demand artifacts/sop/allocations.csv --suppliers fixtures/procure/suppliers.csv --policy configs/procure/policy.yaml
python -m cli.console wc:simulate --demand artifacts/sop/allocations.csv --awards artifacts/procure/award.json --log artifacts/supply/log_plan_*/plan.json --terms configs/finance/terms.yaml
```

- The installer will:
  - Locate your API (prefers `./srv/blackroad-api`, then `/srv/blackroad-api`, else searches for `server_full.js`)
  - Create `package.json` if missing and **auto-install** any missing npm packages it finds
  - Create `.env` from the example if missing and generate strong secrets
  - Ensure your SQLite file exists (defaults to `blackroad.db` inside the API dir if `DB_PATH` is not set)
  - Check if `127.0.0.1:8000` is serving `/health`. If not, it prints a one-liner to launch the stub.

## Git workflow

When you're ready to share changes:

1. Stage your updates:
   ```bash
   git add -A
   ```
2. Commit with a clear message:
   ```bash
   git commit -m "feat: describe your change"
   ```
3. Push the branch:
   ```bash
   git push origin <branch-name>
   ```
4. Open a Pull Request and review the CI results.

## Mining progress & leaderboards

Track miner activity, crown trophy holders, and celebrate "green wins" with the
new leaderboard tooling bundled in this repo:

1. Log each mined block in [`logs/blocks.csv`](logs/blocks.csv). Keep the header
   row and append one line per block with the timestamp, block ID, miner name,
   energy usage (kWh), and fees earned (USD).
2. Refresh the leaderboard outputs by running:
   ```bash
   python3 scripts/build_leaderboards.py
   ```
   This generates `leaderboard.md` for humans and
   `leaderboard_snapshot.json` for downstream tools.
3. Tweak thresholds or rename trophies via
   [`config/leaderboard_config.json`](config/leaderboard_config.json). The
   script merges missing keys with sensible defaults, so only override what you
   need.

Every push that touches the CSV, config, or script automatically rebuilds the
leaderboard through the `leaderboard-refresh` GitHub Action to keep things
up-to-date.

## Developing with VS Code and Docker on macOS

## Developing with VS Code and Docker on macOS

1. Start [Docker Desktop for Mac](https://docs.docker.com/desktop/install/mac/).
2. Install [Visual Studio Code](https://code.visualstudio.com/) and the **Dev Containers** extension.
3. Open this repository in VS Code and select **Reopen in Container** to use `.devcontainer/devcontainer.json`.
4. Once the container is running, use the integrated terminal to run commands like `npm install`, `npm run lint`, or `npm test`.

---

## Performance

```bash
python -m cli.console bench:run --name "Treasury-BOT" --iter 30 --warmup 5
python -m cli.console slo:report
python -m cli.console slo:gate --fail-on regressions
```

---

## Notes & assumptions

- Stack recorded in memory (Aug 2025): SPA on `/var/www/blackroad/index.html`, Express API on port **4000**
  at `/srv/blackroad-api` with SQLite; LLM service on **127.0.0.1:8000**; NGINX proxies `/api` and `/ws`.
- This bundle does **not** ship `node_modules/` (native builds vary by machine). Instead, it generates
  and installs what’s actually needed by **scanning your sources**.
- If your API already has `package.json`, nothing is overwritten; missing deps are added.
- If you maintain your API directly under a different path, run the scanner manually, e.g.:
  ```bash
  node tools/dep-scan.js --dir /path/to/api --save
  ```

If anything looks off, run `bash tools/verify-runtime.sh` and share the output.

## Subscribe API

Environment variables for Stripe integration:

- `STRIPE_PUBLIC_KEY`
- `STRIPE_SECRET_KEY`
- `STRIPE_WEBHOOK_SECRET`
- `STRIPE_PRICE_STARTER_MONTHLY`
- `STRIPE_PRICE_PRO_MONTHLY`
- `STRIPE_PRICE_INFINITY_MONTHLY`
- `STRIPE_PRICE_STARTER_YEARLY`
- `STRIPE_PRICE_PRO_YEARLY`
- `STRIPE_PRICE_INFINITY_YEARLY`
- `STRIPE_PORTAL_RETURN_URL` (optional)

Example calls:

```bash
curl http://localhost:4000/api/subscribe/config
curl -H "Cookie: brsid=..." http://localhost:4000/api/subscribe/status
curl -X POST http://localhost:4000/api/subscribe/checkout \
  -H "Content-Type: application/json" \
  -d '{"planId":"pro","interval":"month"}'
curl -H "Cookie: brsid=..." http://localhost:4000/api/subscribe/portal
# Webhooks are received at /api/stripe/webhook and must include the Stripe signature header.
# The middleware stack must expose the raw JSON payload (e.g., `express.raw({ type: 'application/json' })`)
# ahead of the route so Stripe signature verification can read `req.rawBody`.
```

## Unified Sync Pipeline

Use `scripts/blackroad_sync.sh` to drive a chat-style deployment flow.
Example:

```bash
./scripts/blackroad_sync.sh "Push latest to BlackRoad.io"
```

The script also understands:

- "Refresh working copy and redeploy"
- "Rebase branch and update site"
- "Sync Salesforce -> Airtable -> Droplet"

---

## Visual Hardware Guides

- [Pepper's Ghost Cube Calibration](docs/guides/peppers-ghost-calibration.md) — 5-minute tune-up checklist for crisp, centered holographic projections.

It pulls from GitHub, triggers connector webhooks, updates a Working Copy checkout, and
executes a remote refresh command on the droplet.

### BlackRoad Sync CLI

`codex/tools/blackroad_sync.py` scaffolds a chat-friendly pipeline that mirrors
commands like "Push latest to BlackRoad.io" or "Refresh working copy and
redeploy". Each sub-command currently logs the intended action:

```bash
python codex/tools/blackroad_sync.py push
python codex/tools/blackroad_sync.py refresh
python codex/tools/blackroad_sync.py rebase
python codex/tools/blackroad_sync.py sync
```

Extend the script with real webhooks, Slack posts, or droplet deployments as
needed. For example, `scripts/blackroad_ci.py` will post connector sync
updates to Slack when a `SLACK_WEBHOOK_URL` environment variable points to an
incoming webhook.

---

## Codex Deploy Flow

`codex/jobs/blackroad-sync-deploy.sh` provides a chat-focused pipeline tying
together git pushes, connector syncs, working-copy refreshes and server deploys.
Typical usage:

```bash
# commit local changes, push and deploy to the droplet
bash codex/jobs/blackroad-sync-deploy.sh push-latest "chore: update"

# refresh the iOS Working Copy checkout and redeploy
bash codex/jobs/blackroad-sync-deploy.sh refresh

# rebase current branch onto origin/main then deploy
bash codex/jobs/blackroad-sync-deploy.sh rebase-update

# run Salesforce → Airtable → Droplet syncs
bash codex/jobs/blackroad-sync-deploy.sh sync-connectors
```

It honours environment variables like `DROPLET_HOST`,
`WORKING_COPY_PATH`, and `SLACK_WEBHOOK` for remote access and
status notifications.

# BlackRoad Prism Console

This repository hosts experimental tooling and prototypes for BlackRoad.io.

## CI/CD orchestrator

`scripts/blackroad_ci.py` provides a scaffold for the end-to-end workflow
connecting Codex, GitHub, external connectors and the deployment droplet. The
script accepts natural language style commands and performs placeholder actions
for now.

Examples:

```bash
python scripts/blackroad_ci.py "Push latest to BlackRoad.io"
python scripts/blackroad_ci.py "Refresh working copy and redeploy"
python scripts/blackroad_ci.py "Rebase branch and update site"
python scripts/blackroad_ci.py "Sync Salesforce -> Airtable -> Droplet"
```

Connector and deployment steps are stubs; configure environment variables and
extend the script to interact with real services.

# BlackRoad Prism Console

This repository contains assorted utilities for the BlackRoad project.

## Codex Pipeline Scaffold

The `scripts/blackroad_pipeline.py` script offers a chat-oriented control
surface that maps high level phrases to underlying actions. It currently
wraps common Git operations and prints placeholders for connector sync,
working copy refresh and droplet deployment.

### Example

```bash
python scripts/blackroad_pipeline.py "Push latest to BlackRoad.io"
```

The phrases recognised by the controller can be listed by invoking the
script with an unknown command.

## Sync & Deploy

## Codex Sync/Deploy

An experimental control surface lives at `codex/tools/blackroad_pipeline.py`.
It accepts chat-style commands and orchestrates a stubbed pipeline spanning
GitHub commits, connector sync, Working Copy refresh, and droplet deployment.

```bash
python codex/tools/blackroad_pipeline.py "Push latest to BlackRoad.io" -m "chore: sync"
```

The script only logs each step today; extend the placeholders with real
connectors, OAuth, and deployment hooks to enable end-to-end automation.

Additional operational docs live in the [`docs/`](docs) folder.

Use the `bin/blackroad-sync` script to push code and refresh the live site end to end.

```bash
# Push commits, trigger connector jobs, refresh the Working Copy, and redeploy the droplet
bin/blackroad-sync push

# Refresh deployment without new commits
bin/blackroad-sync refresh

# Rebase with main, push, and redeploy
bin/blackroad-sync rebase
```

The script relies on environment variables like `DROPLET_HOST` and `WORKING_COPY_HOST` to reach remote hosts.

Additional operational docs live in the [`docs/`](docs) folder.

## Codex Sync Script

The repository includes a minimal scaffold to experiment with the end-to-end
flow described in the BlackRoad deployment docs. The helper accepts natural
language commands and turns them into git/deploy operations.

```bash
python scripts/blackroad_sync.py "Push latest to BlackRoad.io"
```

Other examples:

- `python scripts/blackroad_sync.py "Refresh working copy and redeploy"`
- `python scripts/blackroad_sync.py "Rebase branch and update site"`
- `python scripts/blackroad_sync.py "Sync Salesforce → Airtable → Droplet"`

The script currently prints placeholder actions; extend the functions to hook
into real connectors and infrastructure.

## Bot Commands (ChatOps)

- `/deploy blackroad <channel> [provider]` — deploy canary/beta/prod
- `/rollback blackroad <channel> [steps] [provider]` — revert to earlier build
- `/blog new "Title"` — scaffold blog post PR
- `/promote prod` — open staging→prod PR
- `/toggle <flag> on|off` — set feature flags in `.github/feature-flags.yml`
- `/install all` — run universal installer
- `/fix <freeform prompt>` — dispatch AI Fix with your prompt

## Agents Overview

- **Auto-Heal**: reacts to failing workflows and dispatches **AI Fix**.
- **AI Fix**: runs Codex/LLM prompts, formats, builds, opens PRs.
- **AI Sweeper**: nightly formatter/linter; opens PR if needed.
- **Labeler/Stale/Lock**: repo hygiene.
- **Auto-merge**: merges labeled PRs when checks pass.
- **CodeQL/Snyk/Scorecard**: security analysis.

## Deployment

Run the scaffolded end-to-end sync script to push local changes and deploy them
to the live environment:

```bash
python scripts/blackroad_sync.py
```

The script pushes to GitHub, fans out to connector webhooks, refreshes an iOS
Working Copy checkout and issues a remote deploy on the droplet when configured
via environment variables.

Additional operational docs live in the [`docs/`](docs) folder.

## Codex Pipeline

This repo ships with a chat-first deployment helper at
`codex/tools/blackroad_pipeline.py`. The script accepts plain‑English
commands and orchestrates git pushes, connector stubs and droplet
deploys in one flow:

```bash
python3 codex/tools/blackroad_pipeline.py "Push latest to BlackRoad.io"
python3 codex/tools/blackroad_pipeline.py "Refresh working copy and redeploy"
```

It relies on environment variables for remote hosts and tokens
(`GIT_REMOTE`, `DROPLET_HOST`, `SLACK_WEBHOOK`).
This scaffold is intentionally clean and compact so you can drop in your own logic fast.

## Codex Deployment

A helper script `scripts/blackroad_codex.sh` provides a chat-like interface for common deployment actions:

```bash
scripts/blackroad_codex.sh push
scripts/blackroad_codex.sh deploy
scripts/blackroad_codex.sh refresh
scripts/blackroad_codex.sh rebase
scripts/blackroad_codex.sh sync
```

Set `REMOTE`, `BRANCH`, and `DROPLET_HOST` to customize targets. Provide `SLACK_WEBHOOK` to post updates.

## BlackRoad Sync & Deploy

Run `scripts/blackroad_sync.sh` to push the latest changes to GitHub and roll them out to the droplet. The script accepts natural language commands, for example:

```bash
scripts/blackroad_sync.sh "Push latest to BlackRoad.io"
scripts/blackroad_sync.sh "Refresh working copy and redeploy"
```

Set `WORKING_COPY_SSH`, `DROPLET_SSH`, and optionally `SLACK_WEBHOOK` environment variables before running. Logs are written to `blackroad_sync.log`.

## Codex Sync & Deploy

An initial scaffold for the end-to-end BlackRoad deployment flow lives in
`scripts/blackroad_sync.py`. The helper currently exposes three
subcommands:

```bash
# Push local commits to GitHub and trigger connector jobs
python3 scripts/blackroad_sync.py push

# Update an iOS Working Copy clone
python3 scripts/blackroad_sync.py refresh-working-copy --path /path/to/clone

# Pull latest code and restart services on the droplet
python3 scripts/blackroad_sync.py deploy --host user@droplet
```

The script only prints the operations it would perform, acting as a
placeholder for future automation.

---

## Codex Deploy Flow

`codex/jobs/blackroad-sync-deploy.sh` provides a chat-focused pipeline tying
together git pushes, connector syncs, working-copy refreshes and server deploys.
Typical usage:

```bash
# commit local changes, push and deploy to the droplet
bash codex/jobs/blackroad-sync-deploy.sh push-latest "chore: update"

# refresh the iOS Working Copy checkout and redeploy
bash codex/jobs/blackroad-sync-deploy.sh refresh

# rebase current branch onto origin/main then deploy
bash codex/jobs/blackroad-sync-deploy.sh rebase-update

# run Salesforce → Airtable → Droplet syncs
bash codex/jobs/blackroad-sync-deploy.sh sync-connectors
```

It honours environment variables like `DROPLET_HOST`,
`WORKING_COPY_PATH`, and `SLACK_WEBHOOK` for remote access and
status notifications.

- **/geodesic**: Compute Fubini–Study distance `d_FS = arccos(|⟨ψ|φ⟩|)` and sample the **CP² geodesic** points between |ψ₀⟩ and |ψ₁⟩.

## Codex Sync Helper

Use `scripts/blackroad_sync.py` for chat-driven CI/CD tasks. It can commit and
push changes, refresh a working copy, rebase branches, or stub out connector
sync jobs.

Examples:

```bash
scripts/blackroad_sync.py push -m "feat: update site"
scripts/blackroad_sync.py refresh
scripts/blackroad_sync.py sync-connectors
```

## Backbone Equations Reference

See [docs/blackroad-equation-backbone.md](docs/blackroad-equation-backbone.md) for a curated list of one hundred foundational equations across mathematics, physics, computer science, and engineering.

_Last updated on 2025-09-11_

## Prism Developer Mode

Start the development server:

```bash
cd prism/server
npm install
npm run dev
```

## Unified Sync Pipeline

Use `scripts/blackroad_sync.sh` to drive a chat-style deployment flow.
Example:

Run the web console with Approvals panel:

```bash
cd apps/prismweb
npm install
npm run dev
```

## Console Quickstart

```bash
pip install -r requirements.txt
python -m cli.console bot:list
python -m cli.console task:create --goal "Build 13-week cash view"
python -m cli.console task:route --id <ID> --bot "Treasury-BOT"
```

## Add a new bot
```bash
./scripts/blackroad_sync.sh "Push latest to BlackRoad.io"
```

The script also understands:

- "Refresh working copy and redeploy"
- "Rebase branch and update site"
- "Sync Salesforce -> Airtable -> Droplet"

It pulls from GitHub, triggers connector webhooks, updates a Working Copy checkout, and
executes a remote refresh command on the droplet.

### BlackRoad Sync CLI

`codex/tools/blackroad_sync.py` scaffolds a chat-friendly pipeline that mirrors
commands like "Push latest to BlackRoad.io" or "Refresh working copy and
redeploy". Each sub-command currently logs the intended action:

```bash
python codex/tools/blackroad_sync.py push
python codex/tools/blackroad_sync.py refresh
python codex/tools/blackroad_sync.py rebase
python codex/tools/blackroad_sync.py sync
```

Extend the script with real webhooks, Slack posts, or droplet deployments as
needed.

Create `bots/my_bot.py`:

```python
from orchestrator.base import BaseBot
from orchestrator.protocols import Task, BotResponse

class MyBot(BaseBot):
    """
    MISSION: ...
    INPUTS: ...
    OUTPUTS: ...
    KPIS: ...
    GUARDRAILS: ...
    HANDOFFS: ...
    """
    name = "My-BOT"
    mission = "..."

    def run(self, task: Task) -> BotResponse:
        ...
```

<<<<<<< HEAD
## Financial Close & Controls

Run an offline monthly close:

```bash
python -m cli.console close:cal:new --period 2025-09 --template configs/close/template.yaml
python -m cli.console close:jrnl:propose --period 2025-09 --rules configs/close/journals/accruals.yaml
python -m cli.console close:jrnl:post --period 2025-09
python -m cli.console close:recon:run --period 2025-09 --fixtures fixtures/finance/recons
python -m cli.console close:flux --period 2025-09 --prev 2025-08 --py 2024-09 --threshold 10
python -m cli.console close:sox:add --period 2025-09 --control C-REV-01 --path artifacts/close/REV/cut.md
python -m cli.console close:sox:check --period 2025-09
python -m cli.console close:packet --period 2025-09
python -m cli.console close:sign --period 2025-09 --role CFO --as-user U_CFO
```

## PLM & Manufacturing Ops

```
python -m cli.console plm:items:load --dir fixtures/plm/items
python -m cli.console plm:bom:load --dir fixtures/plm/boms
python -m cli.console plm:bom:explode --item PROD-100 --rev A --level 2
python -m cli.console plm:bom:where-used --component COMP-1
```

## Training & Enablement Hub Quickstart

```bash
python -m cli.console learn:courses:load --dir configs/enablement/courses
python -m cli.console learn:courses:list --role_track "Solutions Engineer"
```

## Integration Security Playbook

For guidance on connecting Slack, Asana, GitLab, GitHub, Discord, Airtable, and other
automation bots to the BlackRoad Prism Console, review
[`INTEGRATIONS_SECURITY.md`](./INTEGRATIONS_SECURITY.md). The playbook documents
hardening steps for key management, OAuth scopes, monitoring, and incident response so
that integrations remain auditable and compliant.
## Codex Deploy Flow

`codex/jobs/blackroad-sync-deploy.sh` provides a chat-focused pipeline tying
together git pushes, connector syncs, working-copy refreshes and server deploys.
Typical usage:

```bash
# commit local changes, push and deploy to the droplet
bash codex/jobs/blackroad-sync-deploy.sh push-latest "chore: update"

# refresh the iOS Working Copy checkout and redeploy
bash codex/jobs/blackroad-sync-deploy.sh refresh

# rebase current branch onto origin/main then deploy
bash codex/jobs/blackroad-sync-deploy.sh rebase-update

# run Salesforce → Airtable → Droplet syncs
bash codex/jobs/blackroad-sync-deploy.sh sync-connectors
```

It honours environment variables like `DROPLET_HOST`,
`WORKING_COPY_PATH`, and `SLACK_WEBHOOK` for remote access and
status notifications.

# BlackRoad Prism Console

This repository hosts experimental tooling and prototypes for BlackRoad.io.

## CI/CD orchestrator

`scripts/blackroad_ci.py` provides a scaffold for the end-to-end workflow
connecting Codex, GitHub, external connectors and the deployment droplet. The
script accepts natural language style commands and performs placeholder actions
for now.

Examples:

```bash
python scripts/blackroad_ci.py "Push latest to BlackRoad.io"
python scripts/blackroad_ci.py "Refresh working copy and redeploy"
python scripts/blackroad_ci.py "Rebase branch and update site"
python scripts/blackroad_ci.py "Sync Salesforce -> Airtable -> Droplet"
```

Connector and deployment steps are stubs; configure environment variables and
extend the script to interact with real services.

# BlackRoad Prism Console

This repository contains assorted utilities for the BlackRoad project.

## Codex Pipeline Scaffold

The `scripts/blackroad_pipeline.py` script offers a chat-oriented control
surface that maps high level phrases to underlying actions. It currently
wraps common Git operations and prints placeholders for connector sync,
working copy refresh and droplet deployment.

### Example

```bash
python scripts/blackroad_pipeline.py "Push latest to BlackRoad.io"
```

The phrases recognised by the controller can be listed by invoking the
script with an unknown command.

## Sync & Deploy

## Codex Sync/Deploy

An experimental control surface lives at `codex/tools/blackroad_pipeline.py`.
It accepts chat-style commands and orchestrates a stubbed pipeline spanning
GitHub commits, connector sync, Working Copy refresh, and droplet deployment.

```bash
python codex/tools/blackroad_pipeline.py "Push latest to BlackRoad.io" -m "chore: sync"
```

The script only logs each step today; extend the placeholders with real
connectors, OAuth, and deployment hooks to enable end-to-end automation.

Additional operational docs live in the [`docs/`](docs) folder.

Use the `bin/blackroad-sync` script to push code and refresh the live site end to end.

```bash
# Push commits, trigger connector jobs, refresh the Working Copy, and redeploy the droplet
bin/blackroad-sync push

# Refresh deployment without new commits
bin/blackroad-sync refresh

# Rebase with main, push, and redeploy
bin/blackroad-sync rebase
```

The script relies on environment variables like `DROPLET_HOST` and `WORKING_COPY_HOST` to reach remote hosts.

Additional operational docs live in the [`docs/`](docs) folder.

## Codex Sync Script

The repository includes a minimal scaffold to experiment with the end-to-end
flow described in the BlackRoad deployment docs. The helper accepts natural
language commands and turns them into git/deploy operations.

```bash
python scripts/blackroad_sync.py "Push latest to BlackRoad.io"
```

Other examples:

- `python scripts/blackroad_sync.py "Refresh working copy and redeploy"`
- `python scripts/blackroad_sync.py "Rebase branch and update site"`
- `python scripts/blackroad_sync.py "Sync Salesforce → Airtable → Droplet"`

The script currently prints placeholder actions; extend the functions to hook
into real connectors and infrastructure.

## Bot Commands (ChatOps)

- `/deploy blackroad <channel> [provider]` — deploy canary/beta/prod
- `/rollback blackroad <channel> [steps] [provider]` — revert to earlier build
- `/blog new "Title"` — scaffold blog post PR
- `/promote prod` — open staging→prod PR
- `/toggle <flag> on|off` — set feature flags in `.github/feature-flags.yml`
- `/install all` — run universal installer
- `/fix <freeform prompt>` — dispatch AI Fix with your prompt

## Agents Overview

- **Auto-Heal**: reacts to failing workflows and dispatches **AI Fix**.
- **AI Fix**: runs Codex/LLM prompts, formats, builds, opens PRs.
- **AI Sweeper**: nightly formatter/linter; opens PR if needed.
- **Labeler/Stale/Lock**: repo hygiene.
- **Auto-merge**: merges labeled PRs when checks pass.
- **CodeQL/Snyk/Scorecard**: security analysis.

## Deployment

Run the scaffolded end-to-end sync script to push local changes and deploy them
to the live environment:

```bash
python scripts/blackroad_sync.py
```

The script pushes to GitHub, fans out to connector webhooks, refreshes an iOS
Working Copy checkout and issues a remote deploy on the droplet when configured
via environment variables.

Additional operational docs live in the [`docs/`](docs) folder.

## Codex Pipeline

This repo ships with a chat-first deployment helper at
`codex/tools/blackroad_pipeline.py`. The script accepts plain‑English
commands and orchestrates git pushes, connector stubs and droplet
deploys in one flow:

```bash
python3 codex/tools/blackroad_pipeline.py "Push latest to BlackRoad.io"
python3 codex/tools/blackroad_pipeline.py "Refresh working copy and redeploy"
```

It relies on environment variables for remote hosts and tokens
(`GIT_REMOTE`, `DROPLET_HOST`, `SLACK_WEBHOOK`).
This scaffold is intentionally clean and compact so you can drop in your own logic fast.

## Codex Deployment

A helper script `scripts/blackroad_codex.sh` provides a chat-like interface for common deployment actions:

```bash
scripts/blackroad_codex.sh push
scripts/blackroad_codex.sh deploy
scripts/blackroad_codex.sh refresh
scripts/blackroad_codex.sh rebase
scripts/blackroad_codex.sh sync
```

Set `REMOTE`, `BRANCH`, and `DROPLET_HOST` to customize targets. Provide `SLACK_WEBHOOK` to post updates.

## BlackRoad Sync & Deploy

Run `scripts/blackroad_sync.sh` to push the latest changes to GitHub and roll them out to the droplet. The script accepts natural language commands, for example:

```bash
scripts/blackroad_sync.sh "Push latest to BlackRoad.io"
scripts/blackroad_sync.sh "Refresh working copy and redeploy"
```

Set `WORKING_COPY_SSH`, `DROPLET_SSH`, and optionally `SLACK_WEBHOOK` environment variables before running. Logs are written to `blackroad_sync.log`.

## Codex Sync & Deploy

An initial scaffold for the end-to-end BlackRoad deployment flow lives in
`scripts/blackroad_sync.py`. The helper currently exposes three
subcommands:

```bash
# Push local commits to GitHub and trigger connector jobs
python3 scripts/blackroad_sync.py push

# Update an iOS Working Copy clone
python3 scripts/blackroad_sync.py refresh-working-copy --path /path/to/clone

# Pull latest code and restart services on the droplet
python3 scripts/blackroad_sync.py deploy --host user@droplet
```

The script only prints the operations it would perform, acting as a
placeholder for future automation.

---

## Codex Deploy Flow

`codex/jobs/blackroad-sync-deploy.sh` provides a chat-focused pipeline tying
together git pushes, connector syncs, working-copy refreshes and server deploys.
Typical usage:

```bash
# commit local changes, push and deploy to the droplet
bash codex/jobs/blackroad-sync-deploy.sh push-latest "chore: update"

# refresh the iOS Working Copy checkout and redeploy
bash codex/jobs/blackroad-sync-deploy.sh refresh

# rebase current branch onto origin/main then deploy
bash codex/jobs/blackroad-sync-deploy.sh rebase-update

# run Salesforce → Airtable → Droplet syncs
bash codex/jobs/blackroad-sync-deploy.sh sync-connectors
```

It honours environment variables like `DROPLET_HOST`,
`WORKING_COPY_PATH`, and `SLACK_WEBHOOK` for remote access and
status notifications.

- **/geodesic**: Compute Fubini–Study distance `d_FS = arccos(|⟨ψ|φ⟩|)` and sample the **CP² geodesic** points between |ψ₀⟩ and |ψ₁⟩.

## Codex Sync Helper

Use `scripts/blackroad_sync.py` for chat-driven CI/CD tasks. It can commit and
push changes, refresh a working copy, rebase branches, or stub out connector
sync jobs.

Examples:

```bash
scripts/blackroad_sync.py push -m "feat: update site"
scripts/blackroad_sync.py refresh
scripts/blackroad_sync.py sync-connectors
```

## Backbone Equations Reference

See [docs/blackroad-equation-backbone.md](docs/blackroad-equation-backbone.md) for a curated list of one hundred foundational equations across mathematics, physics, computer science, and engineering.
## AIOps & Self-Healing Quickstart

```bash
python -m cli.console aiops:correlate
python -m cli.console aiops:plan --correlations artifacts/aiops/correlations_*.json
python -m cli.console aiops:execute --plan artifacts/aiops/plan.json --dry-run
python -m cli.console aiops:canary --base artifacts/healthchecks/CoreAPI/baseline.json --canary artifacts/healthchecks/CoreAPI/latest.json
python -m cli.console aiops:baseline:record && python -m cli.console aiops:drift:check
python -m cli.console aiops:budget --service CoreAPI --window 30d && python -m cli.console aiops:window --service CoreAPI --action remediate
## Samples & Pipelines Quickstart

```bash
make samples
python -m pipelines.finance_margin_pipeline
python -m pipelines.reliability_pipeline
```

## Cookbook Index

See [cookbook/README.md](cookbook/README.md) for 25 example tasks. Run any recipe via:

```bash
python -m cli.console cookbook:run --name <slug>
```

## Fuzzing & Goldens

Property-based fuzz tests live under `tests/fuzz`. Regenerate golden artifacts offline:

```bash
make goldens
## Board & IR Quickstart

Run common investor relations workflows:

```
python -m cli.console ir:kpi:compute --period 2025Q3
python -m cli.console ir:kpi:signoff --kpi revenue --period 2025Q3
## Board & IR Quickstart

```bash
python -m cli.console ir:kpi:compute --period 2025Q3
python -m cli.console ir:kpi:signoff --kpi revenue --period 2025Q3 --request
python -m cli.console ir:kpi:approve --kpi revenue --period 2025Q3 --as-user U_CFO
python -m cli.console ir:guidance --period 2025Q4 --assumptions configs/ir/assumptions.yaml
python -m cli.console ir:earnings:build --period 2025Q3 --as-user U_IR
python -m cli.console board:pack --month 2025-09
```
## Policy Enforcement
Runtime tasks and bot responses are checked by a central policy layer. Violations such as forbidden intents, oversized context, or missing risks raise `BotExecutionError` and block execution.

## PII Redaction & Lineage
All task context and bot outputs are scrubbed for emails, phone numbers, SSNs and credit cards. Values are replaced with deterministic tokens like `{{REDACTED:email:hash8}}`. Data lineage traces are recorded to `orchestrator/lineage.jsonl` linking datasets and artifacts.

## Integrations (Stubs)
Offline importers for Salesforce, SAP, ServiceNow and Workday read fixtures under `fixtures/` and write normalized rows to `artifacts/imports/*.json` via the CLI.

## Observability
Run `python -m cli.console obs:report` to generate a local dashboard under `artifacts/observability/` summarising bot usage, policy violations, redactions and lineage coverage.

## Dry-Run Mode
Pass `--dry-run` to any CLI command to skip writing artifacts. The action still executes but prints `DRY-RUN: no artifacts written`.
## Air-Gapped Install

1. `python build/repro/compile_deps.py`
2. `python build/offline_wheels.py`
3. `bash install/offline_install.sh`
4. `python -m cli.console integrity:verify`
5. `bash install/offline_uninstall.sh`

### Integrity Verification

```
python build/signing/verify_wheels.py
python build/attest.py && gpg --verify dist/attestation.json.asc dist/attestation.json
```
## Codex Prompt Site Quickstart

```
npm --prefix sites/codex-prompts run dev
```

Serves the markdown prompts directory as a Next.js site with plain-text API and sitemap.

## Artifact Release

```
python -m tools.artifacts artifacts/data.json --schema schemas/routing.schema.json --tag
```

Generates a deterministic hash for the artifact and optionally tags the current commit.
## Digital Twin

Deterministic offline tooling for operations.

Mini tour:

1. `python -m cli.console twin:checkpoint --name demo`
2. `python -m cli.console twin:list`
3. `python -m cli.console twin:replay --from "2025-01-01" --to "2025-01-02" --mode verify`
4. `python -m cli.console twin:stress --profile default --duration 10`
5. `python -m cli.console twin:compare --left artifacts/runA --right artifacts/runB`
## R&D Lab Quickstart

```bash
python -m cli.console rnd:idea:new --title "Example" --problem x --solution y --owner U1 --tags demo
## Runbook DSL

Runbooks live in `prism/runbooks` and describe how Prism diagnoses and fixes issues.
Each YAML file contains match signals, questions, optional probes, and a plan that
produces diffs and commands.

Example:

```yaml
id: python-importerror
title: "Python: ModuleNotFoundError / ImportError"
```

Use the 20-question wizard in Developer Mode to walk through questions, run probes,
and synthesize a fix plan.

### Tests

Run server runbook tests:

```bash
pnpm -C apps/prism/server test:runbooks
```

Run web runbook tests:

```bash
pnpm -C apps/prism/apps/web test:runbooks
### Legal Ops & Contracts Quickstart

```bash
python -m cli.console legal:contract:new --type MSA --counterparty "Acme Ltd."
python -m cli.console legal:assemble --template MSA --options configs/legal/options/acme.yml --out artifacts/legal/C001_v1.md
python -m cli.console legal:redline --old artifacts/legal/C001_v1.md --new artifacts/legal/C001_v2.md
python -m cli.console legal:approve:request --id C001 --for-role CFO && python -m cli.console legal:contract:approve --id C001 --as-user U_CFO
python -m cli.console legal:obligations:extract --id C001 && python -m cli.console legal:obligations:list --due-within 90
python -m cli.console legal:export:screen --partner P001 --order samples/sales/order_lines.json
```
## RBAC
Roles and permissions are defined in `config/users.json`. Use `--as-user` to run CLI commands as a specific user.

## Approvals
Approval rules live in `config/approvals.yaml`. Use `approval:create`, `approval:list`, and `approval:decide` to manage approvals.

## Audit
All orchestrator events are signed and stored in `orchestrator/memory.jsonl`. Verify integrity with `audit:verify`.

## Docker
Build and run the console in a container:

```sh
make build
make run
```

Mount a volume at `/app/data` to persist data.

> Security note: the signing key in `config/dev_signing_key.txt` is for development only and should be rotated for production.
## Marketing & Content Ops Quickstart

```bash
python -m cli.console mkt:segments:build --config configs/marketing/segments.yaml
python -m cli.console mkt:leadscore --config configs/marketing/lead_score.yaml
python -m cli.console mkt:attr --model linear
## Master Data & Governance Quickstart

```bash
python -m cli.console mdm:stage --domain account --file fixtures/mdm/account.csv
python -m cli.console mdm:match --domain account --config configs/mdm/match_account.yaml
python -m cli.console mdm:golden --domain account --policy configs/mdm/survivorship_account.yaml
python -m cli.console mdm:dq --domain account --config configs/mdm/dq_account.yaml
```
=======
## DX Quickstart

Run developer tooling:

```
python -m cli.console dx:onboard:doctor
python -m cli.console dx:quality
```
>>>>>>> 77743fc3
<|MERGE_RESOLUTION|>--- conflicted
+++ resolved
@@ -614,7 +614,6 @@
         ...
 ```
 
-<<<<<<< HEAD
 ## Financial Close & Controls
 
 Run an offline monthly close:
@@ -1092,7 +1091,6 @@
 python -m cli.console mdm:golden --domain account --policy configs/mdm/survivorship_account.yaml
 python -m cli.console mdm:dq --domain account --config configs/mdm/dq_account.yaml
 ```
-=======
 ## DX Quickstart
 
 Run developer tooling:
@@ -1101,4 +1099,3 @@
 python -m cli.console dx:onboard:doctor
 python -m cli.console dx:quality
 ```
->>>>>>> 77743fc3
