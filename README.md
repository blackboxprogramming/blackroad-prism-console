--- conflicted
+++ resolved
@@ -9,17 +9,14 @@
 your API, install missing npm packages, set up env defaults, and (optionally) boot a local
 LLM stub on port **8000** if none is running.
 
-<<<<<<< HEAD
 > **Heads-up from the maintainer:** I'm still getting everything set up and I'm honestly not a
 > strong coder yet. Thank you for your patience if anything here is rough around the edges —
 > I'm doing my best and truly sorry for any bumps along the way.
-=======
 ## Note on GitHub Copilot agent UI
 
 The Codespaces chat quick-actions are provided by GitHub Copilot's agent features and are
 controlled by the Copilot service (not repo files). See `COPILOT_SETUP.md` and
 `.github/copilot-instructions.md` for guidance to enable and tune Copilot agent behavior.
->>>>>>> 10a4b120
 
 **What’s included**
 
