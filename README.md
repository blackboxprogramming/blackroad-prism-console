--- conflicted
+++ resolved
@@ -614,7 +614,6 @@
         ...
 ```
 
-<<<<<<< HEAD
 ## Financial Close & Controls
 
 Run an offline monthly close:
@@ -952,18 +951,15 @@
 ```
 python -m cli.console ir:kpi:compute --period 2025Q3
 python -m cli.console ir:kpi:signoff --kpi revenue --period 2025Q3
-=======
 ## Board & IR Quickstart
 
 ```bash
 python -m cli.console ir:kpi:compute --period 2025Q3
 python -m cli.console ir:kpi:signoff --kpi revenue --period 2025Q3 --request
->>>>>>> 038ead37
 python -m cli.console ir:kpi:approve --kpi revenue --period 2025Q3 --as-user U_CFO
 python -m cli.console ir:guidance --period 2025Q4 --assumptions configs/ir/assumptions.yaml
 python -m cli.console ir:earnings:build --period 2025Q3 --as-user U_IR
 python -m cli.console board:pack --month 2025-09
-<<<<<<< HEAD
 ```
 ## Policy Enforcement
 Runtime tasks and bot responses are checked by a central policy layer. Violations such as forbidden intents, oversized context, or missing risks raise `BotExecutionError` and block execution.
@@ -1094,6 +1090,4 @@
 python -m cli.console mdm:match --domain account --config configs/mdm/match_account.yaml
 python -m cli.console mdm:golden --domain account --policy configs/mdm/survivorship_account.yaml
 python -m cli.console mdm:dq --domain account --config configs/mdm/dq_account.yaml
-=======
->>>>>>> 038ead37
 ```