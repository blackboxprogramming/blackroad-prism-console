# Multi-Bot Console

A Python 3.11 console that routes tasks to a roster of enterprise bots.

## Quickstart

```bash
pip install -r requirements.txt
python cli/console.py bot:list
```

## Architecture

```
[console] -> [orchestrator] -> [bots]
                    |
                memory.jsonl
```

## Security

All tool adapters are stubbed and make no external calls. Every interaction is logged to `memory.jsonl`.

## Add a New Bot

1. Copy an existing bot in `bots/`.
2. Update the docstring with Mission, Inputs, Outputs, KPIs, Guardrails, Hand-offs.
3. Register in `bots/__init__.py`.

## Example Commands

```bash
python cli/console.py task:create --goal "test"
python cli/console.py bot:list
```

---

# BlackRoad.io — Dependency & Ops Bundle

Date: 2025-08-22

Requires Node.js 20 or later. If you're bootstrapping a Red Hat Enterprise Linux
(or CentOS Stream) host, follow the step-by-step guide in
[`docs/rhel-node-web-console.md`](docs/rhel-node-web-console.md) to enable the
Cockpit web console and install Node.js 20 with `dnf`.

This bundle is a **drop-in helper** to resolve “missing dependencies etc.” without requiring
connector access. Push it into your working copy, then run one script on the server to scan
your API, install missing npm packages, set up env defaults, and (optionally) boot a local
LLM stub on port **8000** if none is running.

> **Heads-up from the maintainer:** I'm still getting everything set up and I'm honestly not a
> strong coder yet. Thank you for your patience if anything here is rough around the edges —
> I'm doing my best and truly sorry for any bumps along the way.
## Note on GitHub Copilot agent UI

The Codespaces chat quick-actions are provided by GitHub Copilot's agent features and are
controlled by the Copilot service (not repo files). See `COPILOT_SETUP.md` and
`.github/copilot-instructions.md` for guidance to enable and tune Copilot agent behavior.

**What’s included**

- `ops/install.sh` — one-shot setup for `/srv/blackroad-api` (or detected API path)
- `tools/dep-scan.js` — scans JS/TS for `require()`/`import` usage and installs missing packages
- `tools/verify-runtime.sh` — quick health checks (API on 4000, LLM on 8000)
- `srv/blackroad-api/.env.example` — sample env for your Express API
- `srv/blackroad-api/package.json.sample` — a safe starter if your API has no package.json
- `srv/lucidia-llm/` — minimal FastAPI echo stub (only used if you don’t already run an LLM on 8000)
- `srv/lucia-llm/` — same stub (duplicate dir name for compatibility with earlier scripts)

## Financial Close & Controls Quickstart

This repo includes a deterministic offline Record-to-Report layer. See
`docs/close-process.md` and run for example:

```
python -m cli.console close:cal:new --period 2025-09 --template configs/close/template.yaml
```
## Strategy & OKR Governance

Minimal offline tooling to manage objectives, bets, scorecards, reviews, trade-offs, and memos.

> Nothing here overwrites your existing code. The scripts are defensive: they detect paths,
> **merge** deps, and only generate files if missing.

---

## Quick start

**On your workstation**

1. Unzip this at the **root of your working copy** (where your repo root lives).
2. Commit and push.

**On the server**

```bash
cd /path/to/your/working/copy
sudo bash ops/install.sh
bash tools/verify-runtime.sh
```

## Supply Chain & Finance Twin

```
python -m cli.console sop:reconcile --demand samples/generated/supply/demand.csv --supply samples/generated/supply/capacity.csv --policy configs/sop/policy.yaml
python -m cli.console inv:simulate --params configs/supply/inventory.yaml --horizon 90
python -m cli.console log:optimize --demand artifacts/sop/allocations.csv --lanes fixtures/supply/lanes.csv --constraints configs/supply/log_constraints.yaml
python -m cli.console procure:award --demand artifacts/sop/allocations.csv --suppliers fixtures/procure/suppliers.csv --policy configs/procure/policy.yaml
python -m cli.console wc:simulate --demand artifacts/sop/allocations.csv --awards artifacts/procure/award.json --log artifacts/supply/log_plan_*/plan.json --terms configs/finance/terms.yaml
```
## Digital Twin

A minimal offline operations twin is available for deterministic experiments:

1. `python -m cli.console twin:checkpoint --name demo`
2. `python -m cli.console twin:list`
3. `python -m cli.console twin:replay --from "2025-01-01" --to "2025-01-02" --mode verify`
4. `python -m cli.console twin:stress --profile default --duration 5`
5. `python -m cli.console twin:compare --left artifacts/run1 --right artifacts/run2`

- The installer will:
  - Locate your API (prefers `./srv/blackroad-api`, then `/srv/blackroad-api`, else searches for `server_full.js`)
  - Create `package.json` if missing and **auto-install** any missing npm packages it finds
  - Create `.env` from the example if missing and generate strong secrets
  - Ensure your SQLite file exists (defaults to `blackroad.db` inside the API dir if `DB_PATH` is not set)
  - Check if `127.0.0.1:8000` is serving `/health`. If not, it prints a one-liner to launch the stub.

## Git workflow
<<<<<<< HEAD

=======
>>>>>>> b6e9985e
When you're ready to share changes:

1. Stage your updates:
   ```bash
   git add -A
   ```
<<<<<<< HEAD
2. Commit with a clear message:
   ```bash
   git commit -m "feat: describe your change"
   ```
3. Push the branch:
   ```bash
   git push origin <branch-name>
   ```
4. Open a Pull Request and review the CI results.

## Mining progress & leaderboards

Track miner activity, crown trophy holders, and celebrate "green wins" with the
new leaderboard tooling bundled in this repo:

1. Log each mined block in [`logs/blocks.csv`](logs/blocks.csv). Keep the header
   row and append one line per block with the timestamp, block ID, miner name,
   energy usage (kWh), and fees earned (USD).
2. Refresh the leaderboard outputs by running:
   ```bash
   python3 scripts/build_leaderboards.py
   ```
   This generates `leaderboard.md` for humans and
   `leaderboard_snapshot.json` for downstream tools.
3. Tweak thresholds or rename trophies via
   [`config/leaderboard_config.json`](config/leaderboard_config.json). The
   script merges missing keys with sensible defaults, so only override what you
   need.

Every push that touches the CSV, config, or script automatically rebuilds the
leaderboard through the `leaderboard-refresh` GitHub Action to keep things
up-to-date.

## Developing with VS Code and Docker on macOS
=======
2. Run checks:
   ```bash
   pre-commit run --files <file1> [file2 ...]
   npm test
   ```
3. Commit with a clear message:
   ```bash
   git commit -m "feat: describe your change"
   ```
4. Push the branch:
   ```bash
   git push origin <branch-name>
   ```
5. Open a Pull Request with a short title and description, then review the CI results.
6. If reviewers request changes, edit locally, commit, and push again—new commits update the same PR.
>>>>>>> b6e9985e

## Developing with VS Code and Docker on macOS

1. Start [Docker Desktop for Mac](https://docs.docker.com/desktop/install/mac/).
2. Install [Visual Studio Code](https://code.visualstudio.com/) and the **Dev Containers** extension.
3. Open this repository in VS Code and select **Reopen in Container** to use `.devcontainer/devcontainer.json`.
4. Once the container is running, use the integrated terminal to run commands like `npm install`, `npm run lint`, or `npm test`.

## Performance

Simple benchmark utilities are available:

```bash
python -m cli.console bench:run --name "Treasury-BOT"
python -m cli.console slo:report
python -m cli.console slo:gate --fail-on regressions
```

---

## Performance

```bash
python -m cli.console bench:run --name "Treasury-BOT" --iter 30 --warmup 5
python -m cli.console slo:report
python -m cli.console slo:gate --fail-on regressions
```

---

## Notes & assumptions

- Stack recorded in memory (Aug 2025): SPA on `/var/www/blackroad/index.html`, Express API on port **4000**
  at `/srv/blackroad-api` with SQLite; LLM service on **127.0.0.1:8000**; NGINX proxies `/api` and `/ws`.
- This bundle does **not** ship `node_modules/` (native builds vary by machine). Instead, it generates
  and installs what’s actually needed by **scanning your sources**.
- If your API already has `package.json`, nothing is overwritten; missing deps are added.
- If you maintain your API directly under a different path, run the scanner manually, e.g.:
  ```bash
  node tools/dep-scan.js --dir /path/to/api --save
  ```

If anything looks off, run `bash tools/verify-runtime.sh` and share the output.

## Subscribe API

Environment variables for Stripe integration:

- `STRIPE_PUBLIC_KEY`
- `STRIPE_SECRET_KEY`
- `STRIPE_WEBHOOK_SECRET`
- `STRIPE_PRICE_STARTER_MONTHLY`
- `STRIPE_PRICE_PRO_MONTHLY`
- `STRIPE_PRICE_INFINITY_MONTHLY`
- `STRIPE_PRICE_STARTER_YEARLY`
- `STRIPE_PRICE_PRO_YEARLY`
- `STRIPE_PRICE_INFINITY_YEARLY`
- `STRIPE_PORTAL_RETURN_URL` (optional)

Example calls:

```bash
curl http://localhost:4000/api/subscribe/config
curl -H "Cookie: brsid=..." http://localhost:4000/api/subscribe/status
curl -X POST http://localhost:4000/api/subscribe/checkout \
  -H "Content-Type: application/json" \
  -d '{"planId":"pro","interval":"month"}'
curl -H "Cookie: brsid=..." http://localhost:4000/api/subscribe/portal
# Webhooks are received at /api/stripe/webhook and must include the Stripe signature header.
# The middleware stack must expose the raw JSON payload (e.g., `express.raw({ type: 'application/json' })`)
# ahead of the route so Stripe signature verification can read `req.rawBody`.
```

## Unified Sync Pipeline

Use `scripts/blackroad_sync.sh` to drive a chat-style deployment flow.
Example:

```bash
./scripts/blackroad_sync.sh "Push latest to BlackRoad.io"
```

The script also understands:

- "Refresh working copy and redeploy"
- "Rebase branch and update site"
- "Sync Salesforce -> Airtable -> Droplet"

---

## Visual Hardware Guides

- [Pepper's Ghost Cube Calibration](docs/guides/peppers-ghost-calibration.md) — 5-minute tune-up checklist for crisp, centered holographic projections.

It pulls from GitHub, triggers connector webhooks, updates a Working Copy checkout, and
executes a remote refresh command on the droplet.

### BlackRoad Sync CLI

`codex/tools/blackroad_sync.py` scaffolds a chat-friendly pipeline that mirrors
commands like "Push latest to BlackRoad.io" or "Refresh working copy and
redeploy". Each sub-command currently logs the intended action:

```bash
python codex/tools/blackroad_sync.py push
python codex/tools/blackroad_sync.py refresh
python codex/tools/blackroad_sync.py rebase
python codex/tools/blackroad_sync.py sync
```

Extend the script with real webhooks, Slack posts, or droplet deployments as
needed. For example, `scripts/blackroad_ci.py` will post connector sync
updates to Slack when a `SLACK_WEBHOOK_URL` environment variable points to an
incoming webhook.

---

## Codex Deploy Flow

`codex/jobs/blackroad-sync-deploy.sh` provides a chat-focused pipeline tying
together git pushes, connector syncs, working-copy refreshes and server deploys.
Typical usage:

```bash
# commit local changes, push and deploy to the droplet
bash codex/jobs/blackroad-sync-deploy.sh push-latest "chore: update"

# refresh the iOS Working Copy checkout and redeploy
bash codex/jobs/blackroad-sync-deploy.sh refresh

# rebase current branch onto origin/main then deploy
bash codex/jobs/blackroad-sync-deploy.sh rebase-update

# run Salesforce → Airtable → Droplet syncs
bash codex/jobs/blackroad-sync-deploy.sh sync-connectors
```

It honours environment variables like `DROPLET_HOST`,
`WORKING_COPY_PATH`, and `SLACK_WEBHOOK` for remote access and
status notifications.

# BlackRoad Prism Console

This repository hosts experimental tooling and prototypes for BlackRoad.io.

## CI/CD orchestrator

`scripts/blackroad_ci.py` provides a scaffold for the end-to-end workflow
connecting Codex, GitHub, external connectors and the deployment droplet. The
script accepts natural language style commands and performs placeholder actions
for now.

Examples:

```bash
python scripts/blackroad_ci.py "Push latest to BlackRoad.io"
python scripts/blackroad_ci.py "Refresh working copy and redeploy"
python scripts/blackroad_ci.py "Rebase branch and update site"
python scripts/blackroad_ci.py "Sync Salesforce -> Airtable -> Droplet"
```

Connector and deployment steps are stubs; configure environment variables and
extend the script to interact with real services.

# BlackRoad Prism Console

This repository contains assorted utilities for the BlackRoad project.

## Codex Pipeline Scaffold

The `scripts/blackroad_pipeline.py` script offers a chat-oriented control
surface that maps high level phrases to underlying actions. It currently
wraps common Git operations and prints placeholders for connector sync,
working copy refresh and droplet deployment.

### Example

```bash
python scripts/blackroad_pipeline.py "Push latest to BlackRoad.io"
```

The phrases recognised by the controller can be listed by invoking the
script with an unknown command.

## Sync & Deploy

## Codex Sync/Deploy

An experimental control surface lives at `codex/tools/blackroad_pipeline.py`.
It accepts chat-style commands and orchestrates a stubbed pipeline spanning
GitHub commits, connector sync, Working Copy refresh, and droplet deployment.

```bash
python codex/tools/blackroad_pipeline.py "Push latest to BlackRoad.io" -m "chore: sync"
```

The script only logs each step today; extend the placeholders with real
connectors, OAuth, and deployment hooks to enable end-to-end automation.

Additional operational docs live in the [`docs/`](docs) folder.

Use the `bin/blackroad-sync` script to push code and refresh the live site end to end.

```bash
# Push commits, trigger connector jobs, refresh the Working Copy, and redeploy the droplet
bin/blackroad-sync push

# Refresh deployment without new commits
bin/blackroad-sync refresh

# Rebase with main, push, and redeploy
bin/blackroad-sync rebase
```

The script relies on environment variables like `DROPLET_HOST` and `WORKING_COPY_HOST` to reach remote hosts.

Additional operational docs live in the [`docs/`](docs) folder.

## Codex Sync Script

The repository includes a minimal scaffold to experiment with the end-to-end
flow described in the BlackRoad deployment docs. The helper accepts natural
language commands and turns them into git/deploy operations.

```bash
python scripts/blackroad_sync.py "Push latest to BlackRoad.io"
```

Other examples:

- `python scripts/blackroad_sync.py "Refresh working copy and redeploy"`
- `python scripts/blackroad_sync.py "Rebase branch and update site"`
- `python scripts/blackroad_sync.py "Sync Salesforce → Airtable → Droplet"`

The script currently prints placeholder actions; extend the functions to hook
into real connectors and infrastructure.

## Bot Commands (ChatOps)

- `/deploy blackroad <channel> [provider]` — deploy canary/beta/prod
- `/rollback blackroad <channel> [steps] [provider]` — revert to earlier build
- `/blog new "Title"` — scaffold blog post PR
- `/promote prod` — open staging→prod PR
- `/toggle <flag> on|off` — set feature flags in `.github/feature-flags.yml`
- `/install all` — run universal installer
- `/fix <freeform prompt>` — dispatch AI Fix with your prompt

## Agents Overview

- **Auto-Heal**: reacts to failing workflows and dispatches **AI Fix**.
- **AI Fix**: runs Codex/LLM prompts, formats, builds, opens PRs.
- **AI Sweeper**: nightly formatter/linter; opens PR if needed.
- **Labeler/Stale/Lock**: repo hygiene.
- **Auto-merge**: merges labeled PRs when checks pass.
- **CodeQL/Snyk/Scorecard**: security analysis.

## Deployment

Run the scaffolded end-to-end sync script to push local changes and deploy them
to the live environment:

```bash
python scripts/blackroad_sync.py
```

The script pushes to GitHub, fans out to connector webhooks, refreshes an iOS
Working Copy checkout and issues a remote deploy on the droplet when configured
via environment variables.

Additional operational docs live in the [`docs/`](docs) folder.

## Codex Pipeline

This repo ships with a chat-first deployment helper at
`codex/tools/blackroad_pipeline.py`. The script accepts plain‑English
commands and orchestrates git pushes, connector stubs and droplet
deploys in one flow:

```bash
python3 codex/tools/blackroad_pipeline.py "Push latest to BlackRoad.io"
python3 codex/tools/blackroad_pipeline.py "Refresh working copy and redeploy"
```

It relies on environment variables for remote hosts and tokens
(`GIT_REMOTE`, `DROPLET_HOST`, `SLACK_WEBHOOK`).
This scaffold is intentionally clean and compact so you can drop in your own logic fast.

## Codex Deployment

A helper script `scripts/blackroad_codex.sh` provides a chat-like interface for common deployment actions:

```bash
scripts/blackroad_codex.sh push
scripts/blackroad_codex.sh deploy
scripts/blackroad_codex.sh refresh
scripts/blackroad_codex.sh rebase
scripts/blackroad_codex.sh sync
```

Set `REMOTE`, `BRANCH`, and `DROPLET_HOST` to customize targets. Provide `SLACK_WEBHOOK` to post updates.

## BlackRoad Sync & Deploy

Run `scripts/blackroad_sync.sh` to push the latest changes to GitHub and roll them out to the droplet. The script accepts natural language commands, for example:

```bash
scripts/blackroad_sync.sh "Push latest to BlackRoad.io"
scripts/blackroad_sync.sh "Refresh working copy and redeploy"
```

Set `WORKING_COPY_SSH`, `DROPLET_SSH`, and optionally `SLACK_WEBHOOK` environment variables before running. Logs are written to `blackroad_sync.log`.

## Codex Sync & Deploy

An initial scaffold for the end-to-end BlackRoad deployment flow lives in
`scripts/blackroad_sync.py`. The helper currently exposes three
subcommands:

```bash
# Push local commits to GitHub and trigger connector jobs
python3 scripts/blackroad_sync.py push

# Update an iOS Working Copy clone
python3 scripts/blackroad_sync.py refresh-working-copy --path /path/to/clone

# Pull latest code and restart services on the droplet
python3 scripts/blackroad_sync.py deploy --host user@droplet
```

The script only prints the operations it would perform, acting as a
placeholder for future automation.

---

## Codex Deploy Flow

`codex/jobs/blackroad-sync-deploy.sh` provides a chat-focused pipeline tying
together git pushes, connector syncs, working-copy refreshes and server deploys.
Typical usage:

```bash
# commit local changes, push and deploy to the droplet
bash codex/jobs/blackroad-sync-deploy.sh push-latest "chore: update"

# refresh the iOS Working Copy checkout and redeploy
bash codex/jobs/blackroad-sync-deploy.sh refresh

# rebase current branch onto origin/main then deploy
bash codex/jobs/blackroad-sync-deploy.sh rebase-update

# run Salesforce → Airtable → Droplet syncs
bash codex/jobs/blackroad-sync-deploy.sh sync-connectors
```

It honours environment variables like `DROPLET_HOST`,
`WORKING_COPY_PATH`, and `SLACK_WEBHOOK` for remote access and
status notifications.

- **/geodesic**: Compute Fubini–Study distance `d_FS = arccos(|⟨ψ|φ⟩|)` and sample the **CP² geodesic** points between |ψ₀⟩ and |ψ₁⟩.

## Codex Sync Helper

Use `scripts/blackroad_sync.py` for chat-driven CI/CD tasks. It can commit and
push changes, refresh a working copy, rebase branches, or stub out connector
sync jobs.

Examples:

```bash
scripts/blackroad_sync.py push -m "feat: update site"
scripts/blackroad_sync.py refresh
scripts/blackroad_sync.py sync-connectors
```

## Backbone Equations Reference

See [docs/blackroad-equation-backbone.md](docs/blackroad-equation-backbone.md) for a curated list of one hundred foundational equations across mathematics, physics, computer science, and engineering.

_Last updated on 2025-09-11_

## Prism Developer Mode

Start the development server:

```bash
cd prism/server
npm install
npm run dev
```

## Unified Sync Pipeline

Use `scripts/blackroad_sync.sh` to drive a chat-style deployment flow.
Example:

Run the web console with Approvals panel:

```bash
cd apps/prismweb
npm install
npm run dev
```

## Console Quickstart

```bash
pip install -r requirements.txt
python -m cli.console bot:list
python -m cli.console task:create --goal "Build 13-week cash view"
python -m cli.console task:route --id <ID> --bot "Treasury-BOT"
```

## Add a new bot
```bash
./scripts/blackroad_sync.sh "Push latest to BlackRoad.io"
```

The script also understands:

- "Refresh working copy and redeploy"
- "Rebase branch and update site"
- "Sync Salesforce -> Airtable -> Droplet"

It pulls from GitHub, triggers connector webhooks, updates a Working Copy checkout, and
executes a remote refresh command on the droplet.

### BlackRoad Sync CLI

`codex/tools/blackroad_sync.py` scaffolds a chat-friendly pipeline that mirrors
commands like "Push latest to BlackRoad.io" or "Refresh working copy and
redeploy". Each sub-command currently logs the intended action:

```bash
python codex/tools/blackroad_sync.py push
python codex/tools/blackroad_sync.py refresh
python codex/tools/blackroad_sync.py rebase
python codex/tools/blackroad_sync.py sync
```

Extend the script with real webhooks, Slack posts, or droplet deployments as
needed.

Create `bots/my_bot.py`:

```python
from orchestrator.base import BaseBot
from orchestrator.protocols import Task, BotResponse

class MyBot(BaseBot):
    """
    MISSION: ...
    INPUTS: ...
    OUTPUTS: ...
    KPIS: ...
    GUARDRAILS: ...
    HANDOFFS: ...
    """
    name = "My-BOT"
    mission = "..."

    def run(self, task: Task) -> BotResponse:
        ...
```

## Financial Close & Controls

Run an offline monthly close:

```bash
python -m cli.console close:cal:new --period 2025-09 --template configs/close/template.yaml
python -m cli.console close:jrnl:propose --period 2025-09 --rules configs/close/journals/accruals.yaml
python -m cli.console close:jrnl:post --period 2025-09
python -m cli.console close:recon:run --period 2025-09 --fixtures fixtures/finance/recons
python -m cli.console close:flux --period 2025-09 --prev 2025-08 --py 2024-09 --threshold 10
python -m cli.console close:sox:add --period 2025-09 --control C-REV-01 --path artifacts/close/REV/cut.md
python -m cli.console close:sox:check --period 2025-09
python -m cli.console close:packet --period 2025-09
python -m cli.console close:sign --period 2025-09 --role CFO --as-user U_CFO
```

## PLM & Manufacturing Ops

```
python -m cli.console plm:items:load --dir fixtures/plm/items
python -m cli.console plm:bom:load --dir fixtures/plm/boms
python -m cli.console plm:bom:explode --item PROD-100 --rev A --level 2
python -m cli.console plm:bom:where-used --component COMP-1
```

## Training & Enablement Hub Quickstart

```bash
python -m cli.console learn:courses:load --dir configs/enablement/courses
python -m cli.console learn:courses:list --role_track "Solutions Engineer"
```

## Integration Security Playbook

For guidance on connecting Slack, Asana, GitLab, GitHub, Discord, Airtable, and other
automation bots to the BlackRoad Prism Console, review
[`INTEGRATIONS_SECURITY.md`](./INTEGRATIONS_SECURITY.md). The playbook documents
hardening steps for key management, OAuth scopes, monitoring, and incident response so
that integrations remain auditable and compliant.
## Codex Deploy Flow

`codex/jobs/blackroad-sync-deploy.sh` provides a chat-focused pipeline tying
together git pushes, connector syncs, working-copy refreshes and server deploys.
Typical usage:

```bash
# commit local changes, push and deploy to the droplet
bash codex/jobs/blackroad-sync-deploy.sh push-latest "chore: update"

# refresh the iOS Working Copy checkout and redeploy
bash codex/jobs/blackroad-sync-deploy.sh refresh

# rebase current branch onto origin/main then deploy
bash codex/jobs/blackroad-sync-deploy.sh rebase-update

# run Salesforce → Airtable → Droplet syncs
bash codex/jobs/blackroad-sync-deploy.sh sync-connectors
```

It honours environment variables like `DROPLET_HOST`,
`WORKING_COPY_PATH`, and `SLACK_WEBHOOK` for remote access and
status notifications.

# BlackRoad Prism Console

This repository hosts experimental tooling and prototypes for BlackRoad.io.

## CI/CD orchestrator

`scripts/blackroad_ci.py` provides a scaffold for the end-to-end workflow
connecting Codex, GitHub, external connectors and the deployment droplet. The
script accepts natural language style commands and performs placeholder actions
for now.

Examples:

```bash
python scripts/blackroad_ci.py "Push latest to BlackRoad.io"
python scripts/blackroad_ci.py "Refresh working copy and redeploy"
python scripts/blackroad_ci.py "Rebase branch and update site"
python scripts/blackroad_ci.py "Sync Salesforce -> Airtable -> Droplet"
```

Connector and deployment steps are stubs; configure environment variables and
extend the script to interact with real services.

# BlackRoad Prism Console

This repository contains assorted utilities for the BlackRoad project.

## Codex Pipeline Scaffold

The `scripts/blackroad_pipeline.py` script offers a chat-oriented control
surface that maps high level phrases to underlying actions. It currently
wraps common Git operations and prints placeholders for connector sync,
working copy refresh and droplet deployment.

### Example

```bash
python scripts/blackroad_pipeline.py "Push latest to BlackRoad.io"
```

The phrases recognised by the controller can be listed by invoking the
script with an unknown command.

## Sync & Deploy

## Codex Sync/Deploy

An experimental control surface lives at `codex/tools/blackroad_pipeline.py`.
It accepts chat-style commands and orchestrates a stubbed pipeline spanning
GitHub commits, connector sync, Working Copy refresh, and droplet deployment.

```bash
python codex/tools/blackroad_pipeline.py "Push latest to BlackRoad.io" -m "chore: sync"
```

The script only logs each step today; extend the placeholders with real
connectors, OAuth, and deployment hooks to enable end-to-end automation.

Additional operational docs live in the [`docs/`](docs) folder.

Use the `bin/blackroad-sync` script to push code and refresh the live site end to end.

```bash
# Push commits, trigger connector jobs, refresh the Working Copy, and redeploy the droplet
bin/blackroad-sync push

# Refresh deployment without new commits
bin/blackroad-sync refresh

# Rebase with main, push, and redeploy
bin/blackroad-sync rebase
```

The script relies on environment variables like `DROPLET_HOST` and `WORKING_COPY_HOST` to reach remote hosts.

Additional operational docs live in the [`docs/`](docs) folder.

## Codex Sync Script

The repository includes a minimal scaffold to experiment with the end-to-end
flow described in the BlackRoad deployment docs. The helper accepts natural
language commands and turns them into git/deploy operations.

```bash
python scripts/blackroad_sync.py "Push latest to BlackRoad.io"
```

Other examples:

- `python scripts/blackroad_sync.py "Refresh working copy and redeploy"`
- `python scripts/blackroad_sync.py "Rebase branch and update site"`
- `python scripts/blackroad_sync.py "Sync Salesforce → Airtable → Droplet"`

The script currently prints placeholder actions; extend the functions to hook
into real connectors and infrastructure.

## Bot Commands (ChatOps)

- `/deploy blackroad <channel> [provider]` — deploy canary/beta/prod
- `/rollback blackroad <channel> [steps] [provider]` — revert to earlier build
- `/blog new "Title"` — scaffold blog post PR
- `/promote prod` — open staging→prod PR
- `/toggle <flag> on|off` — set feature flags in `.github/feature-flags.yml`
- `/install all` — run universal installer
- `/fix <freeform prompt>` — dispatch AI Fix with your prompt

## Agents Overview

- **Auto-Heal**: reacts to failing workflows and dispatches **AI Fix**.
- **AI Fix**: runs Codex/LLM prompts, formats, builds, opens PRs.
- **AI Sweeper**: nightly formatter/linter; opens PR if needed.
- **Labeler/Stale/Lock**: repo hygiene.
- **Auto-merge**: merges labeled PRs when checks pass.
- **CodeQL/Snyk/Scorecard**: security analysis.

## Deployment

Run the scaffolded end-to-end sync script to push local changes and deploy them
to the live environment:

```bash
python scripts/blackroad_sync.py
```

The script pushes to GitHub, fans out to connector webhooks, refreshes an iOS
Working Copy checkout and issues a remote deploy on the droplet when configured
via environment variables.

Additional operational docs live in the [`docs/`](docs) folder.

## Codex Pipeline

This repo ships with a chat-first deployment helper at
`codex/tools/blackroad_pipeline.py`. The script accepts plain‑English
commands and orchestrates git pushes, connector stubs and droplet
deploys in one flow:

```bash
python3 codex/tools/blackroad_pipeline.py "Push latest to BlackRoad.io"
python3 codex/tools/blackroad_pipeline.py "Refresh working copy and redeploy"
```

It relies on environment variables for remote hosts and tokens
(`GIT_REMOTE`, `DROPLET_HOST`, `SLACK_WEBHOOK`).
This scaffold is intentionally clean and compact so you can drop in your own logic fast.

## Codex Deployment

A helper script `scripts/blackroad_codex.sh` provides a chat-like interface for common deployment actions:

```bash
scripts/blackroad_codex.sh push
scripts/blackroad_codex.sh deploy
scripts/blackroad_codex.sh refresh
scripts/blackroad_codex.sh rebase
scripts/blackroad_codex.sh sync
```

Set `REMOTE`, `BRANCH`, and `DROPLET_HOST` to customize targets. Provide `SLACK_WEBHOOK` to post updates.

## BlackRoad Sync & Deploy

Run `scripts/blackroad_sync.sh` to push the latest changes to GitHub and roll them out to the droplet. The script accepts natural language commands, for example:

```bash
scripts/blackroad_sync.sh "Push latest to BlackRoad.io"
scripts/blackroad_sync.sh "Refresh working copy and redeploy"
```

Set `WORKING_COPY_SSH`, `DROPLET_SSH`, and optionally `SLACK_WEBHOOK` environment variables before running. Logs are written to `blackroad_sync.log`.

## Codex Sync & Deploy

An initial scaffold for the end-to-end BlackRoad deployment flow lives in
`scripts/blackroad_sync.py`. The helper currently exposes three
subcommands:

```bash
# Push local commits to GitHub and trigger connector jobs
python3 scripts/blackroad_sync.py push

# Update an iOS Working Copy clone
python3 scripts/blackroad_sync.py refresh-working-copy --path /path/to/clone

# Pull latest code and restart services on the droplet
python3 scripts/blackroad_sync.py deploy --host user@droplet
```

The script only prints the operations it would perform, acting as a
placeholder for future automation.

---

## Codex Deploy Flow

`codex/jobs/blackroad-sync-deploy.sh` provides a chat-focused pipeline tying
together git pushes, connector syncs, working-copy refreshes and server deploys.
Typical usage:

```bash
# commit local changes, push and deploy to the droplet
bash codex/jobs/blackroad-sync-deploy.sh push-latest "chore: update"

# refresh the iOS Working Copy checkout and redeploy
bash codex/jobs/blackroad-sync-deploy.sh refresh

# rebase current branch onto origin/main then deploy
bash codex/jobs/blackroad-sync-deploy.sh rebase-update

# run Salesforce → Airtable → Droplet syncs
bash codex/jobs/blackroad-sync-deploy.sh sync-connectors
```

It honours environment variables like `DROPLET_HOST`,
`WORKING_COPY_PATH`, and `SLACK_WEBHOOK` for remote access and
status notifications.

- **/geodesic**: Compute Fubini–Study distance `d_FS = arccos(|⟨ψ|φ⟩|)` and sample the **CP² geodesic** points between |ψ₀⟩ and |ψ₁⟩.

## Codex Sync Helper

Use `scripts/blackroad_sync.py` for chat-driven CI/CD tasks. It can commit and
push changes, refresh a working copy, rebase branches, or stub out connector
sync jobs.

Examples:

```bash
scripts/blackroad_sync.py push -m "feat: update site"
scripts/blackroad_sync.py refresh
scripts/blackroad_sync.py sync-connectors
```

## Backbone Equations Reference

See [docs/blackroad-equation-backbone.md](docs/blackroad-equation-backbone.md) for a curated list of one hundred foundational equations across mathematics, physics, computer science, and engineering.
## AIOps & Self-Healing Quickstart

```bash
python -m cli.console aiops:correlate
python -m cli.console aiops:plan --correlations artifacts/aiops/correlations_*.json
python -m cli.console aiops:execute --plan artifacts/aiops/plan.json --dry-run
python -m cli.console aiops:canary --base artifacts/healthchecks/CoreAPI/baseline.json --canary artifacts/healthchecks/CoreAPI/latest.json
python -m cli.console aiops:baseline:record && python -m cli.console aiops:drift:check
python -m cli.console aiops:budget --service CoreAPI --window 30d && python -m cli.console aiops:window --service CoreAPI --action remediate
## Samples & Pipelines Quickstart

```bash
make samples
python -m pipelines.finance_margin_pipeline
python -m pipelines.reliability_pipeline
```

## Cookbook Index

See [cookbook/README.md](cookbook/README.md) for 25 example tasks. Run any recipe via:

```bash
python -m cli.console cookbook:run --name <slug>
```

## Fuzzing & Goldens

Property-based fuzz tests live under `tests/fuzz`. Regenerate golden artifacts offline:

```bash
make goldens
## Board & IR Quickstart

Run common investor relations workflows:

```
python -m cli.console ir:kpi:compute --period 2025Q3
python -m cli.console ir:kpi:signoff --kpi revenue --period 2025Q3
## Board & IR Quickstart

```bash
python -m cli.console ir:kpi:compute --period 2025Q3
python -m cli.console ir:kpi:signoff --kpi revenue --period 2025Q3 --request
python -m cli.console ir:kpi:approve --kpi revenue --period 2025Q3 --as-user U_CFO
python -m cli.console ir:guidance --period 2025Q4 --assumptions configs/ir/assumptions.yaml
python -m cli.console ir:earnings:build --period 2025Q3 --as-user U_IR
python -m cli.console board:pack --month 2025-09
```
## Policy Enforcement
Runtime tasks and bot responses are checked by a central policy layer. Violations such as forbidden intents, oversized context, or missing risks raise `BotExecutionError` and block execution.

## PII Redaction & Lineage
All task context and bot outputs are scrubbed for emails, phone numbers, SSNs and credit cards. Values are replaced with deterministic tokens like `{{REDACTED:email:hash8}}`. Data lineage traces are recorded to `orchestrator/lineage.jsonl` linking datasets and artifacts.

## Integrations (Stubs)
Offline importers for Salesforce, SAP, ServiceNow and Workday read fixtures under `fixtures/` and write normalized rows to `artifacts/imports/*.json` via the CLI.

## Observability
Run `python -m cli.console obs:report` to generate a local dashboard under `artifacts/observability/` summarising bot usage, policy violations, redactions and lineage coverage.

## Dry-Run Mode
Pass `--dry-run` to any CLI command to skip writing artifacts. The action still executes but prints `DRY-RUN: no artifacts written`.
## Air-Gapped Install

1. `python build/repro/compile_deps.py`
2. `python build/offline_wheels.py`
3. `bash install/offline_install.sh`
4. `python -m cli.console integrity:verify`
5. `bash install/offline_uninstall.sh`

### Integrity Verification

```
python build/signing/verify_wheels.py
python build/attest.py && gpg --verify dist/attestation.json.asc dist/attestation.json
```
## Codex Prompt Site Quickstart

```
npm --prefix sites/codex-prompts run dev
```

Serves the markdown prompts directory as a Next.js site with plain-text API and sitemap.

## Artifact Release

```
python -m tools.artifacts artifacts/data.json --schema schemas/routing.schema.json --tag
```

Generates a deterministic hash for the artifact and optionally tags the current commit.
## Digital Twin

Deterministic offline tooling for operations.

Mini tour:

1. `python -m cli.console twin:checkpoint --name demo`
2. `python -m cli.console twin:list`
3. `python -m cli.console twin:replay --from "2025-01-01" --to "2025-01-02" --mode verify`
4. `python -m cli.console twin:stress --profile default --duration 10`
5. `python -m cli.console twin:compare --left artifacts/runA --right artifacts/runB`
## R&D Lab Quickstart

```bash
python -m cli.console rnd:idea:new --title "Example" --problem x --solution y --owner U1 --tags demo
## Runbook DSL

Runbooks live in `prism/runbooks` and describe how Prism diagnoses and fixes issues.
Each YAML file contains match signals, questions, optional probes, and a plan that
produces diffs and commands.

Example:

```yaml
id: python-importerror
title: "Python: ModuleNotFoundError / ImportError"
```

Use the 20-question wizard in Developer Mode to walk through questions, run probes,
and synthesize a fix plan.

### Tests

Run server runbook tests:

```bash
pnpm -C apps/prism/server test:runbooks
```

Run web runbook tests:

```bash
pnpm -C apps/prism/apps/web test:runbooks
### Legal Ops & Contracts Quickstart

```bash
python -m cli.console legal:contract:new --type MSA --counterparty "Acme Ltd."
python -m cli.console legal:assemble --template MSA --options configs/legal/options/acme.yml --out artifacts/legal/C001_v1.md
python -m cli.console legal:redline --old artifacts/legal/C001_v1.md --new artifacts/legal/C001_v2.md
python -m cli.console legal:approve:request --id C001 --for-role CFO && python -m cli.console legal:contract:approve --id C001 --as-user U_CFO
python -m cli.console legal:obligations:extract --id C001 && python -m cli.console legal:obligations:list --due-within 90
python -m cli.console legal:export:screen --partner P001 --order samples/sales/order_lines.json
```
## RBAC
Roles and permissions are defined in `config/users.json`. Use `--as-user` to run CLI commands as a specific user.

## Approvals
Approval rules live in `config/approvals.yaml`. Use `approval:create`, `approval:list`, and `approval:decide` to manage approvals.

## Audit
All orchestrator events are signed and stored in `orchestrator/memory.jsonl`. Verify integrity with `audit:verify`.

## Docker
Build and run the console in a container:

```sh
make build
make run
```

Mount a volume at `/app/data` to persist data.

> Security note: the signing key in `config/dev_signing_key.txt` is for development only and should be rotated for production.
## Marketing & Content Ops Quickstart

```bash
python -m cli.console mkt:segments:build --config configs/marketing/segments.yaml
python -m cli.console mkt:leadscore --config configs/marketing/lead_score.yaml
python -m cli.console mkt:attr --model linear
## Master Data & Governance Quickstart

```bash
python -m cli.console mdm:stage --domain account --file fixtures/mdm/account.csv
python -m cli.console mdm:match --domain account --config configs/mdm/match_account.yaml
python -m cli.console mdm:golden --domain account --policy configs/mdm/survivorship_account.yaml
python -m cli.console mdm:dq --domain account --config configs/mdm/dq_account.yaml
```
## DX Quickstart

Run developer tooling:

```
python -m cli.console dx:onboard:doctor
python -m cli.console dx:quality
```

## Knowledge Graph

Offline provenance tracking and query engine.

Example commands:

```
python -m cli.console kg:stats
python -m cli.console kg:query --file samples/kql/last_treasury_runs.kql
python -m cli.console chain:run --plan configs/chain_examples/uptime_then_release.yaml
## Security Ops Quickstart

```
python -m cli.console sec:assets:load --dir fixtures/sec
python -m cli.console sec:assets:list --type service
python -m cli.console sec:detect:run --rules configs/sec/rules --logs fixtures/sec/logs
python -m cli.console sec:vuln:import --file fixtures/sec/vulns.csv
python -m cli.console sec:sbom:watch --sbom dist/SBOM.spdx.json --cves fixtures/sec/cves_local.json
## Growth & Experimentation Quickstart

Run an experiment offline:

```
python -m cli.console exp:new --id EXP01 --name "Paywall copy" --feature paywall_v2 --variants A,B --split 0.5,0.5 --unit user
python -m cli.console exp:assign --id EXP01 --unit user --value 12345
python -m cli.console exp:analyze --id EXP01 --metrics configs/experiments/metrics.yaml
```<|MERGE_RESOLUTION|>--- conflicted
+++ resolved
@@ -128,17 +128,13 @@
   - Check if `127.0.0.1:8000` is serving `/health`. If not, it prints a one-liner to launch the stub.
 
 ## Git workflow
-<<<<<<< HEAD
-
-=======
->>>>>>> b6e9985e
+
 When you're ready to share changes:
 
 1. Stage your updates:
    ```bash
    git add -A
    ```
-<<<<<<< HEAD
 2. Commit with a clear message:
    ```bash
    git commit -m "feat: describe your change"
@@ -173,7 +169,6 @@
 up-to-date.
 
 ## Developing with VS Code and Docker on macOS
-=======
 2. Run checks:
    ```bash
    pre-commit run --files <file1> [file2 ...]
@@ -189,7 +184,6 @@
    ```
 5. Open a Pull Request with a short title and description, then review the CI results.
 6. If reviewers request changes, edit locally, commit, and push again—new commits update the same PR.
->>>>>>> b6e9985e
 
 ## Developing with VS Code and Docker on macOS
 
