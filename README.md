--- conflicted
+++ resolved
@@ -1,4 +1,3 @@
-<<<<<<< HEAD
 # NVIDIA Open GPU Kernel Modules
 
 This repository mirrors NVIDIA's open source GPU kernel modules and provides hardened build and packaging tooling.
@@ -35,7 +34,6 @@
 
 Kernel modules in this repository are dual licensed under MIT/GPLv2. Proprietary NVIDIA userspace components are **not** distributed here.
 Additional operational docs live in the [`docs/`](docs) folder.
-=======
 # 🧠 Lucidia Cognitive System
 
 [![CI/CD Pipeline](https://github.com/blackroad/lucidia-cognitive-system/workflows/Lucidia%20Cognitive%20System%20CI/CD/badge.svg)](https://github.com/blackroad/lucidia-cognitive-system/actions)
@@ -125,7 +123,6 @@
 
 curl -s http://localhost:8000/healthz
 curl -s http://localhost:8000/readyz
->>>>>>> e76eed82
 
 🧮 Multi-Valued Logic (sketch)
 •Qutrits: |−1⟩, |0⟩, |+1⟩ (neg/neutral/pos)
@@ -134,7 +131,6 @@
 
 📈 Reproducible Benchmarks (Targets until measured)
 
-<<<<<<< HEAD
 ```
 /exp set <id> active on|off weights A=<num> B=<num>
 
@@ -385,6 +381,39 @@
 📂 Project Structure
 
 ```
+Numbers are treated as targets until CI publishes artifacts.
+
+# API running on :8000 (start your app first)
+
+# Reasoning micro-benchmark (writes JSON)
+npm run bench:reason
+
+# HTTP throughput (adjust path to your reason endpoint)
+npx autocannon -d 30 -c 50 http://localhost:8000/api/v1/reason > ./benchmarks/http.txt
+
+Artifacts:
+•./benchmarks/latest.json – latency/depth/coherence metrics
+•./benchmarks/http.txt – RPS & latency distribution
+
+🛠️ Configuration
+
+Copy and edit:
+
+cp .env.example .env
+
+Key variables:
+•PORT=8000
+•REDIS_URL, MONGO_URL, POSTGRES_URL
+•JWT_SECRET, ENCRYPTION_KEY
+
+🐳 Docker (Compose v2)
+
+docker compose up -d --build
+docker compose up -d --scale lucidia-blackroad=3
+docker compose logs -f --tail=100 lucidia-blackroad
+
+📂 Project Structure
+
 lucidia-cognitive-system/
 ├── src/                         # Core system (agents, planner, etc.)
 ├── scripts/
@@ -431,54 +460,7 @@
 - CI history regenerated hourly → `/metrics/ci.json`
 - Lighthouse scores appended daily and on main pushes → `/metrics/lh.json`
 - View charts at **/metrics**.
-=======
-Numbers are treated as targets until CI publishes artifacts.
-
-# API running on :8000 (start your app first)
-
-# Reasoning micro-benchmark (writes JSON)
-npm run bench:reason
-
-# HTTP throughput (adjust path to your reason endpoint)
-npx autocannon -d 30 -c 50 http://localhost:8000/api/v1/reason > ./benchmarks/http.txt
-
-Artifacts:
-•./benchmarks/latest.json – latency/depth/coherence metrics
-•./benchmarks/http.txt – RPS & latency distribution
-
-🛠️ Configuration
-
-Copy and edit:
-
-cp .env.example .env
-
-Key variables:
-•PORT=8000
-•REDIS_URL, MONGO_URL, POSTGRES_URL
-•JWT_SECRET, ENCRYPTION_KEY
-
-🐳 Docker (Compose v2)
-
-docker compose up -d --build
-docker compose up -d --scale lucidia-blackroad=3
-docker compose logs -f --tail=100 lucidia-blackroad
-
-📂 Project Structure
-
-lucidia-cognitive-system/
-├── src/                         # Core system (agents, planner, etc.)
-├── scripts/
-│   ├── healthcheck.js
-│   └── benchmarks/
-│       └── reasoning.js
-├── docs/
-│   └── logic.md
-├── benchmarks/                  # Generated benchmark outputs
-├── Dockerfile
-├── docker-compose.yml
-└── README.md
 
 🪪 License
 
->>>>>>> e76eed82
 MIT