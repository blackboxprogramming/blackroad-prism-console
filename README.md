--- conflicted
+++ resolved
@@ -576,7 +576,6 @@
         ...
 ```
 
-<<<<<<< HEAD
 ## Financial Close & Controls
 
 Run an offline monthly close:
@@ -1035,12 +1034,10 @@
 Mount a volume at `/app/data` to persist data.
 
 > Security note: the signing key in `config/dev_signing_key.txt` is for development only and should be rotated for production.
-=======
 ## Marketing & Content Ops Quickstart
 
 ```bash
 python -m cli.console mkt:segments:build --config configs/marketing/segments.yaml
 python -m cli.console mkt:leadscore --config configs/marketing/lead_score.yaml
 python -m cli.console mkt:attr --model linear
-```
->>>>>>> 71892b98
+```