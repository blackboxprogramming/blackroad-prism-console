# BlackRoad.io — Dependency & Ops Bundle
<<<<<<< HEAD

Date: 2025-08-22

Requires Node.js 20 or later.

This bundle is a **drop-in helper** to resolve “missing dependencies etc.” without requiring
connector access. Push it into your working copy, then run one script on the server to scan
your API, install missing npm packages, set up env defaults, and (optionally) boot a local
LLM stub on port **8000** if none is running.

> **Heads-up from the maintainer:** I'm still getting everything set up and I'm honestly not a
> strong coder yet. Thank you for your patience if anything here is rough around the edges —
> I'm doing my best and truly sorry for any bumps along the way.
## Note on GitHub Copilot agent UI

The Codespaces chat quick-actions are provided by GitHub Copilot's agent features and are
controlled by the Copilot service (not repo files). See `COPILOT_SETUP.md` and
`.github/copilot-instructions.md` for guidance to enable and tune Copilot agent behavior.

**What’s included**

- `ops/install.sh` — one-shot setup for `/srv/blackroad-api` (or detected API path)
- `tools/dep-scan.js` — scans JS/TS for `require()`/`import` usage and installs missing packages
- `tools/verify-runtime.sh` — quick health checks (API on 4000, LLM on 8000)
- `srv/blackroad-api/.env.example` — sample env for your Express API
- `srv/blackroad-api/package.json.sample` — a safe starter if your API has no package.json
- `srv/lucidia-llm/` — minimal FastAPI echo stub (only used if you don’t already run an LLM on 8000)
- `srv/lucia-llm/` — same stub (duplicate dir name for compatibility with earlier scripts)

=======
Date: 2025-08-22

This bundle is a **drop-in helper** to resolve “missing dependencies etc.” without requiring
connector access. Push it into your working copy, then run one script on the server to scan
your API, install missing npm packages, set up env defaults, and (optionally) boot a local
LLM stub on port **8000** if none is running.

**What’s included**
- `ops/install.sh` — one-shot setup for `/srv/blackroad-api` (or detected API path)
- `tools/dep-scan.js` — scans JS/TS for `require()`/`import` usage and installs missing packages
- `tools/verify-runtime.sh` — quick health checks (API on 4000, LLM on 8000)
- `srv/blackroad-api/.env.example` — sample env for your Express API
- `srv/blackroad-api/package.json.sample` — a safe starter if your API has no package.json
- `srv/lucidia-llm/` — minimal FastAPI echo stub (only used if you don’t already run an LLM on 8000)
- `srv/lucia-llm/` — same stub (duplicate dir name for compatibility with earlier scripts)

>>>>>>> 292c0dac
> Nothing here overwrites your existing code. The scripts are defensive: they detect paths,
> **merge** deps, and only generate files if missing.

---

## Quick start
<<<<<<< HEAD

**On your workstation**

1. Unzip this at the **root of your working copy** (where your repo root lives).
2. Commit and push.

**On the server**

=======
**On your workstation**
1) Unzip this at the **root of your working copy** (where your repo root lives).
2) Commit and push.

**On the server**
>>>>>>> 292c0dac
```bash
cd /path/to/your/working/copy
sudo bash ops/install.sh
bash tools/verify-runtime.sh
```

- The installer will:
  - Locate your API (prefers `./srv/blackroad-api`, then `/srv/blackroad-api`, else searches for `server_full.js`)
  - Create `package.json` if missing and **auto-install** any missing npm packages it finds
  - Create `.env` from the example if missing and generate strong secrets
  - Ensure your SQLite file exists (defaults to `blackroad.db` inside the API dir if `DB_PATH` is not set)
  - Check if `127.0.0.1:8000` is serving `/health`. If not, it prints a one-liner to launch the stub.

## Git workflow
<<<<<<< HEAD

=======
>>>>>>> 292c0dac
When you're ready to share changes:

1. Stage your updates:
   ```bash
   git add -A
   ```
2. Commit with a clear message:
   ```bash
   git commit -m "feat: describe your change"
   ```
3. Push the branch:
   ```bash
   git push origin <branch-name>
   ```
4. Open a Pull Request and review the CI results.

<<<<<<< HEAD
## Mining progress & leaderboards

Track miner activity, crown trophy holders, and celebrate "green wins" with the
new leaderboard tooling bundled in this repo:

1. Log each mined block in [`logs/blocks.csv`](logs/blocks.csv). Keep the header
   row and append one line per block with the timestamp, block ID, miner name,
   energy usage (kWh), and fees earned (USD).
2. Refresh the leaderboard outputs by running:
   ```bash
   python3 scripts/build_leaderboards.py
   ```
   This generates `leaderboard.md` for humans and
   `leaderboard_snapshot.json` for downstream tools.
3. Tweak thresholds or rename trophies via
   [`config/leaderboard_config.json`](config/leaderboard_config.json). The
   script merges missing keys with sensible defaults, so only override what you
   need.

Every push that touches the CSV, config, or script automatically rebuilds the
leaderboard through the `leaderboard-refresh` GitHub Action to keep things
up-to-date.

## Developing with VS Code and Docker on macOS

=======
## Developing with VS Code and Docker on macOS
>>>>>>> 292c0dac
1. Start [Docker Desktop for Mac](https://docs.docker.com/desktop/install/mac/).
2. Install [Visual Studio Code](https://code.visualstudio.com/) and the **Dev Containers** extension.
3. Open this repository in VS Code and select **Reopen in Container** to use `.devcontainer/devcontainer.json`.
4. Once the container is running, use the integrated terminal to run commands like `npm install`, `npm run lint`, or `npm test`.

---

<<<<<<< HEAD
## Performance

```bash
python -m cli.console bench:run --name "Treasury-BOT" --iter 30 --warmup 5
python -m cli.console slo:report
python -m cli.console slo:gate --fail-on regressions
```

---

## Notes & assumptions

=======
## Notes & assumptions
>>>>>>> 292c0dac
- Stack recorded in memory (Aug 2025): SPA on `/var/www/blackroad/index.html`, Express API on port **4000**
  at `/srv/blackroad-api` with SQLite; LLM service on **127.0.0.1:8000**; NGINX proxies `/api` and `/ws`.
- This bundle does **not** ship `node_modules/` (native builds vary by machine). Instead, it generates
  and installs what’s actually needed by **scanning your sources**.
- If your API already has `package.json`, nothing is overwritten; missing deps are added.
- If you maintain your API directly under a different path, run the scanner manually, e.g.:
  ```bash
  node tools/dep-scan.js --dir /path/to/api --save
  ```

If anything looks off, run `bash tools/verify-runtime.sh` and share the output.

## Subscribe API

Environment variables for Stripe integration:

- `STRIPE_PUBLIC_KEY`
- `STRIPE_SECRET_KEY`
- `STRIPE_WEBHOOK_SECRET`
- `STRIPE_PRICE_STARTER_MONTHLY`
- `STRIPE_PRICE_PRO_MONTHLY`
- `STRIPE_PRICE_INFINITY_MONTHLY`
- `STRIPE_PRICE_STARTER_YEARLY`
- `STRIPE_PRICE_PRO_YEARLY`
- `STRIPE_PRICE_INFINITY_YEARLY`
- `STRIPE_PORTAL_RETURN_URL` (optional)

Example calls:
<<<<<<< HEAD

```bash
curl http://localhost:4000/api/subscribe/config
curl -H "Cookie: brsid=..." http://localhost:4000/api/subscribe/status
curl -X POST http://localhost:4000/api/subscribe/checkout \
  -H "Content-Type: application/json" \
  -d '{"planId":"pro","interval":"month"}'
curl -H "Cookie: brsid=..." http://localhost:4000/api/subscribe/portal
# Webhooks are received at /api/stripe/webhook and must include the Stripe signature header.
# The middleware stack must expose the raw JSON payload (e.g., `express.raw({ type: 'application/json' })`)
# ahead of the route so Stripe signature verification can read `req.rawBody`.
```

## Unified Sync Pipeline

Use `scripts/blackroad_sync.sh` to drive a chat-style deployment flow.
Example:

```bash
./scripts/blackroad_sync.sh "Push latest to BlackRoad.io"
```

The script also understands:

- "Refresh working copy and redeploy"
- "Rebase branch and update site"
- "Sync Salesforce -> Airtable -> Droplet"

---

## Visual Hardware Guides

- [Pepper's Ghost Cube Calibration](docs/guides/peppers-ghost-calibration.md) — 5-minute tune-up checklist for crisp, centered holographic projections.

It pulls from GitHub, triggers connector webhooks, updates a Working Copy checkout, and
executes a remote refresh command on the droplet.

### BlackRoad Sync CLI

`codex/tools/blackroad_sync.py` scaffolds a chat-friendly pipeline that mirrors
commands like "Push latest to BlackRoad.io" or "Refresh working copy and
redeploy". Each sub-command currently logs the intended action:

```bash
python codex/tools/blackroad_sync.py push
python codex/tools/blackroad_sync.py refresh
python codex/tools/blackroad_sync.py rebase
python codex/tools/blackroad_sync.py sync
```

Extend the script with real webhooks, Slack posts, or droplet deployments as
needed. For example, `scripts/blackroad_ci.py` will post connector sync
updates to Slack when a `SLACK_WEBHOOK_URL` environment variable points to an
incoming webhook.

---

## Codex Deploy Flow

`codex/jobs/blackroad-sync-deploy.sh` provides a chat-focused pipeline tying
together git pushes, connector syncs, working-copy refreshes and server deploys.
Typical usage:

```bash
# commit local changes, push and deploy to the droplet
bash codex/jobs/blackroad-sync-deploy.sh push-latest "chore: update"

# refresh the iOS Working Copy checkout and redeploy
bash codex/jobs/blackroad-sync-deploy.sh refresh

# rebase current branch onto origin/main then deploy
bash codex/jobs/blackroad-sync-deploy.sh rebase-update

# run Salesforce → Airtable → Droplet syncs
bash codex/jobs/blackroad-sync-deploy.sh sync-connectors
```

It honours environment variables like `DROPLET_HOST`,
`WORKING_COPY_PATH`, and `SLACK_WEBHOOK` for remote access and
status notifications.

# BlackRoad Prism Console

This repository hosts experimental tooling and prototypes for BlackRoad.io.

## CI/CD orchestrator

`scripts/blackroad_ci.py` provides a scaffold for the end-to-end workflow
connecting Codex, GitHub, external connectors and the deployment droplet. The
script accepts natural language style commands and performs placeholder actions
for now.

Examples:

```bash
python scripts/blackroad_ci.py "Push latest to BlackRoad.io"
python scripts/blackroad_ci.py "Refresh working copy and redeploy"
python scripts/blackroad_ci.py "Rebase branch and update site"
python scripts/blackroad_ci.py "Sync Salesforce -> Airtable -> Droplet"
```

Connector and deployment steps are stubs; configure environment variables and
extend the script to interact with real services.

# BlackRoad Prism Console

This repository contains assorted utilities for the BlackRoad project.

## Codex Pipeline Scaffold

The `scripts/blackroad_pipeline.py` script offers a chat-oriented control
surface that maps high level phrases to underlying actions. It currently
wraps common Git operations and prints placeholders for connector sync,
working copy refresh and droplet deployment.

### Example

```bash
python scripts/blackroad_pipeline.py "Push latest to BlackRoad.io"
```

The phrases recognised by the controller can be listed by invoking the
script with an unknown command.

## Sync & Deploy

## Codex Sync/Deploy

An experimental control surface lives at `codex/tools/blackroad_pipeline.py`.
It accepts chat-style commands and orchestrates a stubbed pipeline spanning
GitHub commits, connector sync, Working Copy refresh, and droplet deployment.

```bash
python codex/tools/blackroad_pipeline.py "Push latest to BlackRoad.io" -m "chore: sync"
```

The script only logs each step today; extend the placeholders with real
connectors, OAuth, and deployment hooks to enable end-to-end automation.

Additional operational docs live in the [`docs/`](docs) folder.

Use the `bin/blackroad-sync` script to push code and refresh the live site end to end.

```bash
# Push commits, trigger connector jobs, refresh the Working Copy, and redeploy the droplet
bin/blackroad-sync push

# Refresh deployment without new commits
bin/blackroad-sync refresh

# Rebase with main, push, and redeploy
bin/blackroad-sync rebase
```

The script relies on environment variables like `DROPLET_HOST` and `WORKING_COPY_HOST` to reach remote hosts.

Additional operational docs live in the [`docs/`](docs) folder.

## Codex Sync Script

The repository includes a minimal scaffold to experiment with the end-to-end
flow described in the BlackRoad deployment docs. The helper accepts natural
language commands and turns them into git/deploy operations.

```bash
python scripts/blackroad_sync.py "Push latest to BlackRoad.io"
```

Other examples:

- `python scripts/blackroad_sync.py "Refresh working copy and redeploy"`
- `python scripts/blackroad_sync.py "Rebase branch and update site"`
- `python scripts/blackroad_sync.py "Sync Salesforce → Airtable → Droplet"`

The script currently prints placeholder actions; extend the functions to hook
into real connectors and infrastructure.

## Bot Commands (ChatOps)

- `/deploy blackroad <channel> [provider]` — deploy canary/beta/prod
- `/rollback blackroad <channel> [steps] [provider]` — revert to earlier build
- `/blog new "Title"` — scaffold blog post PR
- `/promote prod` — open staging→prod PR
- `/toggle <flag> on|off` — set feature flags in `.github/feature-flags.yml`
- `/install all` — run universal installer
- `/fix <freeform prompt>` — dispatch AI Fix with your prompt

## Agents Overview

- **Auto-Heal**: reacts to failing workflows and dispatches **AI Fix**.
- **AI Fix**: runs Codex/LLM prompts, formats, builds, opens PRs.
- **AI Sweeper**: nightly formatter/linter; opens PR if needed.
- **Labeler/Stale/Lock**: repo hygiene.
- **Auto-merge**: merges labeled PRs when checks pass.
- **CodeQL/Snyk/Scorecard**: security analysis.

## Deployment

Run the scaffolded end-to-end sync script to push local changes and deploy them
to the live environment:

```bash
python scripts/blackroad_sync.py
```

The script pushes to GitHub, fans out to connector webhooks, refreshes an iOS
Working Copy checkout and issues a remote deploy on the droplet when configured
via environment variables.

Additional operational docs live in the [`docs/`](docs) folder.

## Codex Pipeline

This repo ships with a chat-first deployment helper at
`codex/tools/blackroad_pipeline.py`. The script accepts plain‑English
commands and orchestrates git pushes, connector stubs and droplet
deploys in one flow:

```bash
python3 codex/tools/blackroad_pipeline.py "Push latest to BlackRoad.io"
python3 codex/tools/blackroad_pipeline.py "Refresh working copy and redeploy"
```

It relies on environment variables for remote hosts and tokens
(`GIT_REMOTE`, `DROPLET_HOST`, `SLACK_WEBHOOK`).
This scaffold is intentionally clean and compact so you can drop in your own logic fast.

## Codex Deployment

A helper script `scripts/blackroad_codex.sh` provides a chat-like interface for common deployment actions:

```bash
scripts/blackroad_codex.sh push
scripts/blackroad_codex.sh deploy
scripts/blackroad_codex.sh refresh
scripts/blackroad_codex.sh rebase
scripts/blackroad_codex.sh sync
```

Set `REMOTE`, `BRANCH`, and `DROPLET_HOST` to customize targets. Provide `SLACK_WEBHOOK` to post updates.

## BlackRoad Sync & Deploy

Run `scripts/blackroad_sync.sh` to push the latest changes to GitHub and roll them out to the droplet. The script accepts natural language commands, for example:

```bash
scripts/blackroad_sync.sh "Push latest to BlackRoad.io"
scripts/blackroad_sync.sh "Refresh working copy and redeploy"
```

Set `WORKING_COPY_SSH`, `DROPLET_SSH`, and optionally `SLACK_WEBHOOK` environment variables before running. Logs are written to `blackroad_sync.log`.

## Codex Sync & Deploy

An initial scaffold for the end-to-end BlackRoad deployment flow lives in
`scripts/blackroad_sync.py`. The helper currently exposes three
subcommands:

```bash
# Push local commits to GitHub and trigger connector jobs
python3 scripts/blackroad_sync.py push

# Update an iOS Working Copy clone
python3 scripts/blackroad_sync.py refresh-working-copy --path /path/to/clone

# Pull latest code and restart services on the droplet
python3 scripts/blackroad_sync.py deploy --host user@droplet
```

The script only prints the operations it would perform, acting as a
placeholder for future automation.

---

## Codex Deploy Flow

`codex/jobs/blackroad-sync-deploy.sh` provides a chat-focused pipeline tying
together git pushes, connector syncs, working-copy refreshes and server deploys.
Typical usage:

```bash
# commit local changes, push and deploy to the droplet
bash codex/jobs/blackroad-sync-deploy.sh push-latest "chore: update"

# refresh the iOS Working Copy checkout and redeploy
bash codex/jobs/blackroad-sync-deploy.sh refresh

# rebase current branch onto origin/main then deploy
bash codex/jobs/blackroad-sync-deploy.sh rebase-update

# run Salesforce → Airtable → Droplet syncs
bash codex/jobs/blackroad-sync-deploy.sh sync-connectors
```

It honours environment variables like `DROPLET_HOST`,
`WORKING_COPY_PATH`, and `SLACK_WEBHOOK` for remote access and
status notifications.

- **/geodesic**: Compute Fubini–Study distance `d_FS = arccos(|⟨ψ|φ⟩|)` and sample the **CP² geodesic** points between |ψ₀⟩ and |ψ₁⟩.

## Codex Sync Helper

Use `scripts/blackroad_sync.py` for chat-driven CI/CD tasks. It can commit and
push changes, refresh a working copy, rebase branches, or stub out connector
sync jobs.

Examples:

```bash
scripts/blackroad_sync.py push -m "feat: update site"
scripts/blackroad_sync.py refresh
scripts/blackroad_sync.py sync-connectors
```

## Backbone Equations Reference

See [docs/blackroad-equation-backbone.md](docs/blackroad-equation-backbone.md) for a curated list of one hundred foundational equations across mathematics, physics, computer science, and engineering.

_Last updated on 2025-09-11_

## Prism Developer Mode

Start the development server:

```bash
cd prism/server
npm install
npm run dev
=======

```bash
curl http://localhost:4000/api/subscribe/config
curl -H "Cookie: brsid=..." http://localhost:4000/api/subscribe/status
curl -X POST http://localhost:4000/api/subscribe/checkout \
  -H "Content-Type: application/json" \
  -d '{"planId":"pro","interval":"month"}'
curl -H "Cookie: brsid=..." http://localhost:4000/api/subscribe/portal
# Webhooks are received at /api/stripe/webhook and must include the Stripe signature header.
>>>>>>> 292c0dac
```
## Unified Sync Pipeline

Use `scripts/blackroad_sync.sh` to drive a chat-style deployment flow.
Example:

<<<<<<< HEAD
Run the web console with Approvals panel:

```bash
cd apps/prismweb
npm install
npm run dev
```

## Console Quickstart

```bash
pip install -r requirements.txt
python -m cli.console bot:list
python -m cli.console task:create --goal "Build 13-week cash view"
python -m cli.console task:route --id <ID> --bot "Treasury-BOT"
```

## Add a new bot
=======
```bash
./scripts/blackroad_sync.sh "Push latest to BlackRoad.io"
```

The script also understands:
- "Refresh working copy and redeploy"
- "Rebase branch and update site"
- "Sync Salesforce -> Airtable -> Droplet"

It pulls from GitHub, triggers connector webhooks, updates a Working Copy checkout, and
executes a remote refresh command on the droplet.
### BlackRoad Sync CLI
`codex/tools/blackroad_sync.py` scaffolds a chat-friendly pipeline that mirrors
commands like "Push latest to BlackRoad.io" or "Refresh working copy and
redeploy".  Each sub-command currently logs the intended action:

```bash
python codex/tools/blackroad_sync.py push
python codex/tools/blackroad_sync.py refresh
python codex/tools/blackroad_sync.py rebase
python codex/tools/blackroad_sync.py sync
```

Extend the script with real webhooks, Slack posts, or droplet deployments as
needed.
>>>>>>> 292c0dac

Create `bots/my_bot.py`:

```python
from orchestrator.base import BaseBot
from orchestrator.protocols import Task, BotResponse

class MyBot(BaseBot):
    """
    MISSION: ...
    INPUTS: ...
    OUTPUTS: ...
    KPIS: ...
    GUARDRAILS: ...
    HANDOFFS: ...
    """
    name = "My-BOT"
    mission = "..."

    def run(self, task: Task) -> BotResponse:
        ...
```

## Financial Close & Controls

Run an offline monthly close:

```bash
python -m cli.console close:cal:new --period 2025-09 --template configs/close/template.yaml
python -m cli.console close:jrnl:propose --period 2025-09 --rules configs/close/journals/accruals.yaml
python -m cli.console close:jrnl:post --period 2025-09
python -m cli.console close:recon:run --period 2025-09 --fixtures fixtures/finance/recons
python -m cli.console close:flux --period 2025-09 --prev 2025-08 --py 2024-09 --threshold 10
python -m cli.console close:sox:add --period 2025-09 --control C-REV-01 --path artifacts/close/REV/cut.md
python -m cli.console close:sox:check --period 2025-09
python -m cli.console close:packet --period 2025-09
python -m cli.console close:sign --period 2025-09 --role CFO --as-user U_CFO
```

## PLM & Manufacturing Ops

```
python -m cli.console plm:items:load --dir fixtures/plm/items
python -m cli.console plm:bom:load --dir fixtures/plm/boms
python -m cli.console plm:bom:explode --item PROD-100 --rev A --level 2
```

## Training & Enablement Hub Quickstart

```bash
python -m cli.console learn:courses:load --dir configs/enablement/courses
python -m cli.console learn:courses:list --role_track "Solutions Engineer"
```

## Integration Security Playbook

<<<<<<< HEAD
For guidance on connecting Slack, Asana, GitLab, GitHub, Discord, Airtable, and other
automation bots to the BlackRoad Prism Console, review
[`INTEGRATIONS_SECURITY.md`](./INTEGRATIONS_SECURITY.md). The playbook documents
hardening steps for key management, OAuth scopes, monitoring, and incident response so
that integrations remain auditable and compliant.
=======
## Codex Deploy Flow

`codex/jobs/blackroad-sync-deploy.sh` provides a chat-focused pipeline tying
together git pushes, connector syncs, working-copy refreshes and server deploys.
Typical usage:

```bash
# commit local changes, push and deploy to the droplet
bash codex/jobs/blackroad-sync-deploy.sh push-latest "chore: update"

# refresh the iOS Working Copy checkout and redeploy
bash codex/jobs/blackroad-sync-deploy.sh refresh

# rebase current branch onto origin/main then deploy
bash codex/jobs/blackroad-sync-deploy.sh rebase-update

# run Salesforce → Airtable → Droplet syncs
bash codex/jobs/blackroad-sync-deploy.sh sync-connectors
```

It honours environment variables like `DROPLET_HOST`,
`WORKING_COPY_PATH`, and `SLACK_WEBHOOK` for remote access and
status notifications.

# BlackRoad Prism Console

This repository hosts experimental tooling and prototypes for BlackRoad.io.

## CI/CD orchestrator

`scripts/blackroad_ci.py` provides a scaffold for the end-to-end workflow
connecting Codex, GitHub, external connectors and the deployment droplet. The
script accepts natural language style commands and performs placeholder actions
for now.

Examples:

```bash
python scripts/blackroad_ci.py "Push latest to BlackRoad.io"
python scripts/blackroad_ci.py "Refresh working copy and redeploy"
python scripts/blackroad_ci.py "Rebase branch and update site"
python scripts/blackroad_ci.py "Sync Salesforce -> Airtable -> Droplet"
```

Connector and deployment steps are stubs; configure environment variables and
extend the script to interact with real services.
# BlackRoad Prism Console

This repository contains assorted utilities for the BlackRoad project.

## Codex Pipeline Scaffold

The `scripts/blackroad_pipeline.py` script offers a chat-oriented control
surface that maps high level phrases to underlying actions. It currently
wraps common Git operations and prints placeholders for connector sync,
working copy refresh and droplet deployment.

### Example

```bash
python scripts/blackroad_pipeline.py "Push latest to BlackRoad.io"
```

The phrases recognised by the controller can be listed by invoking the
script with an unknown command.
## Sync & Deploy
## Codex Sync/Deploy

An experimental control surface lives at `codex/tools/blackroad_pipeline.py`.
It accepts chat-style commands and orchestrates a stubbed pipeline spanning
GitHub commits, connector sync, Working Copy refresh, and droplet deployment.

```bash
python codex/tools/blackroad_pipeline.py "Push latest to BlackRoad.io" -m "chore: sync"
```

The script only logs each step today; extend the placeholders with real
connectors, OAuth, and deployment hooks to enable end-to-end automation.

Additional operational docs live in the [`docs/`](docs) folder.

Use the `bin/blackroad-sync` script to push code and refresh the live site end to end.

```bash
# Push commits, trigger connector jobs, refresh the Working Copy, and redeploy the droplet
bin/blackroad-sync push

# Refresh deployment without new commits
bin/blackroad-sync refresh

# Rebase with main, push, and redeploy
bin/blackroad-sync rebase
```

The script relies on environment variables like `DROPLET_HOST` and `WORKING_COPY_HOST` to reach remote hosts.

Additional operational docs live in the [`docs/`](docs) folder.

## Codex Sync Script

The repository includes a minimal scaffold to experiment with the end-to-end
flow described in the BlackRoad deployment docs. The helper accepts natural
language commands and turns them into git/deploy operations.

```bash
python scripts/blackroad_sync.py "Push latest to BlackRoad.io"
```

Other examples:

- `python scripts/blackroad_sync.py "Refresh working copy and redeploy"`
- `python scripts/blackroad_sync.py "Rebase branch and update site"`
- `python scripts/blackroad_sync.py "Sync Salesforce → Airtable → Droplet"`

The script currently prints placeholder actions; extend the functions to hook
into real connectors and infrastructure.

## Bot Commands (ChatOps)

- `/deploy blackroad <channel> [provider]` — deploy canary/beta/prod
- `/rollback blackroad <channel> [steps] [provider]` — revert to earlier build
- `/blog new "Title"` — scaffold blog post PR
- `/promote prod` — open staging→prod PR
- `/toggle <flag> on|off` — set feature flags in `.github/feature-flags.yml`
- `/install all` — run universal installer
- `/fix <freeform prompt>` — dispatch AI Fix with your prompt

## Agents Overview

- **Auto-Heal**: reacts to failing workflows and dispatches **AI Fix**.
- **AI Fix**: runs Codex/LLM prompts, formats, builds, opens PRs.
- **AI Sweeper**: nightly formatter/linter; opens PR if needed.
- **Labeler/Stale/Lock**: repo hygiene.
- **Auto-merge**: merges labeled PRs when checks pass.
- **CodeQL/Snyk/Scorecard**: security analysis.
## Deployment

Run the scaffolded end-to-end sync script to push local changes and deploy them
to the live environment:

```bash
python scripts/blackroad_sync.py
```

The script pushes to GitHub, fans out to connector webhooks, refreshes an iOS
Working Copy checkout and issues a remote deploy on the droplet when configured
via environment variables.

Additional operational docs live in the [`docs/`](docs) folder.

## Codex Pipeline

This repo ships with a chat-first deployment helper at
`codex/tools/blackroad_pipeline.py`. The script accepts plain‑English
commands and orchestrates git pushes, connector stubs and droplet
deploys in one flow:

```bash
python3 codex/tools/blackroad_pipeline.py "Push latest to BlackRoad.io"
python3 codex/tools/blackroad_pipeline.py "Refresh working copy and redeploy"
```

It relies on environment variables for remote hosts and tokens
(`GIT_REMOTE`, `DROPLET_HOST`, `SLACK_WEBHOOK`).
This scaffold is intentionally clean and compact so you can drop in your own logic fast.

## Codex Deployment

A helper script `scripts/blackroad_codex.sh` provides a chat-like interface for common deployment actions:

```bash
scripts/blackroad_codex.sh push
scripts/blackroad_codex.sh deploy
scripts/blackroad_codex.sh refresh
scripts/blackroad_codex.sh rebase
scripts/blackroad_codex.sh sync
```

Set `REMOTE`, `BRANCH`, and `DROPLET_HOST` to customize targets. Provide `SLACK_WEBHOOK` to post updates.
## BlackRoad Sync & Deploy

Run `scripts/blackroad_sync.sh` to push the latest changes to GitHub and roll them out to the droplet. The script accepts natural language commands, for example:

```bash
scripts/blackroad_sync.sh "Push latest to BlackRoad.io"
scripts/blackroad_sync.sh "Refresh working copy and redeploy"
```

Set `WORKING_COPY_SSH`, `DROPLET_SSH`, and optionally `SLACK_WEBHOOK` environment variables before running. Logs are written to `blackroad_sync.log`.
## Codex Sync & Deploy

An initial scaffold for the end-to-end BlackRoad deployment flow lives in
`scripts/blackroad_sync.py`. The helper currently exposes three
subcommands:

```bash
# Push local commits to GitHub and trigger connector jobs
python3 scripts/blackroad_sync.py push

# Update an iOS Working Copy clone
python3 scripts/blackroad_sync.py refresh-working-copy --path /path/to/clone

# Pull latest code and restart services on the droplet
python3 scripts/blackroad_sync.py deploy --host user@droplet
```

The script only prints the operations it would perform, acting as a
placeholder for future automation.
---

## Codex Deploy Flow

`codex/jobs/blackroad-sync-deploy.sh` provides a chat-focused pipeline tying
together git pushes, connector syncs, working-copy refreshes and server deploys.
Typical usage:

```bash
# commit local changes, push and deploy to the droplet
bash codex/jobs/blackroad-sync-deploy.sh push-latest "chore: update"

# refresh the iOS Working Copy checkout and redeploy
bash codex/jobs/blackroad-sync-deploy.sh refresh

# rebase current branch onto origin/main then deploy
bash codex/jobs/blackroad-sync-deploy.sh rebase-update

# run Salesforce → Airtable → Droplet syncs
bash codex/jobs/blackroad-sync-deploy.sh sync-connectors
```

It honours environment variables like `DROPLET_HOST`,
`WORKING_COPY_PATH`, and `SLACK_WEBHOOK` for remote access and
status notifications.

- **/geodesic**: Compute Fubini–Study distance `d_FS = arccos(|⟨ψ|φ⟩|)` and sample the **CP² geodesic** points between |ψ₀⟩ and |ψ₁⟩.

## Codex Sync Helper

Use `scripts/blackroad_sync.py` for chat-driven CI/CD tasks. It can commit and
push changes, refresh a working copy, rebase branches, or stub out connector
sync jobs.

Examples:

```bash
scripts/blackroad_sync.py push -m "feat: update site"
scripts/blackroad_sync.py refresh
scripts/blackroad_sync.py sync-connectors
```
>>>>>>> 292c0dac
<|MERGE_RESOLUTION|>--- conflicted
+++ resolved
@@ -1,5 +1,4 @@
 # BlackRoad.io — Dependency & Ops Bundle
-<<<<<<< HEAD
 
 Date: 2025-08-22
 
@@ -29,7 +28,6 @@
 - `srv/lucidia-llm/` — minimal FastAPI echo stub (only used if you don’t already run an LLM on 8000)
 - `srv/lucia-llm/` — same stub (duplicate dir name for compatibility with earlier scripts)
 
-=======
 Date: 2025-08-22
 
 This bundle is a **drop-in helper** to resolve “missing dependencies etc.” without requiring
@@ -46,14 +44,12 @@
 - `srv/lucidia-llm/` — minimal FastAPI echo stub (only used if you don’t already run an LLM on 8000)
 - `srv/lucia-llm/` — same stub (duplicate dir name for compatibility with earlier scripts)
 
->>>>>>> 292c0dac
 > Nothing here overwrites your existing code. The scripts are defensive: they detect paths,
 > **merge** deps, and only generate files if missing.
 
 ---
 
 ## Quick start
-<<<<<<< HEAD
 
 **On your workstation**
 
@@ -62,13 +58,11 @@
 
 **On the server**
 
-=======
 **On your workstation**
 1) Unzip this at the **root of your working copy** (where your repo root lives).
 2) Commit and push.
 
 **On the server**
->>>>>>> 292c0dac
 ```bash
 cd /path/to/your/working/copy
 sudo bash ops/install.sh
@@ -83,10 +77,7 @@
   - Check if `127.0.0.1:8000` is serving `/health`. If not, it prints a one-liner to launch the stub.
 
 ## Git workflow
-<<<<<<< HEAD
-
-=======
->>>>>>> 292c0dac
+
 When you're ready to share changes:
 
 1. Stage your updates:
@@ -103,7 +94,6 @@
    ```
 4. Open a Pull Request and review the CI results.
 
-<<<<<<< HEAD
 ## Mining progress & leaderboards
 
 Track miner activity, crown trophy holders, and celebrate "green wins" with the
@@ -129,9 +119,7 @@
 
 ## Developing with VS Code and Docker on macOS
 
-=======
 ## Developing with VS Code and Docker on macOS
->>>>>>> 292c0dac
 1. Start [Docker Desktop for Mac](https://docs.docker.com/desktop/install/mac/).
 2. Install [Visual Studio Code](https://code.visualstudio.com/) and the **Dev Containers** extension.
 3. Open this repository in VS Code and select **Reopen in Container** to use `.devcontainer/devcontainer.json`.
@@ -139,7 +127,6 @@
 
 ---
 
-<<<<<<< HEAD
 ## Performance
 
 ```bash
@@ -152,9 +139,6 @@
 
 ## Notes & assumptions
 
-=======
-## Notes & assumptions
->>>>>>> 292c0dac
 - Stack recorded in memory (Aug 2025): SPA on `/var/www/blackroad/index.html`, Express API on port **4000**
   at `/srv/blackroad-api` with SQLite; LLM service on **127.0.0.1:8000**; NGINX proxies `/api` and `/ws`.
 - This bundle does **not** ship `node_modules/` (native builds vary by machine). Instead, it generates
@@ -183,7 +167,37 @@
 - `STRIPE_PORTAL_RETURN_URL` (optional)
 
 Example calls:
-<<<<<<< HEAD
+
+```bash
+## Notes & assumptions
+- Stack recorded in memory (Aug 2025): SPA on `/var/www/blackroad/index.html`, Express API on port **4000**
+  at `/srv/blackroad-api` with SQLite; LLM service on **127.0.0.1:8000**; NGINX proxies `/api` and `/ws`.
+- This bundle does **not** ship `node_modules/` (native builds vary by machine). Instead, it generates
+  and installs what’s actually needed by **scanning your sources**.
+- If your API already has `package.json`, nothing is overwritten; missing deps are added.
+- If you maintain your API directly under a different path, run the scanner manually, e.g.:
+  ```bash
+  node tools/dep-scan.js --dir /path/to/api --save
+  ```
+
+If anything looks off, run `bash tools/verify-runtime.sh` and share the output.
+
+## Subscribe API
+
+Environment variables for Stripe integration:
+
+- `STRIPE_PUBLIC_KEY`
+- `STRIPE_SECRET_KEY`
+- `STRIPE_WEBHOOK_SECRET`
+- `STRIPE_PRICE_STARTER_MONTHLY`
+- `STRIPE_PRICE_PRO_MONTHLY`
+- `STRIPE_PRICE_INFINITY_MONTHLY`
+- `STRIPE_PRICE_STARTER_YEARLY`
+- `STRIPE_PRICE_PRO_YEARLY`
+- `STRIPE_PRICE_INFINITY_YEARLY`
+- `STRIPE_PORTAL_RETURN_URL` (optional)
+
+Example calls:
 
 ```bash
 curl http://localhost:4000/api/subscribe/config
@@ -512,24 +526,12 @@
 cd prism/server
 npm install
 npm run dev
-=======
-
-```bash
-curl http://localhost:4000/api/subscribe/config
-curl -H "Cookie: brsid=..." http://localhost:4000/api/subscribe/status
-curl -X POST http://localhost:4000/api/subscribe/checkout \
-  -H "Content-Type: application/json" \
-  -d '{"planId":"pro","interval":"month"}'
-curl -H "Cookie: brsid=..." http://localhost:4000/api/subscribe/portal
-# Webhooks are received at /api/stripe/webhook and must include the Stripe signature header.
->>>>>>> 292c0dac
 ```
 ## Unified Sync Pipeline
 
 Use `scripts/blackroad_sync.sh` to drive a chat-style deployment flow.
 Example:
 
-<<<<<<< HEAD
 Run the web console with Approvals panel:
 
 ```bash
@@ -548,7 +550,6 @@
 ```
 
 ## Add a new bot
-=======
 ```bash
 ./scripts/blackroad_sync.sh "Push latest to BlackRoad.io"
 ```
@@ -574,7 +575,6 @@
 
 Extend the script with real webhooks, Slack posts, or droplet deployments as
 needed.
->>>>>>> 292c0dac
 
 Create `bots/my_bot.py`:
 
@@ -631,13 +631,11 @@
 
 ## Integration Security Playbook
 
-<<<<<<< HEAD
 For guidance on connecting Slack, Asana, GitLab, GitHub, Discord, Airtable, and other
 automation bots to the BlackRoad Prism Console, review
 [`INTEGRATIONS_SECURITY.md`](./INTEGRATIONS_SECURITY.md). The playbook documents
 hardening steps for key management, OAuth scopes, monitoring, and incident response so
 that integrations remain auditable and compliant.
-=======
 ## Codex Deploy Flow
 
 `codex/jobs/blackroad-sync-deploy.sh` provides a chat-focused pipeline tying
@@ -886,5 +884,4 @@
 scripts/blackroad_sync.py push -m "feat: update site"
 scripts/blackroad_sync.py refresh
 scripts/blackroad_sync.py sync-connectors
-```
->>>>>>> 292c0dac
+```