--- conflicted
+++ resolved
@@ -381,7 +381,6 @@
 docker compose logs -f --tail=100 lucidia-blackroad
 ```
 
-<<<<<<< HEAD
 📂 Project Structure
 
 ```
@@ -514,8 +513,6 @@
 3. Fire a test conversion:
    - Hit the Home page and click “Demo: Record Conversion”.
    - Open `/metrics` → Conversions should light up with `cta_click`.
-=======
-Additional operational docs live in the [`docs/`](docs) folder.
 
 ## Math Labs
 
@@ -526,5 +523,4 @@
   - *Weyl qutrit (d=3)*: X, Z and their Hermitian parts (position/momentum-like).
   - Always shows the full **Robertson–Schrödinger** inequality for (A,B) and pairwise bounds for (A,B,C).
 
-- **/geodesic**: Compute Fubini–Study distance `d_FS = arccos(|⟨ψ|φ⟩|)` and sample the **CP² geodesic** points between |ψ₀⟩ and |ψ₁⟩.
->>>>>>> 2d8a010b
+- **/geodesic**: Compute Fubini–Study distance `d_FS = arccos(|⟨ψ|φ⟩|)` and sample the **CP² geodesic** points between |ψ₀⟩ and |ψ₁⟩.