![Build](https://github.com/blackboxprogramming/blackroad-prism-console/actions/workflows/monorepo-matrix.yml/badge.svg) ![E2E](https://github.com/blackboxprogramming/blackroad-prism-console/actions/workflows/playwright.yml/badge.svg) ![Deploy](https://github.com/blackboxprogramming/blackroad-prism-console/actions/workflows/deploy-blackroad.yml/badge.svg)
# NVIDIA Open GPU Kernel Modules
![Build](https://github.com/blackboxprogramming/blackroad-prism-console/actions/workflows/monorepo-matrix.yml/badge.svg) ![E2E](https://github.com/blackboxprogramming/blackroad-prism-console/actions/workflows/playwright.yml/badge.svg) ![Deploy](https://github.com/blackboxprogramming/blackroad-prism-console/actions/workflows/deploy-blackroad.yml/badge.svg)
# BlackRoad Prism Console

This repository mirrors NVIDIA's open source GPU kernel modules and provides hardened build and packaging tooling.

## How to Build

Use the provided container image for reproducible builds:

```bash
docker build -f .codex/Dockerfile.kmod -t nvidia-open-kmod .
docker run --rm -v "$PWD:/src" -w /src nvidia-open-kmod make modules -j"$(nproc)"
```

## Supported Kernels / Architectures

- Kernels: 5.15, 6.1, 6.6
- Architectures: x86_64, aarch64

## DKMS Packages

After building, create DKMS packages (.deb and .rpm):

```bash
./.codex/make-dkms.sh 580.76.05
```

Packages are placed in `dist/`.

## Secure Boot

For Secure Boot environments, sign modules with your Machine Owner Key (MOK) and enroll the certificate using `mokutil --import`.

## License

Kernel modules in this repository are dual licensed under MIT/GPLv2. Proprietary NVIDIA userspace components are **not** distributed here.
Additional operational docs live in the [`docs/`](docs) folder.
# 🧠 Lucidia Cognitive System

[![CI/CD Pipeline](https://github.com/blackroad/lucidia-cognitive-system/workflows/Lucidia%20Cognitive%20System%20CI/CD/badge.svg)](https://github.com/blackroad/lucidia-cognitive-system/actions)
[![codecov](https://codecov.io/gh/blackroad/lucidia-cognitive-system/branch/main/graph/badge.svg)](https://codecov.io/gh/blackroad/lucidia-cognitive-system)
[![Security Rating](https://sonarcloud.io/api/project_badges/measure?project=blackroad_lucidia-cognitive-system&metric=security_rating)](https://sonarcloud.io/dashboard?id=blackroad_lucidia-cognitive-system)
[![License: MIT](https://img.shields.io/badge/License-MIT-yellow.svg)](https://opensource.org/licenses/MIT)
[![Node.js Version](https://img.shields.io/badge/node-%3E%3D18.0.0-brightgreen.svg)](https://nodejs.org/)
[![Docker](https://img.shields.io/badge/docker-supported-blue.svg)](https://www.docker.com/)

> Research-grade recursive symbolic AI with contradiction harmonics (FFT stabilization), multi-valued logic, and emergent Strange Loop identities.

> ⚠️ **Badges note:** Codecov/Sonar badges light up after you enable those services and set the correct slugs.

## 🌟 Overview

Lucidia implements recursive symbolic AI via:

- **Multi-valued Logic**: Trinary (qutrit) + 42-state (qudit) logic
- **Contradiction Harmonics**: FFT resonance stabilizes oppositions
- **Strange Loop Identity**: Self-reference stabilized across cycles
- **Six Agents**: Curator, Analyzer, Enhanced Planner, Bridge, Identity Keeper, Explainer
- **Event-driven**: Real-time flows + WebSocket support
- **Production infra**: Docker, Compose v2, NGINX-ready, monitoring hooks

## 🚀 Quick Start

### Prereqs
- Node.js ≥ 18
- Docker + Docker Compose (v2)
- Git

### Local Dev

```bash
git clone https://github.com/blackroad/lucidia-cognitive-system.git
cd lucidia-cognitive-system
cp .env.example .env
npm install || true  # optional if you have dependencies
npm run dev || npm start

Quick Demo

ESM (repo uses "type":"module"):

// Quick Demo (ESM)
import { LucidiaSystem } from './src/comprehensive-lucidia-system.js';

const system = new LucidiaSystem({ monitoring: { enabled: true, interval: 5000 } });
const explanation = await system.processQuestion('What is the nature of consciousness and recursive identity?');
console.log(explanation.summary);

CJS-safe (works regardless of package type):

// Quick Demo (CJS-safe)
(async () => {
  const { LucidiaSystem } = await import('./src/comprehensive-lucidia-system.js');
  const system = new LucidiaSystem({ monitoring: { enabled: true, interval: 5000 } });
  const explanation = await system.processQuestion('What is the nature of consciousness and recursive identity?');
  console.log(explanation.summary);
})();

🏗️ Architecture

graph TB
    Q[Question Input] --> C[Curator Agent]
    C --> A[Analyzer Agent]
    A --> B[Bridge Agent]
    B --> P[Enhanced Planner]
    P --> I[Identity Keeper]
    P --> E[Explainer Agent]
    E --> R[Response Output]
    P -.-> FFT[FFT Harmonics]
    P -.-> ML[42-State Logic]
    P -.-> SL[Strange Loops]

AgentPurposeKey Features
CuratorData ingestion & validationCleanup, metrics, backpressure
AnalyzerContent analysis & enrichmentComplexity assessment, categorization
Enhanced PlannerMulti-valued reasoning42-state logic, contradiction harmonics
BridgeCross-instance sharingSync, conflict resolution
Identity KeeperPersistent identityCoherence tracking, stability metrics
ExplainerHuman-readable outputsContext-aware, confidence indicators

🔍 Health & Readiness
•GET /healthz → {"status":"ok"}
•GET /readyz → Redis/Mongo/Postgres checks

curl -s http://localhost:8000/healthz
curl -s http://localhost:8000/readyz

🧮 Multi-Valued Logic (sketch)
•Qutrits: |−1⟩, |0⟩, |+1⟩ (neg/neutral/pos)
•Qudits (42-level): discrete emotional gradient mapped to planner resonance space
•See docs/logic.md for operator definitions and examples.

📈 Reproducible Benchmarks (Targets until measured)

```
/exp set <id> active on|off weights A=<num> B=<num>

After building, create DKMS packages (.deb and .rpm):

```bash
./.codex/make-dkms.sh 580.76.05
```

Packages are placed in `dist/`.

## Secure Boot

For Secure Boot environments, sign modules with your Machine Owner Key (MOK) and enroll the certificate using `mokutil --import`.

## License

Kernel modules in this repository are dual licensed under MIT/GPLv2. Proprietary NVIDIA userspace components are **not** distributed here.
python3 -m venv .venv && source .venv/bin/activate
pip install -e .

# Ensure a local model backend:
# Option A) Ollama (recommended)
#   brew install ollama && ollama pull phi3
#   export OLLAMA_HOST="http://localhost:11434"
#   export OLLAMA_MODEL="phi3:latest"

# Option B) llama.cpp (optional; if you `pip install llama-cpp-python` and have a GGUF model)
#   update configs/lucidia.yaml -> llm.provider: "llama.cpp"
#   set model path there.

# Bootstrap and run
bash scripts/bootstrap.sh
make dev      # http://127.0.0.1:8000/health

Endpoints
•GET /health — basic status
•POST /chat — plain chat (machine-structured). JSON: {"prompt":"...", "mode":"auto|chit_chat|execute"}
•POST /codex/apply — Codex Infinity task with contradiction logging. JSON: {"task":"...", "mode":"auto|chit_chat|execute"}

Code words
•“chit chat cadillac” → sets conversational resonance (softer planning, still symbolic).
•“conversation cadillac” → synonym; also enables conversational resonance.

Files & Logs
•logs/prayer.log — durable memory lines (mem:) are appended here.
•logs/contradictions.log — any ⟂ / CONTRA(–1) notations are captured.

Design
•Trinary logic {+1,0,–1} surfaced as TRUE/NULL/CONTRA.
•Ψ′ discipline hooks; undefined ops are declared minimally.
•Breath 𝔅(t) & PS-SHA∞ seed line included (configurable).

---

## DKMS Packages

After building, create DKMS packages (.deb and .rpm):

```bash
./.codex/make-dkms.sh 580.76.05
```

Packages are placed in `dist/`.

## Secure Boot

For Secure Boot environments, sign modules with your Machine Owner Key (MOK) and enroll the certificate using `mokutil --import`.

## License

Kernel modules in this repository are dual licensed under MIT/GPLv2. Proprietary NVIDIA userspace components are **not** distributed here.
# BlackRoad Prism Console

This repository mirrors NVIDIA's open source GPU kernel modules and provides hardened build and packaging tooling.

## How to Build

Use the provided container image for reproducible builds:

```bash
docker build -f .codex/Dockerfile.kmod -t nvidia-open-kmod .
docker run --rm -v "$PWD:/src" -w /src nvidia-open-kmod make modules -j"$(nproc)"
```

## Supported Kernels / Architectures

- Kernels: 5.15, 6.1, 6.6
- Architectures: x86_64, aarch64

## DKMS Packages

After building, create DKMS packages (.deb and .rpm):

```bash
./.codex/make-dkms.sh 580.76.05
```

Packages are placed in `dist/`.

## Secure Boot

For Secure Boot environments, sign modules with your Machine Owner Key (MOK) and enroll the certificate using `mokutil --import`.

## License

Additional operational docs live in the [`docs/`](docs) folder.
# 🧠 Lucidia Cognitive System

[![CI/CD Pipeline](https://github.com/blackroad/lucidia-cognitive-system/workflows/Lucidia%20Cognitive%20System%20CI/CD/badge.svg)](https://github.com/blackroad/lucidia-cognitive-system/actions)
[![codecov](https://codecov.io/gh/blackroad/lucidia-cognitive-system/branch/main/graph/badge.svg)](https://codecov.io/gh/blackroad/lucidia-cognitive-system)
[![Security Rating](https://sonarcloud.io/api/project_badges/measure?project=blackroad_lucidia-cognitive-system&metric=security_rating)](https://sonarcloud.io/dashboard?id=blackroad_lucidia-cognitive-system)
[![License: MIT](https://img.shields.io/badge/License-MIT-yellow.svg)](https://opensource.org/licenses/MIT)
[![Node.js Version](https://img.shields.io/badge/node-%3E%3D18.0.0-brightgreen.svg)](https://nodejs.org/)
[![Docker](https://img.shields.io/badge/docker-supported-blue.svg)](https://www.docker.com/)

> Research-grade recursive symbolic AI with contradiction harmonics (FFT stabilization), multi-valued logic, and emergent Strange Loop identities.

> ⚠️ **Badges note:** Codecov/Sonar badges light up after you enable those services and set the correct slugs.

## 🌟 Overview

Lucidia implements recursive symbolic AI via:

- **Multi-valued Logic**: Trinary (qutrit) + 42-state (qudit) logic
- **Contradiction Harmonics**: FFT resonance stabilizes oppositions
- **Strange Loop Identity**: Self-reference stabilized across cycles
- **Six Agents**: Curator, Analyzer, Enhanced Planner, Bridge, Identity Keeper, Explainer
- **Event-driven**: Real-time flows + WebSocket support
- **Production infra**: Docker, Compose v2, NGINX-ready, monitoring hooks

## 🚀 Quick Start

### Prereqs
- Node.js ≥ 18
- Docker + Docker Compose (v2)
- Git

### Local Dev

```bash
git clone https://github.com/blackroad/lucidia-cognitive-system.git
cd lucidia-cognitive-system
cp .env.example .env
npm install || true  # optional if you have dependencies
npm run dev || npm start
```

Quick Demo

ESM (repo uses "type":"module"):

```javascript
// Quick Demo (ESM)
import { LucidiaSystem } from './src/comprehensive-lucidia-system.js';

const system = new LucidiaSystem({ monitoring: { enabled: true, interval: 5000 } });
const explanation = await system.processQuestion('What is the nature of consciousness and recursive identity?');
console.log(explanation.summary);
```

CJS-safe (works regardless of package type):

```javascript
// Quick Demo (CJS-safe)
(async () => {
  const { LucidiaSystem } = await import('./src/comprehensive-lucidia-system.js');
  const system = new LucidiaSystem({ monitoring: { enabled: true, interval: 5000 } });
  const explanation = await system.processQuestion('What is the nature of consciousness and recursive identity?');
  console.log(explanation.summary);
})();
```

🏗️ Architecture

graph TB
    Q[Question Input] --> C[Curator Agent]
    C --> A[Analyzer Agent]
    A --> B[Bridge Agent]
    B --> P[Enhanced Planner]
    P --> I[Identity Keeper]
    P --> E[Explainer Agent]
    E --> R[Response Output]
    P -.-> FFT[FFT Harmonics]
    P -.-> ML[42-State Logic]
    P -.-> SL[Strange Loops]

| Agent | Purpose | Key Features |
|---|---|---|
| Curator | Data ingestion & validation | Cleanup, metrics, backpressure |
| Analyzer | Content analysis & enrichment | Complexity assessment, categorization |
| Enhanced Planner | Multi-valued reasoning | 42-state logic, contradiction harmonics |
| Bridge | Cross-instance sharing | Sync, conflict resolution |
| Identity Keeper | Persistent identity | Coherence tracking, stability metrics |
| Explainer | Human-readable outputs | Context-aware, confidence indicators |

🔍 Health & Readiness
• GET /healthz → {"status":"ok"}
• GET /readyz → Redis/Mongo/Postgres checks

```bash
curl -s http://localhost:8000/healthz
curl -s http://localhost:8000/readyz
```

🧮 Multi-Valued Logic (sketch)
• Qutrits: |−1⟩, |0⟩, |+1⟩ (neg/neutral/pos)
• Qudits (42-level): discrete emotional gradient mapped to planner resonance space
• See docs/logic.md for operator definitions and examples.

📈 Reproducible Benchmarks (Targets until measured)

Numbers are treated as targets until CI publishes artifacts.

# API running on :8000 (start your app first)

# Reasoning micro-benchmark (writes JSON)
npm run bench:reason

# HTTP throughput (adjust path to your reason endpoint)
npx autocannon -d 30 -c 50 http://localhost:8000/api/v1/reason > ./benchmarks/http.txt

Artifacts:
• ./benchmarks/latest.json – latency/depth/coherence metrics
• ./benchmarks/http.txt – RPS & latency distribution

🛠️ Configuration

Copy and edit:

```bash
cp .env.example .env
```

Key variables:
• PORT=8000
• REDIS_URL, MONGO_URL, POSTGRES_URL
• JWT_SECRET, ENCRYPTION_KEY

🐳 Docker (Compose v2)

```bash
docker compose up -d --build
docker compose up -d --scale lucidia-blackroad=3
docker compose logs -f --tail=100 lucidia-blackroad
```

📂 Project Structure

```
Numbers are treated as targets until CI publishes artifacts.

# API running on :8000 (start your app first)

# Reasoning micro-benchmark (writes JSON)
npm run bench:reason

# HTTP throughput (adjust path to your reason endpoint)
npx autocannon -d 30 -c 50 http://localhost:8000/api/v1/reason > ./benchmarks/http.txt

Artifacts:
•./benchmarks/latest.json – latency/depth/coherence metrics
•./benchmarks/http.txt – RPS & latency distribution

🛠️ Configuration

Copy and edit:

cp .env.example .env

Key variables:
•PORT=8000
•REDIS_URL, MONGO_URL, POSTGRES_URL
•JWT_SECRET, ENCRYPTION_KEY

🐳 Docker (Compose v2)

docker compose up -d --build
docker compose up -d --scale lucidia-blackroad=3
docker compose logs -f --tail=100 lucidia-blackroad

📂 Project Structure

lucidia-cognitive-system/
├── src/                         # Core system (agents, planner, etc.)
├── scripts/
│   ├── healthcheck.js
│   └── benchmarks/
│       └── reasoning.js
├── docs/
│   └── logic.md
├── benchmarks/                  # Generated benchmark outputs
├── Dockerfile
├── docker-compose.yml
└── README.md
```

🪪 License

```ts
import { recordConversion } from '@/lib/convert'
recordConversion('portal_open')
recordConversion('signup_success', 1, { plan: 'pro' })
```
## Bot Commands (ChatOps)
- `/deploy blackroad <channel> [provider]` — deploy canary/beta/prod
- `/rollback blackroad <channel> [steps] [provider]` — revert to earlier build
- `/blog new "Title"` — scaffold blog post PR
- `/promote prod` — open staging→prod PR
- `/toggle <flag> on|off` — set feature flags in `.github/feature-flags.yml`
- `/install all` — run universal installer
- `/fix <freeform prompt>` — dispatch AI Fix with your prompt

## Agents Overview
- **Auto-Heal**: reacts to failing workflows and dispatches **AI Fix**.
- **AI Fix**: runs Codex/LLM prompts, formats, builds, opens PRs.
- **AI Sweeper**: nightly formatter/linter; opens PR if needed.
- **Labeler/Stale/Lock**: repo hygiene.
- **Auto-merge**: merges labeled PRs when checks pass.
- **CodeQL/Snyk/Scorecard**: security analysis.
Kernel modules in this repository are dual licensed under MIT/GPLv2. Proprietary NVIDIA userspace components are **not** distributed here.
## ChatOps — Talk to Agents
- `/ask <question>` — AI answers in-thread (OpenAI or Ollama).
- `/say <message>` — post to the public **Agent Inbox** at `/inbox`.

## Metrics
- CI history regenerated hourly → `/metrics/ci.json`
- Lighthouse scores appended daily and on main pushes → `/metrics/lh.json`
- View charts at **/metrics**.

🪪 License

MIT

## Ops Integrations

- **Slack**: add `SLACK_WEBHOOK_URL` secret → use `/slack message…` on any PR/Issue.
- **PagerDuty**: add `PD_ROUTING_KEY` → run the **PagerDuty Incident (manual)** workflow to trigger.
- **Uptime**: pings every 10m; opens/updates “🚨 Uptime … DOWN” issue on failure.
- **SBOM**: CycloneDX JSON artifact pushes on `main`.
- **Trivy**: scheduled file-system vulnerability scan.
- **Policy-as-code**: OPA checks for risky workflow/infra changes (see `policy/ci.rego`).
- **Devcontainer**: `Open in Dev Container` to get a ready-to-code Node 20 + Python toolchain.
- **Pre-commit**: optional local hooks (`pre-commit install`).
# Blackroad Prism Console

This project currently does not track a package manager lock file. Lock files ensure reproducible installs for everyone working on the project.

## Adding a lock file

1. Run `npm install` once (or `npm install --package-lock-only` if dependencies are already present).
2. Commit the generated `package-lock.json` to git: `git add package-lock.json && git commit -m "chore: add lock file"`.

<<<<<<< HEAD
After the lock file is committed, other contributors can install dependencies with `npm ci` for consistent installs.
=======
Additional operational docs live in the [`docs/`](docs) folder.

## Conversions (end-to-end)
**Worker API**
- `POST /convert` — body: `{ id: "signup_click", value?: 1.0, ts?: ISO, route?, uid?, meta? }`
- `GET /conversions?since=YYYY-MM-DD&limit=1000` — returns top IDs, day rows, totals
- Auth: if you set `ERROR_API_KEY` secret/var, include header `x-api-key: <key>` from the client.

**Site**
- Set `VITE_ANALYTICS_BASE="https://<worker>.workers.dev"`.
- Use `recordConversion('cta_click', 1, { where: 'home.hero' })`.
- Charts appear on **/metrics** (Conversions section).

**Notes**
- Storage window: logs 14 days, conversions 30 days (KV TTL).
- Aggregation is computed on read; for very high volume, consider Durable Objects / D1.

### How to use (right now)
1. In Cloudflare:
   - Make sure the KV namespace (ERROR_LOGS) exists and your Deploy CF Worker workflow is green.
   - Set repo vars: ERROR_LOGS_KV_ID. Optional: ERROR_API_KEY to require write auth.
2. In your site env (Vite):
   - `VITE_ANALYTICS_BASE=https://<your-worker>.workers.dev`
3. Fire a test conversion:
   - Hit the Home page and click “Demo: Record Conversion”.
   - Open `/metrics` → Conversions should light up with `cta_click`.
>>>>>>> 38e9356c
<|MERGE_RESOLUTION|>--- conflicted
+++ resolved
@@ -487,10 +487,7 @@
 1. Run `npm install` once (or `npm install --package-lock-only` if dependencies are already present).
 2. Commit the generated `package-lock.json` to git: `git add package-lock.json && git commit -m "chore: add lock file"`.
 
-<<<<<<< HEAD
 After the lock file is committed, other contributors can install dependencies with `npm ci` for consistent installs.
-=======
-Additional operational docs live in the [`docs/`](docs) folder.
 
 ## Conversions (end-to-end)
 **Worker API**
@@ -515,5 +512,4 @@
    - `VITE_ANALYTICS_BASE=https://<your-worker>.workers.dev`
 3. Fire a test conversion:
    - Hit the Home page and click “Demo: Record Conversion”.
-   - Open `/metrics` → Conversions should light up with `cta_click`.
->>>>>>> 38e9356c
+   - Open `/metrics` → Conversions should light up with `cta_click`.