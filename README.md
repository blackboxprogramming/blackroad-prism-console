--- conflicted
+++ resolved
@@ -610,7 +610,6 @@
         ...
 ```
 
-<<<<<<< HEAD
 ## Financial Close & Controls
 
 Run an offline monthly close:
@@ -996,7 +995,6 @@
 ```
 
 Generates a deterministic hash for the artifact and optionally tags the current commit.
-=======
 ## Digital Twin
 
 Deterministic offline tooling for operations.
@@ -1007,5 +1005,4 @@
 2. `python -m cli.console twin:list`
 3. `python -m cli.console twin:replay --from "2025-01-01" --to "2025-01-02" --mode verify`
 4. `python -m cli.console twin:stress --profile default --duration 10`
-5. `python -m cli.console twin:compare --left artifacts/runA --right artifacts/runB`
->>>>>>> 26ce5ff4
+5. `python -m cli.console twin:compare --left artifacts/runA --right artifacts/runB`