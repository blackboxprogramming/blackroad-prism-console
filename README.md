# BlackRoad.io — Dependency & Ops Bundle
Date: 2025-08-22

This bundle is a **drop-in helper** to resolve “missing dependencies etc.” without requiring
connector access. Push it into your working copy, then run one script on the server to scan
your API, install missing npm packages, set up env defaults, and (optionally) boot a local
LLM stub on port **8000** if none is running.

**What’s included**
- `ops/install.sh` — one-shot setup for `/srv/blackroad-api` (or detected API path)
- `tools/dep-scan.js` — scans JS/TS for `require()`/`import` usage and installs missing packages
- `tools/verify-runtime.sh` — quick health checks (API on 4000, LLM on 8000)
- `srv/blackroad-api/.env.example` — sample env for your Express API
- `srv/blackroad-api/package.json.sample` — a safe starter if your API has no package.json
- `srv/lucidia-llm/` — minimal FastAPI echo stub (only used if you don’t already run an LLM on 8000)
- `srv/lucia-llm/` — same stub (duplicate dir name for compatibility with earlier scripts)

> Nothing here overwrites your existing code. The scripts are defensive: they detect paths,
> **merge** deps, and only generate files if missing.

---

## Quick start
**On your workstation**
1) Unzip this at the **root of your working copy** (where your repo root lives).
2) Commit and push.

**On the server**
```bash
cd /path/to/your/working/copy
sudo bash ops/install.sh
bash tools/verify-runtime.sh
```

- The installer will:
  - Locate your API (prefers `./srv/blackroad-api`, then `/srv/blackroad-api`, else searches for `server_full.js`)
  - Create `package.json` if missing and **auto-install** any missing npm packages it finds
  - Create `.env` from the example if missing and generate strong secrets
  - Ensure your SQLite file exists (defaults to `blackroad.db` inside the API dir if `DB_PATH` is not set)
  - Check if `127.0.0.1:8000` is serving `/health`. If not, it prints a one-liner to launch the stub.

---

## Notes & assumptions
- Stack recorded in memory (Aug 2025): SPA on `/var/www/blackroad/index.html`, Express API on port **4000**
  at `/srv/blackroad-api` with SQLite; LLM service on **127.0.0.1:8000**; NGINX proxies `/api` and `/ws`.
- This bundle does **not** ship `node_modules/` (native builds vary by machine). Instead, it generates
  and installs what’s actually needed by **scanning your sources**.
- If your API already has `package.json`, nothing is overwritten; missing deps are added.
- If you maintain your API directly under a different path, run the scanner manually, e.g.:
  ```bash
  node tools/dep-scan.js --dir /path/to/api --save
  ```

If anything looks off, run `bash tools/verify-runtime.sh` and share the output.

## Subscribe API

Environment variables for Stripe integration:

- `STRIPE_PUBLIC_KEY`
- `STRIPE_SECRET_KEY`
- `STRIPE_WEBHOOK_SECRET`
- `STRIPE_PRICE_STARTER_MONTHLY`
- `STRIPE_PRICE_PRO_MONTHLY`
- `STRIPE_PRICE_INFINITY_MONTHLY`
- `STRIPE_PRICE_STARTER_YEARLY`
- `STRIPE_PRICE_PRO_YEARLY`
- `STRIPE_PRICE_INFINITY_YEARLY`
- `STRIPE_PORTAL_RETURN_URL` (optional)

Example calls:

```bash
curl http://localhost:4000/api/subscribe/config
curl -H "Cookie: brsid=..." http://localhost:4000/api/subscribe/status
curl -X POST http://localhost:4000/api/subscribe/checkout \
  -H "Content-Type: application/json" \
  -d '{"planId":"pro","interval":"month"}'
curl -H "Cookie: brsid=..." http://localhost:4000/api/subscribe/portal
# Webhooks are received at /api/stripe/webhook and must include the Stripe signature header.
```
## Unified Sync Pipeline

Use `scripts/blackroad_sync.sh` to drive a chat-style deployment flow.
Example:

```bash
./scripts/blackroad_sync.sh "Push latest to BlackRoad.io"
```

The script also understands:
- "Refresh working copy and redeploy"
- "Rebase branch and update site"
- "Sync Salesforce -> Airtable -> Droplet"

It pulls from GitHub, triggers connector webhooks, updates a Working Copy checkout, and
executes a remote refresh command on the droplet.
### BlackRoad Sync CLI
`codex/tools/blackroad_sync.py` scaffolds a chat-friendly pipeline that mirrors
commands like "Push latest to BlackRoad.io" or "Refresh working copy and
redeploy".  Each sub-command currently logs the intended action:

```bash
python codex/tools/blackroad_sync.py push
python codex/tools/blackroad_sync.py refresh
python codex/tools/blackroad_sync.py rebase
python codex/tools/blackroad_sync.py sync
```

Extend the script with real webhooks, Slack posts, or droplet deployments as
needed.

---

## Codex Deploy Flow

`codex/jobs/blackroad-sync-deploy.sh` provides a chat-focused pipeline tying
together git pushes, connector syncs, working-copy refreshes and server deploys.
Typical usage:

```bash
# commit local changes, push and deploy to the droplet
bash codex/jobs/blackroad-sync-deploy.sh push-latest "chore: update"

# refresh the iOS Working Copy checkout and redeploy
bash codex/jobs/blackroad-sync-deploy.sh refresh

# rebase current branch onto origin/main then deploy
bash codex/jobs/blackroad-sync-deploy.sh rebase-update

# run Salesforce → Airtable → Droplet syncs
bash codex/jobs/blackroad-sync-deploy.sh sync-connectors
```

It honours environment variables like `DROPLET_HOST`,
`WORKING_COPY_PATH`, and `SLACK_WEBHOOK` for remote access and
status notifications.

# BlackRoad Prism Console

This repository hosts experimental tooling and prototypes for BlackRoad.io.

## CI/CD orchestrator

`scripts/blackroad_ci.py` provides a scaffold for the end-to-end workflow
connecting Codex, GitHub, external connectors and the deployment droplet. The
script accepts natural language style commands and performs placeholder actions
for now.

Examples:

```bash
python scripts/blackroad_ci.py "Push latest to BlackRoad.io"
python scripts/blackroad_ci.py "Refresh working copy and redeploy"
python scripts/blackroad_ci.py "Rebase branch and update site"
python scripts/blackroad_ci.py "Sync Salesforce -> Airtable -> Droplet"
```

Connector and deployment steps are stubs; configure environment variables and
extend the script to interact with real services.
# BlackRoad Prism Console

This repository contains assorted utilities for the BlackRoad project.

## Codex Pipeline Scaffold

The `scripts/blackroad_pipeline.py` script offers a chat-oriented control
surface that maps high level phrases to underlying actions. It currently
wraps common Git operations and prints placeholders for connector sync,
working copy refresh and droplet deployment.

### Example

```bash
python scripts/blackroad_pipeline.py "Push latest to BlackRoad.io"
```

The phrases recognised by the controller can be listed by invoking the
script with an unknown command.
## Sync & Deploy
## Codex Sync/Deploy

An experimental control surface lives at `codex/tools/blackroad_pipeline.py`.
It accepts chat-style commands and orchestrates a stubbed pipeline spanning
GitHub commits, connector sync, Working Copy refresh, and droplet deployment.

```bash
python codex/tools/blackroad_pipeline.py "Push latest to BlackRoad.io" -m "chore: sync"
```

The script only logs each step today; extend the placeholders with real
connectors, OAuth, and deployment hooks to enable end-to-end automation.

Additional operational docs live in the [`docs/`](docs) folder.

Use the `bin/blackroad-sync` script to push code and refresh the live site end to end.

```bash
# Push commits, trigger connector jobs, refresh the Working Copy, and redeploy the droplet
bin/blackroad-sync push

# Refresh deployment without new commits
bin/blackroad-sync refresh

# Rebase with main, push, and redeploy
bin/blackroad-sync rebase
```

The script relies on environment variables like `DROPLET_HOST` and `WORKING_COPY_HOST` to reach remote hosts.

Additional operational docs live in the [`docs/`](docs) folder.

## Codex Sync Script

The repository includes a minimal scaffold to experiment with the end-to-end
flow described in the BlackRoad deployment docs. The helper accepts natural
language commands and turns them into git/deploy operations.

```bash
python scripts/blackroad_sync.py "Push latest to BlackRoad.io"
```

Other examples:

- `python scripts/blackroad_sync.py "Refresh working copy and redeploy"`
- `python scripts/blackroad_sync.py "Rebase branch and update site"`
- `python scripts/blackroad_sync.py "Sync Salesforce → Airtable → Droplet"`

The script currently prints placeholder actions; extend the functions to hook
into real connectors and infrastructure.

## Bot Commands (ChatOps)

- `/deploy blackroad <channel> [provider]` — deploy canary/beta/prod
- `/rollback blackroad <channel> [steps] [provider]` — revert to earlier build
- `/blog new "Title"` — scaffold blog post PR
- `/promote prod` — open staging→prod PR
- `/toggle <flag> on|off` — set feature flags in `.github/feature-flags.yml`
- `/install all` — run universal installer
- `/fix <freeform prompt>` — dispatch AI Fix with your prompt

## Agents Overview

- **Auto-Heal**: reacts to failing workflows and dispatches **AI Fix**.
- **AI Fix**: runs Codex/LLM prompts, formats, builds, opens PRs.
- **AI Sweeper**: nightly formatter/linter; opens PR if needed.
- **Labeler/Stale/Lock**: repo hygiene.
- **Auto-merge**: merges labeled PRs when checks pass.
- **CodeQL/Snyk/Scorecard**: security analysis.
## Deployment

Run the scaffolded end-to-end sync script to push local changes and deploy them
to the live environment:

```bash
python scripts/blackroad_sync.py
```

The script pushes to GitHub, fans out to connector webhooks, refreshes an iOS
Working Copy checkout and issues a remote deploy on the droplet when configured
via environment variables.

Additional operational docs live in the [`docs/`](docs) folder.

## Codex Pipeline

This repo ships with a chat-first deployment helper at
`codex/tools/blackroad_pipeline.py`. The script accepts plain‑English
commands and orchestrates git pushes, connector stubs and droplet
deploys in one flow:

```bash
python3 codex/tools/blackroad_pipeline.py "Push latest to BlackRoad.io"
python3 codex/tools/blackroad_pipeline.py "Refresh working copy and redeploy"
```

It relies on environment variables for remote hosts and tokens
(`GIT_REMOTE`, `DROPLET_HOST`, `SLACK_WEBHOOK`).
This scaffold is intentionally clean and compact so you can drop in your own logic fast.

## Codex Deployment

A helper script `scripts/blackroad_codex.sh` provides a chat-like interface for common deployment actions:

```bash
scripts/blackroad_codex.sh push
scripts/blackroad_codex.sh deploy
scripts/blackroad_codex.sh refresh
scripts/blackroad_codex.sh rebase
scripts/blackroad_codex.sh sync
```

Set `REMOTE`, `BRANCH`, and `DROPLET_HOST` to customize targets. Provide `SLACK_WEBHOOK` to post updates.
## BlackRoad Sync & Deploy

Run `scripts/blackroad_sync.sh` to push the latest changes to GitHub and roll them out to the droplet. The script accepts natural language commands, for example:

```bash
scripts/blackroad_sync.sh "Push latest to BlackRoad.io"
scripts/blackroad_sync.sh "Refresh working copy and redeploy"
```

<<<<<<< HEAD
Set `WORKING_COPY_SSH`, `DROPLET_SSH`, and optionally `SLACK_WEBHOOK` environment variables before running. Logs are written to `blackroad_sync.log`.
=======
Additional operational docs live in the [`docs/`](docs) folder.

## Codex Sync & Deploy

An initial scaffold for the end-to-end BlackRoad deployment flow lives in
`scripts/blackroad_sync.py`. The helper currently exposes three
subcommands:

```bash
# Push local commits to GitHub and trigger connector jobs
python3 scripts/blackroad_sync.py push

# Update an iOS Working Copy clone
python3 scripts/blackroad_sync.py refresh-working-copy --path /path/to/clone

# Pull latest code and restart services on the droplet
python3 scripts/blackroad_sync.py deploy --host user@droplet
```

The script only prints the operations it would perform, acting as a
placeholder for future automation.
>>>>>>> c4934a41
<|MERGE_RESOLUTION|>--- conflicted
+++ resolved
@@ -301,11 +301,7 @@
 scripts/blackroad_sync.sh "Refresh working copy and redeploy"
 ```
 
-<<<<<<< HEAD
 Set `WORKING_COPY_SSH`, `DROPLET_SSH`, and optionally `SLACK_WEBHOOK` environment variables before running. Logs are written to `blackroad_sync.log`.
-=======
-Additional operational docs live in the [`docs/`](docs) folder.
-
 ## Codex Sync & Deploy
 
 An initial scaffold for the end-to-end BlackRoad deployment flow lives in
@@ -324,5 +320,4 @@
 ```
 
 The script only prints the operations it would perform, acting as a
-placeholder for future automation.
->>>>>>> c4934a41
+placeholder for future automation.