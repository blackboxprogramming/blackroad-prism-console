--- conflicted
+++ resolved
@@ -633,7 +633,6 @@
         ...
 ```
 
-<<<<<<< HEAD
 ## Financial Close & Controls
 
 Run an offline monthly close:
@@ -1138,7 +1137,6 @@
 python -m cli.console sec:detect:run --rules configs/sec/rules --logs fixtures/sec/logs
 python -m cli.console sec:vuln:import --file fixtures/sec/vulns.csv
 python -m cli.console sec:sbom:watch --sbom dist/SBOM.spdx.json --cves fixtures/sec/cves_local.json
-=======
 ## Growth & Experimentation Quickstart
 
 Run an experiment offline:
@@ -1147,5 +1145,4 @@
 python -m cli.console exp:new --id EXP01 --name "Paywall copy" --feature paywall_v2 --variants A,B --split 0.5,0.5 --unit user
 python -m cli.console exp:assign --id EXP01 --unit user --value 12345
 python -m cli.console exp:analyze --id EXP01 --metrics configs/experiments/metrics.yaml
->>>>>>> 9db5035e
 ```