--- conflicted
+++ resolved
@@ -1,5 +1,4 @@
 # NVIDIA Open GPU Kernel Modules
-<<<<<<< HEAD
 
 This repository mirrors NVIDIA's open source GPU kernel modules and provides hardened build and packaging tooling.
 
@@ -114,8 +113,6 @@
 
 Kernel modules in this repository are dual licensed under MIT/GPLv2. Proprietary NVIDIA userspace components are **not** distributed here.
 # BlackRoad Prism Console
-=======
->>>>>>> 228597c1
 
 This repository mirrors NVIDIA's open source GPU kernel modules and provides hardened build and packaging tooling.
 
@@ -149,7 +146,6 @@
 
 ## License
 
-<<<<<<< HEAD
 Additional operational docs live in the [`docs/`](docs) folder.
 
 ## Experiments & Funnels
@@ -219,6 +215,4 @@
 - **Labeler/Stale/Lock**: repo hygiene.
 - **Auto-merge**: merges labeled PRs when checks pass.
 - **CodeQL/Snyk/Scorecard**: security analysis.
-=======
-Kernel modules in this repository are dual licensed under MIT/GPLv2. Proprietary NVIDIA userspace components are **not** distributed here.
->>>>>>> 228597c1
+Kernel modules in this repository are dual licensed under MIT/GPLv2. Proprietary NVIDIA userspace components are **not** distributed here.