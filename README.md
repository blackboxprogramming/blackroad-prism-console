--- conflicted
+++ resolved
@@ -623,7 +623,6 @@
         ...
 ```
 
-<<<<<<< HEAD
 ## Financial Close & Controls
 
 Run an offline monthly close:
@@ -1120,7 +1119,6 @@
 python -m cli.console kg:stats
 python -m cli.console kg:query --file samples/kql/last_treasury_runs.kql
 python -m cli.console chain:run --plan configs/chain_examples/uptime_then_release.yaml
-=======
 ## Security Ops Quickstart
 
 ```
@@ -1129,5 +1127,4 @@
 python -m cli.console sec:detect:run --rules configs/sec/rules --logs fixtures/sec/logs
 python -m cli.console sec:vuln:import --file fixtures/sec/vulns.csv
 python -m cli.console sec:sbom:watch --sbom dist/SBOM.spdx.json --cves fixtures/sec/cves_local.json
->>>>>>> 73695c35
 ```