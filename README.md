--- conflicted
+++ resolved
@@ -31,7 +31,6 @@
 - `srv/lucidia-llm/` — minimal FastAPI echo stub (only used if you don’t already run an LLM on 8000)
 - `srv/lucia-llm/` — same stub (duplicate dir name for compatibility with earlier scripts)
 
-<<<<<<< HEAD
 ## Financial Close & Controls Quickstart
 
 This repo includes a deterministic offline Record-to-Report layer. See
@@ -40,11 +39,9 @@
 ```
 python -m cli.console close:cal:new --period 2025-09 --template configs/close/template.yaml
 ```
-=======
 ## Strategy & OKR Governance
 
 Minimal offline tooling to manage objectives, bets, scorecards, reviews, trade-offs, and memos.
->>>>>>> 442aa4ef
 
 > Nothing here overwrites your existing code. The scripts are defensive: they detect paths,
 > **merge** deps, and only generate files if missing.
