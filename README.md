# BlackRoad.io — Dependency & Ops Bundle
Date: 2025-08-22

This bundle is a **drop-in helper** to resolve “missing dependencies etc.” without requiring
connector access. Push it into your working copy, then run one script on the server to scan
your API, install missing npm packages, set up env defaults, and (optionally) boot a local
LLM stub on port **8000** if none is running.

**What’s included**
- `ops/install.sh` — one-shot setup for `/srv/blackroad-api` (or detected API path)
- `tools/dep-scan.js` — scans JS/TS for `require()`/`import` usage and installs missing packages
- `tools/verify-runtime.sh` — quick health checks (API on 4000, LLM on 8000)
- `srv/blackroad-api/.env.example` — sample env for your Express API
- `srv/blackroad-api/package.json.sample` — a safe starter if your API has no package.json
- `srv/lucidia-llm/` — minimal FastAPI echo stub (only used if you don’t already run an LLM on 8000)
- `srv/lucia-llm/` — same stub (duplicate dir name for compatibility with earlier scripts)

> Nothing here overwrites your existing code. The scripts are defensive: they detect paths,
> **merge** deps, and only generate files if missing.

---

## Quick start
**On your workstation**
1) Unzip this at the **root of your working copy** (where your repo root lives).
2) Commit and push.

**On the server**
```bash
cd /path/to/your/working/copy
sudo bash ops/install.sh
bash tools/verify-runtime.sh
```

- The installer will:
  - Locate your API (prefers `./srv/blackroad-api`, then `/srv/blackroad-api`, else searches for `server_full.js`)
  - Create `package.json` if missing and **auto-install** any missing npm packages it finds
  - Create `.env` from the example if missing and generate strong secrets
  - Ensure your SQLite file exists (defaults to `blackroad.db` inside the API dir if `DB_PATH` is not set)
  - Check if `127.0.0.1:8000` is serving `/health`. If not, it prints a one-liner to launch the stub.

---

## Notes & assumptions
- Stack recorded in memory (Aug 2025): SPA on `/var/www/blackroad/index.html`, Express API on port **4000**
  at `/srv/blackroad-api` with SQLite; LLM service on **127.0.0.1:8000**; NGINX proxies `/api` and `/ws`.
- This bundle does **not** ship `node_modules/` (native builds vary by machine). Instead, it generates
  and installs what’s actually needed by **scanning your sources**.
- If your API already has `package.json`, nothing is overwritten; missing deps are added.
- If you maintain your API directly under a different path, run the scanner manually, e.g.:
  ```bash
  node tools/dep-scan.js --dir /path/to/api --save
  ```

If anything looks off, run `bash tools/verify-runtime.sh` and share the output.

## Subscribe API

Environment variables for Stripe integration:

- `STRIPE_PUBLIC_KEY`
- `STRIPE_SECRET_KEY`
- `STRIPE_WEBHOOK_SECRET`
- `STRIPE_PRICE_STARTER_MONTHLY`
- `STRIPE_PRICE_PRO_MONTHLY`
- `STRIPE_PRICE_INFINITY_MONTHLY`
- `STRIPE_PRICE_STARTER_YEARLY`
- `STRIPE_PRICE_PRO_YEARLY`
- `STRIPE_PRICE_INFINITY_YEARLY`
- `STRIPE_PORTAL_RETURN_URL` (optional)

Example calls:

```bash
curl http://localhost:4000/api/subscribe/config
curl -H "Cookie: brsid=..." http://localhost:4000/api/subscribe/status
curl -X POST http://localhost:4000/api/subscribe/checkout \
  -H "Content-Type: application/json" \
  -d '{"planId":"pro","interval":"month"}'
curl -H "Cookie: brsid=..." http://localhost:4000/api/subscribe/portal
# Webhooks are received at /api/stripe/webhook and must include the Stripe signature header.
```
## Unified Sync Pipeline

Use `scripts/blackroad_sync.sh` to drive a chat-style deployment flow.
Example:

```bash
./scripts/blackroad_sync.sh "Push latest to BlackRoad.io"
```

The script also understands:
- "Refresh working copy and redeploy"
- "Rebase branch and update site"
- "Sync Salesforce -> Airtable -> Droplet"

It pulls from GitHub, triggers connector webhooks, updates a Working Copy checkout, and
executes a remote refresh command on the droplet.
---

## Codex Deploy Flow

`codex/jobs/blackroad-sync-deploy.sh` provides a chat-focused pipeline tying
together git pushes, connector syncs, working-copy refreshes and server deploys.
Typical usage:

```bash
# commit local changes, push and deploy to the droplet
bash codex/jobs/blackroad-sync-deploy.sh push-latest "chore: update"

# refresh the iOS Working Copy checkout and redeploy
bash codex/jobs/blackroad-sync-deploy.sh refresh

# rebase current branch onto origin/main then deploy
bash codex/jobs/blackroad-sync-deploy.sh rebase-update

# run Salesforce → Airtable → Droplet syncs
bash codex/jobs/blackroad-sync-deploy.sh sync-connectors
```

It honours environment variables like `DROPLET_HOST`,
`WORKING_COPY_PATH`, and `SLACK_WEBHOOK` for remote access and
status notifications.

# BlackRoad Prism Console

This repository hosts experimental tooling and prototypes for BlackRoad.io.

## CI/CD orchestrator

`scripts/blackroad_ci.py` provides a scaffold for the end-to-end workflow
connecting Codex, GitHub, external connectors and the deployment droplet. The
script accepts natural language style commands and performs placeholder actions
for now.

Examples:

```bash
python scripts/blackroad_ci.py "Push latest to BlackRoad.io"
python scripts/blackroad_ci.py "Refresh working copy and redeploy"
python scripts/blackroad_ci.py "Rebase branch and update site"
python scripts/blackroad_ci.py "Sync Salesforce -> Airtable -> Droplet"
```

Connector and deployment steps are stubs; configure environment variables and
extend the script to interact with real services.
# BlackRoad Prism Console

This repository contains assorted utilities for the BlackRoad project.

## Codex Pipeline Scaffold

The `scripts/blackroad_pipeline.py` script offers a chat-oriented control
surface that maps high level phrases to underlying actions. It currently
wraps common Git operations and prints placeholders for connector sync,
working copy refresh and droplet deployment.

### Example

```bash
python scripts/blackroad_pipeline.py "Push latest to BlackRoad.io"
```

<<<<<<< HEAD
The phrases recognised by the controller can be listed by invoking the
script with an unknown command.
## Sync & Deploy

Use the `bin/blackroad-sync` script to push code and refresh the live site end to end.
=======
## Codex Sync/Deploy

An experimental control surface lives at `codex/tools/blackroad_pipeline.py`.
It accepts chat-style commands and orchestrates a stubbed pipeline spanning
GitHub commits, connector sync, Working Copy refresh, and droplet deployment.

```bash
python codex/tools/blackroad_pipeline.py "Push latest to BlackRoad.io" -m "chore: sync"
```

The script only logs each step today; extend the placeholders with real
connectors, OAuth, and deployment hooks to enable end-to-end automation.

Additional operational docs live in the [`docs/`](docs) folder.
>>>>>>> 75c01b29

```bash
# Push commits, trigger connector jobs, refresh the Working Copy, and redeploy the droplet
bin/blackroad-sync push

# Refresh deployment without new commits
bin/blackroad-sync refresh

# Rebase with main, push, and redeploy
bin/blackroad-sync rebase
```

The script relies on environment variables like `DROPLET_HOST` and `WORKING_COPY_HOST` to reach remote hosts.

Additional operational docs live in the [`docs/`](docs) folder.

## Codex Sync Script

The repository includes a minimal scaffold to experiment with the end-to-end
flow described in the BlackRoad deployment docs. The helper accepts natural
language commands and turns them into git/deploy operations.

```bash
python scripts/blackroad_sync.py "Push latest to BlackRoad.io"
```

Other examples:

- `python scripts/blackroad_sync.py "Refresh working copy and redeploy"`
- `python scripts/blackroad_sync.py "Rebase branch and update site"`
- `python scripts/blackroad_sync.py "Sync Salesforce → Airtable → Droplet"`

The script currently prints placeholder actions; extend the functions to hook
into real connectors and infrastructure.

## Bot Commands (ChatOps)

- `/deploy blackroad <channel> [provider]` — deploy canary/beta/prod
- `/rollback blackroad <channel> [steps] [provider]` — revert to earlier build
- `/blog new "Title"` — scaffold blog post PR
- `/promote prod` — open staging→prod PR
- `/toggle <flag> on|off` — set feature flags in `.github/feature-flags.yml`
- `/install all` — run universal installer
- `/fix <freeform prompt>` — dispatch AI Fix with your prompt

## Agents Overview

- **Auto-Heal**: reacts to failing workflows and dispatches **AI Fix**.
- **AI Fix**: runs Codex/LLM prompts, formats, builds, opens PRs.
- **AI Sweeper**: nightly formatter/linter; opens PR if needed.
- **Labeler/Stale/Lock**: repo hygiene.
- **Auto-merge**: merges labeled PRs when checks pass.
- **CodeQL/Snyk/Scorecard**: security analysis.
## Deployment

Run the scaffolded end-to-end sync script to push local changes and deploy them
to the live environment:

```bash
python scripts/blackroad_sync.py
```

The script pushes to GitHub, fans out to connector webhooks, refreshes an iOS
Working Copy checkout and issues a remote deploy on the droplet when configured
via environment variables.

Additional operational docs live in the [`docs/`](docs) folder.

## Codex Pipeline

This repo ships with a chat-first deployment helper at
`codex/tools/blackroad_pipeline.py`. The script accepts plain‑English
commands and orchestrates git pushes, connector stubs and droplet
deploys in one flow:

```bash
python3 codex/tools/blackroad_pipeline.py "Push latest to BlackRoad.io"
python3 codex/tools/blackroad_pipeline.py "Refresh working copy and redeploy"
```

It relies on environment variables for remote hosts and tokens
(`GIT_REMOTE`, `DROPLET_HOST`, `SLACK_WEBHOOK`).<|MERGE_RESOLUTION|>--- conflicted
+++ resolved
@@ -161,13 +161,9 @@
 python scripts/blackroad_pipeline.py "Push latest to BlackRoad.io"
 ```
 
-<<<<<<< HEAD
 The phrases recognised by the controller can be listed by invoking the
 script with an unknown command.
 ## Sync & Deploy
-
-Use the `bin/blackroad-sync` script to push code and refresh the live site end to end.
-=======
 ## Codex Sync/Deploy
 
 An experimental control surface lives at `codex/tools/blackroad_pipeline.py`.
@@ -182,7 +178,8 @@
 connectors, OAuth, and deployment hooks to enable end-to-end automation.
 
 Additional operational docs live in the [`docs/`](docs) folder.
->>>>>>> 75c01b29
+
+Use the `bin/blackroad-sync` script to push code and refresh the live site end to end.
 
 ```bash
 # Push commits, trigger connector jobs, refresh the Working Copy, and redeploy the droplet
