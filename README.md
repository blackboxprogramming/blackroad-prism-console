<<<<<<< HEAD
# NVIDIA Open GPU Kernel Modules

This repository mirrors NVIDIA's open source GPU kernel modules and provides hardened build and packaging tooling.

## How to Build

Use the provided container image for reproducible builds:

```bash
docker build -f .codex/Dockerfile.kmod -t nvidia-open-kmod .
docker run --rm -v "$PWD:/src" -w /src nvidia-open-kmod make modules -j"$(nproc)"
```

## Supported Kernels / Architectures

- Kernels: 5.15, 6.1, 6.6
- Architectures: x86_64, aarch64

## DKMS Packages

After building, create DKMS packages (.deb and .rpm):

```bash
./.codex/make-dkms.sh 580.76.05
```

Packages are placed in `dist/`.

## Secure Boot

For Secure Boot environments, sign modules with your Machine Owner Key (MOK) and enroll the certificate using `mokutil --import`.

## License

Kernel modules in this repository are dual licensed under MIT/GPLv2. Proprietary NVIDIA userspace components are **not** distributed here.
Additional operational docs live in the [`docs/`](docs) folder.

## Experiments & Funnels

### Flip experiments (ChatOps)
Comment on any PR/Issue:

```
/exp set <id> active on|off weights A=<num> B=<num>

After building, create DKMS packages (.deb and .rpm):

```bash
./.codex/make-dkms.sh 580.76.05
```

Packages are placed in `dist/`.

## Secure Boot

For Secure Boot environments, sign modules with your Machine Owner Key (MOK) and enroll the certificate using `mokutil --import`.

## License

Kernel modules in this repository are dual licensed under MIT/GPLv2. Proprietary NVIDIA userspace components are **not** distributed here.
python3 -m venv .venv && source .venv/bin/activate
pip install -e .

# Ensure a local model backend:
# Option A) Ollama (recommended)
#   brew install ollama && ollama pull phi3
#   export OLLAMA_HOST="http://localhost:11434"
#   export OLLAMA_MODEL="phi3:latest"

# Option B) llama.cpp (optional; if you `pip install llama-cpp-python` and have a GGUF model)
#   update configs/lucidia.yaml -> llm.provider: "llama.cpp"
#   set model path there.

# Bootstrap and run
bash scripts/bootstrap.sh
make dev      # http://127.0.0.1:8000/health

Endpoints
•GET /health — basic status
•POST /chat — plain chat (machine-structured). JSON: {"prompt":"...", "mode":"auto|chit_chat|execute"}
•POST /codex/apply — Codex Infinity task with contradiction logging. JSON: {"task":"...", "mode":"auto|chit_chat|execute"}

Code words
•“chit chat cadillac” → sets conversational resonance (softer planning, still symbolic).
•“conversation cadillac” → synonym; also enables conversational resonance.

Files & Logs
•logs/prayer.log — durable memory lines (mem:) are appended here.
•logs/contradictions.log — any ⟂ / CONTRA(–1) notations are captured.

Design
•Trinary logic {+1,0,–1} surfaced as TRUE/NULL/CONTRA.
•Ψ′ discipline hooks; undefined ops are declared minimally.
•Breath 𝔅(t) & PS-SHA∞ seed line included (configurable).

---

## DKMS Packages

After building, create DKMS packages (.deb and .rpm):

```bash
./.codex/make-dkms.sh 580.76.05
```

Packages are placed in `dist/`.

## Secure Boot

For Secure Boot environments, sign modules with your Machine Owner Key (MOK) and enroll the certificate using `mokutil --import`.

## License

Kernel modules in this repository are dual licensed under MIT/GPLv2. Proprietary NVIDIA userspace components are **not** distributed here.
# BlackRoad Prism Console

This repository mirrors NVIDIA's open source GPU kernel modules and provides hardened build and packaging tooling.

## How to Build

Use the provided container image for reproducible builds:

```bash
docker build -f .codex/Dockerfile.kmod -t nvidia-open-kmod .
docker run --rm -v "$PWD:/src" -w /src nvidia-open-kmod make modules -j"$(nproc)"
```

## Supported Kernels / Architectures

- Kernels: 5.15, 6.1, 6.6
- Architectures: x86_64, aarch64

## DKMS Packages

After building, create DKMS packages (.deb and .rpm):

```bash
./.codex/make-dkms.sh 580.76.05
```

Packages are placed in `dist/`.

## Secure Boot

For Secure Boot environments, sign modules with your Machine Owner Key (MOK) and enroll the certificate using `mokutil --import`.

## License

Additional operational docs live in the [`docs/`](docs) folder.
=======
# 🧠 Lucidia Cognitive System

[![CI/CD Pipeline](https://github.com/blackroad/lucidia-cognitive-system/workflows/Lucidia%20Cognitive%20System%20CI/CD/badge.svg)](https://github.com/blackroad/lucidia-cognitive-system/actions)
[![codecov](https://codecov.io/gh/blackroad/lucidia-cognitive-system/branch/main/graph/badge.svg)](https://codecov.io/gh/blackroad/lucidia-cognitive-system)
[![Security Rating](https://sonarcloud.io/api/project_badges/measure?project=blackroad_lucidia-cognitive-system&metric=security_rating)](https://sonarcloud.io/dashboard?id=blackroad_lucidia-cognitive-system)
[![License: MIT](https://img.shields.io/badge/License-MIT-yellow.svg)](https://opensource.org/licenses/MIT)
[![Node.js Version](https://img.shields.io/badge/node-%3E%3D18.0.0-brightgreen.svg)](https://nodejs.org/)
[![Docker](https://img.shields.io/badge/docker-supported-blue.svg)](https://www.docker.com/)

> Research-grade recursive symbolic AI with contradiction harmonics (FFT stabilization), multi-valued logic, and emergent Strange Loop identities.

> ⚠️ **Badges note:** Codecov/Sonar badges light up after you enable those services and set the correct slugs.

## 🌟 Overview

Lucidia implements recursive symbolic AI via:

- **Multi-valued Logic**: Trinary (qutrit) + 42-state (qudit) logic
- **Contradiction Harmonics**: FFT resonance stabilizes oppositions
- **Strange Loop Identity**: Self-reference stabilized across cycles
- **Six Agents**: Curator, Analyzer, Enhanced Planner, Bridge, Identity Keeper, Explainer
- **Event-driven**: Real-time flows + WebSocket support
- **Production infra**: Docker, Compose v2, NGINX-ready, monitoring hooks

## 🚀 Quick Start

### Prereqs
- Node.js ≥ 18
- Docker + Docker Compose (v2)
- Git

### Local Dev

```bash
git clone https://github.com/blackroad/lucidia-cognitive-system.git
cd lucidia-cognitive-system
cp .env.example .env
npm install || true  # optional if you have dependencies
npm run dev || npm start
```

Quick Demo
>>>>>>> 5ac4b1f5

ESM (repo uses "type":"module"):

```javascript
// Quick Demo (ESM)
import { LucidiaSystem } from './src/comprehensive-lucidia-system.js';

const system = new LucidiaSystem({ monitoring: { enabled: true, interval: 5000 } });
const explanation = await system.processQuestion('What is the nature of consciousness and recursive identity?');
console.log(explanation.summary);
```

CJS-safe (works regardless of package type):

```javascript
// Quick Demo (CJS-safe)
(async () => {
  const { LucidiaSystem } = await import('./src/comprehensive-lucidia-system.js');
  const system = new LucidiaSystem({ monitoring: { enabled: true, interval: 5000 } });
  const explanation = await system.processQuestion('What is the nature of consciousness and recursive identity?');
  console.log(explanation.summary);
})();
```

🏗️ Architecture

graph TB
    Q[Question Input] --> C[Curator Agent]
    C --> A[Analyzer Agent]
    A --> B[Bridge Agent]
    B --> P[Enhanced Planner]
    P --> I[Identity Keeper]
    P --> E[Explainer Agent]
    E --> R[Response Output]
    P -.-> FFT[FFT Harmonics]
    P -.-> ML[42-State Logic]
    P -.-> SL[Strange Loops]

| Agent | Purpose | Key Features |
|---|---|---|
| Curator | Data ingestion & validation | Cleanup, metrics, backpressure |
| Analyzer | Content analysis & enrichment | Complexity assessment, categorization |
| Enhanced Planner | Multi-valued reasoning | 42-state logic, contradiction harmonics |
| Bridge | Cross-instance sharing | Sync, conflict resolution |
| Identity Keeper | Persistent identity | Coherence tracking, stability metrics |
| Explainer | Human-readable outputs | Context-aware, confidence indicators |

🔍 Health & Readiness
• GET /healthz → {"status":"ok"}
• GET /readyz → Redis/Mongo/Postgres checks

```bash
curl -s http://localhost:8000/healthz
curl -s http://localhost:8000/readyz
```

🧮 Multi-Valued Logic (sketch)
• Qutrits: |−1⟩, |0⟩, |+1⟩ (neg/neutral/pos)
• Qudits (42-level): discrete emotional gradient mapped to planner resonance space
• See docs/logic.md for operator definitions and examples.

📈 Reproducible Benchmarks (Targets until measured)

Numbers are treated as targets until CI publishes artifacts.

# API running on :8000 (start your app first)

# Reasoning micro-benchmark (writes JSON)
npm run bench:reason

# HTTP throughput (adjust path to your reason endpoint)
npx autocannon -d 30 -c 50 http://localhost:8000/api/v1/reason > ./benchmarks/http.txt

Artifacts:
• ./benchmarks/latest.json – latency/depth/coherence metrics
• ./benchmarks/http.txt – RPS & latency distribution

🛠️ Configuration

Copy and edit:

```bash
cp .env.example .env
```

Key variables:
• PORT=8000
• REDIS_URL, MONGO_URL, POSTGRES_URL
• JWT_SECRET, ENCRYPTION_KEY

🐳 Docker (Compose v2)

```bash
docker compose up -d --build
docker compose up -d --scale lucidia-blackroad=3
docker compose logs -f --tail=100 lucidia-blackroad
```

📂 Project Structure

```
lucidia-cognitive-system/
├── src/                         # Core system (agents, planner, etc.)
├── scripts/
│   ├── healthcheck.js
│   └── benchmarks/
│       └── reasoning.js
├── docs/
│   └── logic.md
├── benchmarks/                  # Generated benchmark outputs
├── Dockerfile
├── docker-compose.yml
└── README.md
```

🪪 License

<<<<<<< HEAD
```ts
import { recordConversion } from '@/lib/convert'
recordConversion('portal_open')
recordConversion('signup_success', 1, { plan: 'pro' })
```
## Bot Commands (ChatOps)
- `/deploy blackroad <channel> [provider]` — deploy canary/beta/prod
- `/rollback blackroad <channel> [steps] [provider]` — revert to earlier build
- `/blog new "Title"` — scaffold blog post PR
- `/promote prod` — open staging→prod PR
- `/toggle <flag> on|off` — set feature flags in `.github/feature-flags.yml`
- `/install all` — run universal installer
- `/fix <freeform prompt>` — dispatch AI Fix with your prompt

## Agents Overview
- **Auto-Heal**: reacts to failing workflows and dispatches **AI Fix**.
- **AI Fix**: runs Codex/LLM prompts, formats, builds, opens PRs.
- **AI Sweeper**: nightly formatter/linter; opens PR if needed.
- **Labeler/Stale/Lock**: repo hygiene.
- **Auto-merge**: merges labeled PRs when checks pass.
- **CodeQL/Snyk/Scorecard**: security analysis.
Kernel modules in this repository are dual licensed under MIT/GPLv2. Proprietary NVIDIA userspace components are **not** distributed here.
## ChatOps — Talk to Agents
- `/ask <question>` — AI answers in-thread (OpenAI or Ollama).
- `/say <message>` — post to the public **Agent Inbox** at `/inbox`.

## Metrics
- CI history regenerated hourly → `/metrics/ci.json`
- Lighthouse scores appended daily and on main pushes → `/metrics/lh.json`
- View charts at **/metrics**.
=======
MIT
>>>>>>> 5ac4b1f5
<|MERGE_RESOLUTION|>--- conflicted
+++ resolved
@@ -1,4 +1,3 @@
-<<<<<<< HEAD
 # NVIDIA Open GPU Kernel Modules
 
 This repository mirrors NVIDIA's open source GPU kernel modules and provides hardened build and packaging tooling.
@@ -148,7 +147,6 @@
 ## License
 
 Additional operational docs live in the [`docs/`](docs) folder.
-=======
 # 🧠 Lucidia Cognitive System
 
 [![CI/CD Pipeline](https://github.com/blackroad/lucidia-cognitive-system/workflows/Lucidia%20Cognitive%20System%20CI/CD/badge.svg)](https://github.com/blackroad/lucidia-cognitive-system/actions)
@@ -191,7 +189,6 @@
 ```
 
 Quick Demo
->>>>>>> 5ac4b1f5
 
 ESM (repo uses "type":"module"):
 
@@ -309,7 +306,6 @@
 
 🪪 License
 
-<<<<<<< HEAD
 ```ts
 import { recordConversion } from '@/lib/convert'
 recordConversion('portal_open')
@@ -340,6 +336,4 @@
 - CI history regenerated hourly → `/metrics/ci.json`
 - Lighthouse scores appended daily and on main pushes → `/metrics/lh.json`
 - View charts at **/metrics**.
-=======
-MIT
->>>>>>> 5ac4b1f5
+MIT