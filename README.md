--- conflicted
+++ resolved
@@ -54,7 +54,6 @@
 
 If anything looks off, run `bash tools/verify-runtime.sh` and share the output.
 
-<<<<<<< HEAD
 ## Subscribe API
 
 Environment variables for Stripe integration:
@@ -81,7 +80,6 @@
 curl -H "Cookie: brsid=..." http://localhost:4000/api/subscribe/portal
 # Webhooks are received at /api/stripe/webhook and must include the Stripe signature header.
 ```
-=======
 ---
 
 ## Codex Deploy Flow
@@ -107,4 +105,3 @@
 It honours environment variables like `DROPLET_HOST`,
 `WORKING_COPY_PATH`, and `SLACK_WEBHOOK` for remote access and
 status notifications.
->>>>>>> be7c855b
