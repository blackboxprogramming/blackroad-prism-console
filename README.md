--- conflicted
+++ resolved
@@ -54,7 +54,6 @@
 
 If anything looks off, run `bash tools/verify-runtime.sh` and share the output.
 
-<<<<<<< HEAD
 ## Subscribe API
 
 Environment variables for Stripe integration:
@@ -81,7 +80,6 @@
 curl -H "Cookie: brsid=..." http://localhost:4000/api/subscribe/portal
 # Webhooks are received at /api/stripe/webhook and must include the Stripe signature header.
 ```
-=======
 ## Unified Sync Pipeline
 
 Use `scripts/blackroad_sync.sh` to drive a chat-style deployment flow.
@@ -97,5 +95,4 @@
 - "Sync Salesforce -> Airtable -> Droplet"
 
 It pulls from GitHub, triggers connector webhooks, updates a Working Copy checkout, and
-executes a remote refresh command on the droplet.
->>>>>>> 9c4bbf34
+executes a remote refresh command on the droplet.