# BlackRoad.io — Dependency & Ops Bundle
Date: 2025-08-22

This bundle is a **drop-in helper** to resolve “missing dependencies etc.” without requiring
connector access. Push it into your working copy, then run one script on the server to scan
your API, install missing npm packages, set up env defaults, and (optionally) boot a local
LLM stub on port **8000** if none is running.

**What’s included**
- `ops/install.sh` — one-shot setup for `/srv/blackroad-api` (or detected API path)
- `tools/dep-scan.js` — scans JS/TS for `require()`/`import` usage and installs missing packages
- `tools/verify-runtime.sh` — quick health checks (API on 4000, LLM on 8000)
- `srv/blackroad-api/.env.example` — sample env for your Express API
- `srv/blackroad-api/package.json.sample` — a safe starter if your API has no package.json
- `srv/lucidia-llm/` — minimal FastAPI echo stub (only used if you don’t already run an LLM on 8000)
- `srv/lucia-llm/` — same stub (duplicate dir name for compatibility with earlier scripts)

> Nothing here overwrites your existing code. The scripts are defensive: they detect paths,
> **merge** deps, and only generate files if missing.

---

## Quick start
**On your workstation**
1) Unzip this at the **root of your working copy** (where your repo root lives).
2) Commit and push.

**On the server**
```bash
cd /path/to/your/working/copy
sudo bash ops/install.sh
bash tools/verify-runtime.sh
```

- The installer will:
  - Locate your API (prefers `./srv/blackroad-api`, then `/srv/blackroad-api`, else searches for `server_full.js`)
  - Create `package.json` if missing and **auto-install** any missing npm packages it finds
  - Create `.env` from the example if missing and generate strong secrets
  - Ensure your SQLite file exists (defaults to `blackroad.db` inside the API dir if `DB_PATH` is not set)
  - Check if `127.0.0.1:8000` is serving `/health`. If not, it prints a one-liner to launch the stub.

---

## Notes & assumptions
- Stack recorded in memory (Aug 2025): SPA on `/var/www/blackroad/index.html`, Express API on port **4000**
  at `/srv/blackroad-api` with SQLite; LLM service on **127.0.0.1:8000**; NGINX proxies `/api` and `/ws`.
- This bundle does **not** ship `node_modules/` (native builds vary by machine). Instead, it generates
  and installs what’s actually needed by **scanning your sources**.
- If your API already has `package.json`, nothing is overwritten; missing deps are added.
- If you maintain your API directly under a different path, run the scanner manually, e.g.:
  ```bash
  node tools/dep-scan.js --dir /path/to/api --save
  ```

If anything looks off, run `bash tools/verify-runtime.sh` and share the output.

## Subscribe API

Environment variables for Stripe integration:

- `STRIPE_PUBLIC_KEY`
- `STRIPE_SECRET_KEY`
- `STRIPE_WEBHOOK_SECRET`
- `STRIPE_PRICE_STARTER_MONTHLY`
- `STRIPE_PRICE_PRO_MONTHLY`
- `STRIPE_PRICE_INFINITY_MONTHLY`
- `STRIPE_PRICE_STARTER_YEARLY`
- `STRIPE_PRICE_PRO_YEARLY`
- `STRIPE_PRICE_INFINITY_YEARLY`
- `STRIPE_PORTAL_RETURN_URL` (optional)

Example calls:

```bash
curl http://localhost:4000/api/subscribe/config
curl -H "Cookie: brsid=..." http://localhost:4000/api/subscribe/status
curl -X POST http://localhost:4000/api/subscribe/checkout \
  -H "Content-Type: application/json" \
  -d '{"planId":"pro","interval":"month"}'
curl -H "Cookie: brsid=..." http://localhost:4000/api/subscribe/portal
# Webhooks are received at /api/stripe/webhook and must include the Stripe signature header.
```
## Unified Sync Pipeline

Use `scripts/blackroad_sync.sh` to drive a chat-style deployment flow.
Example:

```bash
./scripts/blackroad_sync.sh "Push latest to BlackRoad.io"
```

The script also understands:
- "Refresh working copy and redeploy"
- "Rebase branch and update site"
- "Sync Salesforce -> Airtable -> Droplet"

It pulls from GitHub, triggers connector webhooks, updates a Working Copy checkout, and
executes a remote refresh command on the droplet.
---

## Codex Deploy Flow

`codex/jobs/blackroad-sync-deploy.sh` provides a chat-focused pipeline tying
together git pushes, connector syncs, working-copy refreshes and server deploys.
Typical usage:

```bash
# commit local changes, push and deploy to the droplet
bash codex/jobs/blackroad-sync-deploy.sh push-latest "chore: update"

# refresh the iOS Working Copy checkout and redeploy
bash codex/jobs/blackroad-sync-deploy.sh refresh

# rebase current branch onto origin/main then deploy
bash codex/jobs/blackroad-sync-deploy.sh rebase-update

# run Salesforce → Airtable → Droplet syncs
bash codex/jobs/blackroad-sync-deploy.sh sync-connectors
```

It honours environment variables like `DROPLET_HOST`,
`WORKING_COPY_PATH`, and `SLACK_WEBHOOK` for remote access and
status notifications.

# BlackRoad Prism Console

This repository hosts experimental tooling and prototypes for BlackRoad.io.

## CI/CD orchestrator

`scripts/blackroad_ci.py` provides a scaffold for the end-to-end workflow
connecting Codex, GitHub, external connectors and the deployment droplet. The
script accepts natural language style commands and performs placeholder actions
for now.

Examples:

```bash
python scripts/blackroad_ci.py "Push latest to BlackRoad.io"
python scripts/blackroad_ci.py "Refresh working copy and redeploy"
python scripts/blackroad_ci.py "Rebase branch and update site"
python scripts/blackroad_ci.py "Sync Salesforce -> Airtable -> Droplet"
```

Connector and deployment steps are stubs; configure environment variables and
extend the script to interact with real services.
# BlackRoad Prism Console

This repository contains assorted utilities for the BlackRoad project.

## Codex Pipeline Scaffold

The `scripts/blackroad_pipeline.py` script offers a chat-oriented control
surface that maps high level phrases to underlying actions. It currently
wraps common Git operations and prints placeholders for connector sync,
working copy refresh and droplet deployment.

### Example

```bash
python scripts/blackroad_pipeline.py "Push latest to BlackRoad.io"
```

<<<<<<< HEAD
The phrases recognised by the controller can be listed by invoking the
script with an unknown command.
=======
Additional operational docs live in the [`docs/`](docs) folder.

## Codex Sync Script

The repository includes a minimal scaffold to experiment with the end-to-end
flow described in the BlackRoad deployment docs. The helper accepts natural
language commands and turns them into git/deploy operations.

```bash
python scripts/blackroad_sync.py "Push latest to BlackRoad.io"
```

Other examples:

- `python scripts/blackroad_sync.py "Refresh working copy and redeploy"`
- `python scripts/blackroad_sync.py "Rebase branch and update site"`
- `python scripts/blackroad_sync.py "Sync Salesforce → Airtable → Droplet"`

The script currently prints placeholder actions; extend the functions to hook
into real connectors and infrastructure.

## Bot Commands (ChatOps)

- `/deploy blackroad <channel> [provider]` — deploy canary/beta/prod
- `/rollback blackroad <channel> [steps] [provider]` — revert to earlier build
- `/blog new "Title"` — scaffold blog post PR
- `/promote prod` — open staging→prod PR
- `/toggle <flag> on|off` — set feature flags in `.github/feature-flags.yml`
- `/install all` — run universal installer
- `/fix <freeform prompt>` — dispatch AI Fix with your prompt

## Agents Overview

- **Auto-Heal**: reacts to failing workflows and dispatches **AI Fix**.
- **AI Fix**: runs Codex/LLM prompts, formats, builds, opens PRs.
- **AI Sweeper**: nightly formatter/linter; opens PR if needed.
- **Labeler/Stale/Lock**: repo hygiene.
- **Auto-merge**: merges labeled PRs when checks pass.
- **CodeQL/Snyk/Scorecard**: security analysis.
>>>>>>> 99150018
<|MERGE_RESOLUTION|>--- conflicted
+++ resolved
@@ -161,10 +161,8 @@
 python scripts/blackroad_pipeline.py "Push latest to BlackRoad.io"
 ```
 
-<<<<<<< HEAD
 The phrases recognised by the controller can be listed by invoking the
 script with an unknown command.
-=======
 Additional operational docs live in the [`docs/`](docs) folder.
 
 ## Codex Sync Script
@@ -203,5 +201,4 @@
 - **AI Sweeper**: nightly formatter/linter; opens PR if needed.
 - **Labeler/Stale/Lock**: repo hygiene.
 - **Auto-merge**: merges labeled PRs when checks pass.
-- **CodeQL/Snyk/Scorecard**: security analysis.
->>>>>>> 99150018
+- **CodeQL/Snyk/Scorecard**: security analysis.