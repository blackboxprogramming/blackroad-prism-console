# NVIDIA Open GPU Kernel Modules

This repository mirrors NVIDIA's open source GPU kernel modules and provides hardened build and packaging tooling.

## How to Build

Use the provided container image for reproducible builds:

```bash
docker build -f .codex/Dockerfile.kmod -t nvidia-open-kmod .
docker run --rm -v "$PWD:/src" -w /src nvidia-open-kmod make modules -j"$(nproc)"
```

## Supported Kernels / Architectures

- Kernels: 5.15, 6.1, 6.6
- Architectures: x86_64, aarch64
<<<<<<< HEAD

## DKMS Packages

After building, create DKMS packages (.deb and .rpm):

```bash
./.codex/make-dkms.sh 580.76.05
```

Packages are placed in `dist/`.

## Secure Boot

For Secure Boot environments, sign modules with your Machine Owner Key (MOK) and enroll the certificate using `mokutil --import`.

## License

Kernel modules in this repository are dual licensed under MIT/GPLv2. Proprietary NVIDIA userspace components are **not** distributed here.
Additional operational docs live in the [`docs/`](docs) folder.

## Experiments & Funnels

### Flip experiments (ChatOps)
Comment on any PR/Issue:

```
/exp set <id> active on|off weights A=<num> B=<num>

After building, create DKMS packages (.deb and .rpm):

```bash
./.codex/make-dkms.sh 580.76.05
```

Packages are placed in `dist/`.

## Secure Boot

For Secure Boot environments, sign modules with your Machine Owner Key (MOK) and enroll the certificate using `mokutil --import`.

## License

Kernel modules in this repository are dual licensed under MIT/GPLv2. Proprietary NVIDIA userspace components are **not** distributed here.
python3 -m venv .venv && source .venv/bin/activate
pip install -e .

# Ensure a local model backend:
# Option A) Ollama (recommended)
#   brew install ollama && ollama pull phi3
#   export OLLAMA_HOST="http://localhost:11434"
#   export OLLAMA_MODEL="phi3:latest"

# Option B) llama.cpp (optional; if you `pip install llama-cpp-python` and have a GGUF model)
#   update configs/lucidia.yaml -> llm.provider: "llama.cpp"
#   set model path there.

# Bootstrap and run
bash scripts/bootstrap.sh
make dev      # http://127.0.0.1:8000/health

Endpoints
•GET /health — basic status
•POST /chat — plain chat (machine-structured). JSON: {"prompt":"...", "mode":"auto|chit_chat|execute"}
•POST /codex/apply — Codex Infinity task with contradiction logging. JSON: {"task":"...", "mode":"auto|chit_chat|execute"}

Code words
•“chit chat cadillac” → sets conversational resonance (softer planning, still symbolic).
•“conversation cadillac” → synonym; also enables conversational resonance.

Files & Logs
•logs/prayer.log — durable memory lines (mem:) are appended here.
•logs/contradictions.log — any ⟂ / CONTRA(–1) notations are captured.

Design
•Trinary logic {+1,0,–1} surfaced as TRUE/NULL/CONTRA.
•Ψ′ discipline hooks; undefined ops are declared minimally.
•Breath 𝔅(t) & PS-SHA∞ seed line included (configurable).

---
=======

## DKMS Packages

After building, create DKMS packages (.deb and .rpm):

```bash
./.codex/make-dkms.sh 580.76.05
```

Packages are placed in `dist/`.

## Secure Boot

For Secure Boot environments, sign modules with your Machine Owner Key (MOK) and enroll the certificate using `mokutil --import`.

## License

Kernel modules in this repository are dual licensed under MIT/GPLv2. Proprietary NVIDIA userspace components are **not** distributed here.
>>>>>>> 853ff241
<|MERGE_RESOLUTION|>--- conflicted
+++ resolved
@@ -15,7 +15,6 @@
 
 - Kernels: 5.15, 6.1, 6.6
 - Architectures: x86_64, aarch64
-<<<<<<< HEAD
 
 ## DKMS Packages
 
@@ -95,7 +94,6 @@
 •Breath 𝔅(t) & PS-SHA∞ seed line included (configurable).
 
 ---
-=======
 
 ## DKMS Packages
 
@@ -113,5 +111,4 @@
 
 ## License
 
-Kernel modules in this repository are dual licensed under MIT/GPLv2. Proprietary NVIDIA userspace components are **not** distributed here.
->>>>>>> 853ff241
+Kernel modules in this repository are dual licensed under MIT/GPLv2. Proprietary NVIDIA userspace components are **not** distributed here.