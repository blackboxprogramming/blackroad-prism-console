--- conflicted
+++ resolved
@@ -101,7 +101,6 @@
 bash tools/verify-runtime.sh
 ```
 
-<<<<<<< HEAD
 ## Supply Chain & Finance Twin
 
 ```
@@ -120,14 +119,12 @@
 3. `python -m cli.console twin:replay --from "2025-01-01" --to "2025-01-02" --mode verify`
 4. `python -m cli.console twin:stress --profile default --duration 5`
 5. `python -m cli.console twin:compare --left artifacts/run1 --right artifacts/run2`
-=======
 ## People Ops Suite Quickstart
 
 ```bash
 python -m cli.console people:hc:forecast --plans fixtures/people/plans.csv --attrition fixtures/people/attrition.csv --transfers fixtures/people/transfers.csv --policy configs/people/hc_policy.yaml
 ```
 
->>>>>>> bd212696
 
 - The installer will:
   - Locate your API (prefers `./srv/blackroad-api`, then `/srv/blackroad-api`, else searches for `server_full.js`)
