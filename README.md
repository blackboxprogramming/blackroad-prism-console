--- conflicted
+++ resolved
@@ -94,10 +94,8 @@
 - "Rebase branch and update site"
 - "Sync Salesforce -> Airtable -> Droplet"
 
-<<<<<<< HEAD
 It pulls from GitHub, triggers connector webhooks, updates a Working Copy checkout, and
 executes a remote refresh command on the droplet.
-=======
 ### BlackRoad Sync CLI
 `codex/tools/blackroad_sync.py` scaffolds a chat-friendly pipeline that mirrors
 commands like "Push latest to BlackRoad.io" or "Refresh working copy and
@@ -113,7 +111,6 @@
 Extend the script with real webhooks, Slack posts, or droplet deployments as
 needed.
 
->>>>>>> a42846a7
 ---
 
 ## Codex Deploy Flow
