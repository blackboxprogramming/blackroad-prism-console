# BlackRoad.io — Dependency & Ops Bundle

Date: 2025-08-22

Requires Node.js 20 or later.

This bundle is a **drop-in helper** to resolve “missing dependencies etc.” without requiring
connector access. Push it into your working copy, then run one script on the server to scan
your API, install missing npm packages, set up env defaults, and (optionally) boot a local
LLM stub on port **8000** if none is running.

> **Heads-up from the maintainer:** I'm still getting everything set up and I'm honestly not a
> strong coder yet. Thank you for your patience if anything here is rough around the edges —
> I'm doing my best and truly sorry for any bumps along the way.
## Note on GitHub Copilot agent UI

The Codespaces chat quick-actions are provided by GitHub Copilot's agent features and are
controlled by the Copilot service (not repo files). See `COPILOT_SETUP.md` and
`.github/copilot-instructions.md` for guidance to enable and tune Copilot agent behavior.

**What’s included**

- `ops/install.sh` — one-shot setup for `/srv/blackroad-api` (or detected API path)
- `tools/dep-scan.js` — scans JS/TS for `require()`/`import` usage and installs missing packages
- `tools/verify-runtime.sh` — quick health checks (API on 4000, LLM on 8000)
- `srv/blackroad-api/.env.example` — sample env for your Express API
- `srv/blackroad-api/package.json.sample` — a safe starter if your API has no package.json
- `srv/lucidia-llm/` — minimal FastAPI echo stub (only used if you don’t already run an LLM on 8000)
- `srv/lucia-llm/` — same stub (duplicate dir name for compatibility with earlier scripts)

Date: 2025-08-22

This bundle is a **drop-in helper** to resolve “missing dependencies etc.” without requiring
connector access. Push it into your working copy, then run one script on the server to scan
your API, install missing npm packages, set up env defaults, and (optionally) boot a local
LLM stub on port **8000** if none is running.

**What’s included**

- `ops/install.sh` — one-shot setup for `/srv/blackroad-api` (or detected API path)
- `tools/dep-scan.js` — scans JS/TS for `require()`/`import` usage and installs missing packages
- `tools/verify-runtime.sh` — quick health checks (API on 4000, LLM on 8000)
- `srv/blackroad-api/.env.example` — sample env for your Express API
- `srv/blackroad-api/package.json.sample` — a safe starter if your API has no package.json
- `srv/lucidia-llm/` — minimal FastAPI echo stub (only used if you don’t already run an LLM on 8000)
- `srv/lucia-llm/` — same stub (duplicate dir name for compatibility with earlier scripts)

> Nothing here overwrites your existing code. The scripts are defensive: they detect paths,
> **merge** deps, and only generate files if missing.

---

## Quick start

<<<<<<< HEAD
**On your workstation**

1. Unzip this at the **root of your working copy** (where your repo root lives).
2. Commit and push.

**On the server**

=======
>>>>>>> 715ef6d0
**On your workstation**

1. Unzip this at the **root of your working copy** (where your repo root lives).
2. Commit and push.

**On the server**

```bash
cd /path/to/your/working/copy
sudo bash ops/install.sh
bash tools/verify-runtime.sh
```

- The installer will:
  - Locate your API (prefers `./srv/blackroad-api`, then `/srv/blackroad-api`, else searches for `server_full.js`)
  - Create `package.json` if missing and **auto-install** any missing npm packages it finds
  - Create `.env` from the example if missing and generate strong secrets
  - Ensure your SQLite file exists (defaults to `blackroad.db` inside the API dir if `DB_PATH` is not set)
  - Check if `127.0.0.1:8000` is serving `/health`. If not, it prints a one-liner to launch the stub.

## Git workflow

When you're ready to share changes:

1. Stage your updates:
   ```bash
   git add -A
   ```
2. Commit with a clear message:
   ```bash
   git commit -m "feat: describe your change"
   ```
3. Push the branch:
   ```bash
   git push origin <branch-name>
   ```
4. Open a Pull Request and review the CI results.

## Mining progress & leaderboards

Track miner activity, crown trophy holders, and celebrate "green wins" with the
new leaderboard tooling bundled in this repo:

1. Log each mined block in [`logs/blocks.csv`](logs/blocks.csv). Keep the header
   row and append one line per block with the timestamp, block ID, miner name,
   energy usage (kWh), and fees earned (USD).
2. Refresh the leaderboard outputs by running:
   ```bash
   python3 scripts/build_leaderboards.py
   ```
   This generates `leaderboard.md` for humans and
   `leaderboard_snapshot.json` for downstream tools.
3. Tweak thresholds or rename trophies via
   [`config/leaderboard_config.json`](config/leaderboard_config.json). The
   script merges missing keys with sensible defaults, so only override what you
   need.

Every push that touches the CSV, config, or script automatically rebuilds the
leaderboard through the `leaderboard-refresh` GitHub Action to keep things
up-to-date.

## Developing with VS Code and Docker on macOS

## Developing with VS Code and Docker on macOS

1. Start [Docker Desktop for Mac](https://docs.docker.com/desktop/install/mac/).
2. Install [Visual Studio Code](https://code.visualstudio.com/) and the **Dev Containers** extension.
3. Open this repository in VS Code and select **Reopen in Container** to use `.devcontainer/devcontainer.json`.
4. Once the container is running, use the integrated terminal to run commands like `npm install`, `npm run lint`, or `npm test`.

---

## Performance

```bash
python -m cli.console bench:run --name "Treasury-BOT" --iter 30 --warmup 5
python -m cli.console slo:report
python -m cli.console slo:gate --fail-on regressions
```

---

## Notes & assumptions

- Stack recorded in memory (Aug 2025): SPA on `/var/www/blackroad/index.html`, Express API on port **4000**
  at `/srv/blackroad-api` with SQLite; LLM service on **127.0.0.1:8000**; NGINX proxies `/api` and `/ws`.
- This bundle does **not** ship `node_modules/` (native builds vary by machine). Instead, it generates
  and installs what’s actually needed by **scanning your sources**.
- If your API already has `package.json`, nothing is overwritten; missing deps are added.
- If you maintain your API directly under a different path, run the scanner manually, e.g.:
  ```bash
  node tools/dep-scan.js --dir /path/to/api --save
  ```

If anything looks off, run `bash tools/verify-runtime.sh` and share the output.

## Subscribe API

Environment variables for Stripe integration:

- `STRIPE_PUBLIC_KEY`
- `STRIPE_SECRET_KEY`
- `STRIPE_WEBHOOK_SECRET`
- `STRIPE_PRICE_STARTER_MONTHLY`
- `STRIPE_PRICE_PRO_MONTHLY`
- `STRIPE_PRICE_INFINITY_MONTHLY`
- `STRIPE_PRICE_STARTER_YEARLY`
- `STRIPE_PRICE_PRO_YEARLY`
- `STRIPE_PRICE_INFINITY_YEARLY`
- `STRIPE_PORTAL_RETURN_URL` (optional)

Example calls:

```bash
## Notes & assumptions

- Stack recorded in memory (Aug 2025): SPA on `/var/www/blackroad/index.html`, Express API on port **4000**
  at `/srv/blackroad-api` with SQLite; LLM service on **127.0.0.1:8000**; NGINX proxies `/api` and `/ws`.
- This bundle does **not** ship `node_modules/` (native builds vary by machine). Instead, it generates
  and installs what’s actually needed by **scanning your sources**.
- If your API already has `package.json`, nothing is overwritten; missing deps are added.
- If you maintain your API directly under a different path, run the scanner manually, e.g.:
  ```bash
  node tools/dep-scan.js --dir /path/to/api --save
  ```

If anything looks off, run `bash tools/verify-runtime.sh` and share the output.

## Subscribe API

Environment variables for Stripe integration:

- `STRIPE_PUBLIC_KEY`
- `STRIPE_SECRET_KEY`
- `STRIPE_WEBHOOK_SECRET`
- `STRIPE_PRICE_STARTER_MONTHLY`
- `STRIPE_PRICE_PRO_MONTHLY`
- `STRIPE_PRICE_INFINITY_MONTHLY`
- `STRIPE_PRICE_STARTER_YEARLY`
- `STRIPE_PRICE_PRO_YEARLY`
- `STRIPE_PRICE_INFINITY_YEARLY`
- `STRIPE_PORTAL_RETURN_URL` (optional)

Example calls:

```bash
curl http://localhost:4000/api/subscribe/config
curl -H "Cookie: brsid=..." http://localhost:4000/api/subscribe/status
curl -X POST http://localhost:4000/api/subscribe/checkout \
  -H "Content-Type: application/json" \
  -d '{"planId":"pro","interval":"month"}'
curl -H "Cookie: brsid=..." http://localhost:4000/api/subscribe/portal
# Webhooks are received at /api/stripe/webhook and must include the Stripe signature header.
# The middleware stack must expose the raw JSON payload (e.g., `express.raw({ type: 'application/json' })`)
# ahead of the route so Stripe signature verification can read `req.rawBody`.
```

## Unified Sync Pipeline

Use `scripts/blackroad_sync.sh` to drive a chat-style deployment flow.
Example:

```bash
./scripts/blackroad_sync.sh "Push latest to BlackRoad.io"
```

The script also understands:

- "Refresh working copy and redeploy"
- "Rebase branch and update site"
- "Sync Salesforce -> Airtable -> Droplet"

---

## Visual Hardware Guides

- [Pepper's Ghost Cube Calibration](docs/guides/peppers-ghost-calibration.md) — 5-minute tune-up checklist for crisp, centered holographic projections.

It pulls from GitHub, triggers connector webhooks, updates a Working Copy checkout, and
executes a remote refresh command on the droplet.

### BlackRoad Sync CLI

`codex/tools/blackroad_sync.py` scaffolds a chat-friendly pipeline that mirrors
commands like "Push latest to BlackRoad.io" or "Refresh working copy and
redeploy". Each sub-command currently logs the intended action:

```bash
python codex/tools/blackroad_sync.py push
python codex/tools/blackroad_sync.py refresh
python codex/tools/blackroad_sync.py rebase
python codex/tools/blackroad_sync.py sync
```

Extend the script with real webhooks, Slack posts, or droplet deployments as
needed. For example, `scripts/blackroad_ci.py` will post connector sync
updates to Slack when a `SLACK_WEBHOOK_URL` environment variable points to an
incoming webhook.

---

## Codex Deploy Flow

`codex/jobs/blackroad-sync-deploy.sh` provides a chat-focused pipeline tying
together git pushes, connector syncs, working-copy refreshes and server deploys.
Typical usage:

```bash
# commit local changes, push and deploy to the droplet
bash codex/jobs/blackroad-sync-deploy.sh push-latest "chore: update"

# refresh the iOS Working Copy checkout and redeploy
bash codex/jobs/blackroad-sync-deploy.sh refresh

# rebase current branch onto origin/main then deploy
bash codex/jobs/blackroad-sync-deploy.sh rebase-update

# run Salesforce → Airtable → Droplet syncs
bash codex/jobs/blackroad-sync-deploy.sh sync-connectors
```

It honours environment variables like `DROPLET_HOST`,
`WORKING_COPY_PATH`, and `SLACK_WEBHOOK` for remote access and
status notifications.

# BlackRoad Prism Console

This repository hosts experimental tooling and prototypes for BlackRoad.io.

## CI/CD orchestrator

`scripts/blackroad_ci.py` provides a scaffold for the end-to-end workflow
connecting Codex, GitHub, external connectors and the deployment droplet. The
script accepts natural language style commands and performs placeholder actions
for now.

Examples:

```bash
python scripts/blackroad_ci.py "Push latest to BlackRoad.io"
python scripts/blackroad_ci.py "Refresh working copy and redeploy"
python scripts/blackroad_ci.py "Rebase branch and update site"
python scripts/blackroad_ci.py "Sync Salesforce -> Airtable -> Droplet"
```

Connector and deployment steps are stubs; configure environment variables and
extend the script to interact with real services.

# BlackRoad Prism Console

This repository contains assorted utilities for the BlackRoad project.

## Codex Pipeline Scaffold

The `scripts/blackroad_pipeline.py` script offers a chat-oriented control
surface that maps high level phrases to underlying actions. It currently
wraps common Git operations and prints placeholders for connector sync,
working copy refresh and droplet deployment.

### Example

```bash
python scripts/blackroad_pipeline.py "Push latest to BlackRoad.io"
```

The phrases recognised by the controller can be listed by invoking the
script with an unknown command.

## Sync & Deploy

## Codex Sync/Deploy

An experimental control surface lives at `codex/tools/blackroad_pipeline.py`.
It accepts chat-style commands and orchestrates a stubbed pipeline spanning
GitHub commits, connector sync, Working Copy refresh, and droplet deployment.

```bash
python codex/tools/blackroad_pipeline.py "Push latest to BlackRoad.io" -m "chore: sync"
```

The script only logs each step today; extend the placeholders with real
connectors, OAuth, and deployment hooks to enable end-to-end automation.

Additional operational docs live in the [`docs/`](docs) folder.

Use the `bin/blackroad-sync` script to push code and refresh the live site end to end.

```bash
# Push commits, trigger connector jobs, refresh the Working Copy, and redeploy the droplet
bin/blackroad-sync push

# Refresh deployment without new commits
bin/blackroad-sync refresh

# Rebase with main, push, and redeploy
bin/blackroad-sync rebase
```

The script relies on environment variables like `DROPLET_HOST` and `WORKING_COPY_HOST` to reach remote hosts.

Additional operational docs live in the [`docs/`](docs) folder.

## Codex Sync Script

The repository includes a minimal scaffold to experiment with the end-to-end
flow described in the BlackRoad deployment docs. The helper accepts natural
language commands and turns them into git/deploy operations.

```bash
python scripts/blackroad_sync.py "Push latest to BlackRoad.io"
```

Other examples:

- `python scripts/blackroad_sync.py "Refresh working copy and redeploy"`
- `python scripts/blackroad_sync.py "Rebase branch and update site"`
- `python scripts/blackroad_sync.py "Sync Salesforce → Airtable → Droplet"`

The script currently prints placeholder actions; extend the functions to hook
into real connectors and infrastructure.

## Bot Commands (ChatOps)

- `/deploy blackroad <channel> [provider]` — deploy canary/beta/prod
- `/rollback blackroad <channel> [steps] [provider]` — revert to earlier build
- `/blog new "Title"` — scaffold blog post PR
- `/promote prod` — open staging→prod PR
- `/toggle <flag> on|off` — set feature flags in `.github/feature-flags.yml`
- `/install all` — run universal installer
- `/fix <freeform prompt>` — dispatch AI Fix with your prompt

## Agents Overview

- **Auto-Heal**: reacts to failing workflows and dispatches **AI Fix**.
- **AI Fix**: runs Codex/LLM prompts, formats, builds, opens PRs.
- **AI Sweeper**: nightly formatter/linter; opens PR if needed.
- **Labeler/Stale/Lock**: repo hygiene.
- **Auto-merge**: merges labeled PRs when checks pass.
- **CodeQL/Snyk/Scorecard**: security analysis.

## Deployment

Run the scaffolded end-to-end sync script to push local changes and deploy them
to the live environment:

```bash
python scripts/blackroad_sync.py
```

The script pushes to GitHub, fans out to connector webhooks, refreshes an iOS
Working Copy checkout and issues a remote deploy on the droplet when configured
via environment variables.

Additional operational docs live in the [`docs/`](docs) folder.

## Codex Pipeline

This repo ships with a chat-first deployment helper at
`codex/tools/blackroad_pipeline.py`. The script accepts plain‑English
commands and orchestrates git pushes, connector stubs and droplet
deploys in one flow:

```bash
python3 codex/tools/blackroad_pipeline.py "Push latest to BlackRoad.io"
python3 codex/tools/blackroad_pipeline.py "Refresh working copy and redeploy"
```

It relies on environment variables for remote hosts and tokens
(`GIT_REMOTE`, `DROPLET_HOST`, `SLACK_WEBHOOK`).
This scaffold is intentionally clean and compact so you can drop in your own logic fast.

## Codex Deployment

A helper script `scripts/blackroad_codex.sh` provides a chat-like interface for common deployment actions:

```bash
scripts/blackroad_codex.sh push
scripts/blackroad_codex.sh deploy
scripts/blackroad_codex.sh refresh
scripts/blackroad_codex.sh rebase
scripts/blackroad_codex.sh sync
```

Set `REMOTE`, `BRANCH`, and `DROPLET_HOST` to customize targets. Provide `SLACK_WEBHOOK` to post updates.

## BlackRoad Sync & Deploy

Run `scripts/blackroad_sync.sh` to push the latest changes to GitHub and roll them out to the droplet. The script accepts natural language commands, for example:

```bash
scripts/blackroad_sync.sh "Push latest to BlackRoad.io"
scripts/blackroad_sync.sh "Refresh working copy and redeploy"
```

Set `WORKING_COPY_SSH`, `DROPLET_SSH`, and optionally `SLACK_WEBHOOK` environment variables before running. Logs are written to `blackroad_sync.log`.

## Codex Sync & Deploy

An initial scaffold for the end-to-end BlackRoad deployment flow lives in
`scripts/blackroad_sync.py`. The helper currently exposes three
subcommands:

```bash
# Push local commits to GitHub and trigger connector jobs
python3 scripts/blackroad_sync.py push

# Update an iOS Working Copy clone
python3 scripts/blackroad_sync.py refresh-working-copy --path /path/to/clone

# Pull latest code and restart services on the droplet
python3 scripts/blackroad_sync.py deploy --host user@droplet
```

The script only prints the operations it would perform, acting as a
placeholder for future automation.

---

## Codex Deploy Flow

`codex/jobs/blackroad-sync-deploy.sh` provides a chat-focused pipeline tying
together git pushes, connector syncs, working-copy refreshes and server deploys.
Typical usage:

```bash
# commit local changes, push and deploy to the droplet
bash codex/jobs/blackroad-sync-deploy.sh push-latest "chore: update"

# refresh the iOS Working Copy checkout and redeploy
bash codex/jobs/blackroad-sync-deploy.sh refresh

# rebase current branch onto origin/main then deploy
bash codex/jobs/blackroad-sync-deploy.sh rebase-update

# run Salesforce → Airtable → Droplet syncs
bash codex/jobs/blackroad-sync-deploy.sh sync-connectors
```

It honours environment variables like `DROPLET_HOST`,
`WORKING_COPY_PATH`, and `SLACK_WEBHOOK` for remote access and
status notifications.

- **/geodesic**: Compute Fubini–Study distance `d_FS = arccos(|⟨ψ|φ⟩|)` and sample the **CP² geodesic** points between |ψ₀⟩ and |ψ₁⟩.

## Codex Sync Helper

Use `scripts/blackroad_sync.py` for chat-driven CI/CD tasks. It can commit and
push changes, refresh a working copy, rebase branches, or stub out connector
sync jobs.

Examples:

```bash
scripts/blackroad_sync.py push -m "feat: update site"
scripts/blackroad_sync.py refresh
scripts/blackroad_sync.py sync-connectors
```

## Backbone Equations Reference

See [docs/blackroad-equation-backbone.md](docs/blackroad-equation-backbone.md) for a curated list of one hundred foundational equations across mathematics, physics, computer science, and engineering.

_Last updated on 2025-09-11_

## Prism Developer Mode

Start the development server:

```bash
cd prism/server
npm install
npm run dev
```

## Unified Sync Pipeline

Use `scripts/blackroad_sync.sh` to drive a chat-style deployment flow.
Example:

Run the web console with Approvals panel:

```bash
cd apps/prismweb
npm install
npm run dev
```

## Console Quickstart

```bash
pip install -r requirements.txt
python -m cli.console bot:list
python -m cli.console task:create --goal "Build 13-week cash view"
python -m cli.console task:route --id <ID> --bot "Treasury-BOT"
```

## Add a new bot
```bash
./scripts/blackroad_sync.sh "Push latest to BlackRoad.io"
```

The script also understands:

- "Refresh working copy and redeploy"
- "Rebase branch and update site"
- "Sync Salesforce -> Airtable -> Droplet"

It pulls from GitHub, triggers connector webhooks, updates a Working Copy checkout, and
executes a remote refresh command on the droplet.

### BlackRoad Sync CLI

`codex/tools/blackroad_sync.py` scaffolds a chat-friendly pipeline that mirrors
commands like "Push latest to BlackRoad.io" or "Refresh working copy and
redeploy". Each sub-command currently logs the intended action:

```bash
python codex/tools/blackroad_sync.py push
python codex/tools/blackroad_sync.py refresh
python codex/tools/blackroad_sync.py rebase
python codex/tools/blackroad_sync.py sync
```

Extend the script with real webhooks, Slack posts, or droplet deployments as
needed.

Create `bots/my_bot.py`:

```python
from orchestrator.base import BaseBot
from orchestrator.protocols import Task, BotResponse

class MyBot(BaseBot):
    """
    MISSION: ...
    INPUTS: ...
    OUTPUTS: ...
    KPIS: ...
    GUARDRAILS: ...
    HANDOFFS: ...
    """
    name = "My-BOT"
    mission = "..."

    def run(self, task: Task) -> BotResponse:
        ...
```

## Financial Close & Controls

Run an offline monthly close:

```bash
python -m cli.console close:cal:new --period 2025-09 --template configs/close/template.yaml
python -m cli.console close:jrnl:propose --period 2025-09 --rules configs/close/journals/accruals.yaml
python -m cli.console close:jrnl:post --period 2025-09
python -m cli.console close:recon:run --period 2025-09 --fixtures fixtures/finance/recons
python -m cli.console close:flux --period 2025-09 --prev 2025-08 --py 2024-09 --threshold 10
python -m cli.console close:sox:add --period 2025-09 --control C-REV-01 --path artifacts/close/REV/cut.md
python -m cli.console close:sox:check --period 2025-09
python -m cli.console close:packet --period 2025-09
python -m cli.console close:sign --period 2025-09 --role CFO --as-user U_CFO
```

## PLM & Manufacturing Ops

```
python -m cli.console plm:items:load --dir fixtures/plm/items
python -m cli.console plm:bom:load --dir fixtures/plm/boms
python -m cli.console plm:bom:explode --item PROD-100 --rev A --level 2
```

## Training & Enablement Hub Quickstart

```bash
python -m cli.console learn:courses:load --dir configs/enablement/courses
python -m cli.console learn:courses:list --role_track "Solutions Engineer"
```

## Integration Security Playbook

For guidance on connecting Slack, Asana, GitLab, GitHub, Discord, Airtable, and other
automation bots to the BlackRoad Prism Console, review
[`INTEGRATIONS_SECURITY.md`](./INTEGRATIONS_SECURITY.md). The playbook documents
hardening steps for key management, OAuth scopes, monitoring, and incident response so
that integrations remain auditable and compliant.
## Codex Deploy Flow

`codex/jobs/blackroad-sync-deploy.sh` provides a chat-focused pipeline tying
together git pushes, connector syncs, working-copy refreshes and server deploys.
Typical usage:

```bash
# commit local changes, push and deploy to the droplet
bash codex/jobs/blackroad-sync-deploy.sh push-latest "chore: update"

# refresh the iOS Working Copy checkout and redeploy
bash codex/jobs/blackroad-sync-deploy.sh refresh

# rebase current branch onto origin/main then deploy
bash codex/jobs/blackroad-sync-deploy.sh rebase-update

# run Salesforce → Airtable → Droplet syncs
bash codex/jobs/blackroad-sync-deploy.sh sync-connectors
```

It honours environment variables like `DROPLET_HOST`,
`WORKING_COPY_PATH`, and `SLACK_WEBHOOK` for remote access and
status notifications.

# BlackRoad Prism Console

This repository hosts experimental tooling and prototypes for BlackRoad.io.

## CI/CD orchestrator

`scripts/blackroad_ci.py` provides a scaffold for the end-to-end workflow
connecting Codex, GitHub, external connectors and the deployment droplet. The
script accepts natural language style commands and performs placeholder actions
for now.

Examples:

```bash
python scripts/blackroad_ci.py "Push latest to BlackRoad.io"
python scripts/blackroad_ci.py "Refresh working copy and redeploy"
python scripts/blackroad_ci.py "Rebase branch and update site"
python scripts/blackroad_ci.py "Sync Salesforce -> Airtable -> Droplet"
```

Connector and deployment steps are stubs; configure environment variables and
extend the script to interact with real services.

# BlackRoad Prism Console

This repository contains assorted utilities for the BlackRoad project.

## Codex Pipeline Scaffold

The `scripts/blackroad_pipeline.py` script offers a chat-oriented control
surface that maps high level phrases to underlying actions. It currently
wraps common Git operations and prints placeholders for connector sync,
working copy refresh and droplet deployment.

### Example

```bash
python scripts/blackroad_pipeline.py "Push latest to BlackRoad.io"
```

The phrases recognised by the controller can be listed by invoking the
script with an unknown command.

## Sync & Deploy

## Codex Sync/Deploy

An experimental control surface lives at `codex/tools/blackroad_pipeline.py`.
It accepts chat-style commands and orchestrates a stubbed pipeline spanning
GitHub commits, connector sync, Working Copy refresh, and droplet deployment.

```bash
python codex/tools/blackroad_pipeline.py "Push latest to BlackRoad.io" -m "chore: sync"
```

The script only logs each step today; extend the placeholders with real
connectors, OAuth, and deployment hooks to enable end-to-end automation.

Additional operational docs live in the [`docs/`](docs) folder.

Use the `bin/blackroad-sync` script to push code and refresh the live site end to end.

```bash
# Push commits, trigger connector jobs, refresh the Working Copy, and redeploy the droplet
bin/blackroad-sync push

# Refresh deployment without new commits
bin/blackroad-sync refresh

# Rebase with main, push, and redeploy
bin/blackroad-sync rebase
```

The script relies on environment variables like `DROPLET_HOST` and `WORKING_COPY_HOST` to reach remote hosts.

Additional operational docs live in the [`docs/`](docs) folder.

## Codex Sync Script

The repository includes a minimal scaffold to experiment with the end-to-end
flow described in the BlackRoad deployment docs. The helper accepts natural
language commands and turns them into git/deploy operations.

```bash
python scripts/blackroad_sync.py "Push latest to BlackRoad.io"
```

Other examples:

- `python scripts/blackroad_sync.py "Refresh working copy and redeploy"`
- `python scripts/blackroad_sync.py "Rebase branch and update site"`
- `python scripts/blackroad_sync.py "Sync Salesforce → Airtable → Droplet"`

The script currently prints placeholder actions; extend the functions to hook
into real connectors and infrastructure.

## Bot Commands (ChatOps)

- `/deploy blackroad <channel> [provider]` — deploy canary/beta/prod
- `/rollback blackroad <channel> [steps] [provider]` — revert to earlier build
- `/blog new "Title"` — scaffold blog post PR
- `/promote prod` — open staging→prod PR
- `/toggle <flag> on|off` — set feature flags in `.github/feature-flags.yml`
- `/install all` — run universal installer
- `/fix <freeform prompt>` — dispatch AI Fix with your prompt

## Agents Overview

- **Auto-Heal**: reacts to failing workflows and dispatches **AI Fix**.
- **AI Fix**: runs Codex/LLM prompts, formats, builds, opens PRs.
- **AI Sweeper**: nightly formatter/linter; opens PR if needed.
- **Labeler/Stale/Lock**: repo hygiene.
- **Auto-merge**: merges labeled PRs when checks pass.
- **CodeQL/Snyk/Scorecard**: security analysis.

## Deployment

Run the scaffolded end-to-end sync script to push local changes and deploy them
to the live environment:

```bash
python scripts/blackroad_sync.py
```

The script pushes to GitHub, fans out to connector webhooks, refreshes an iOS
Working Copy checkout and issues a remote deploy on the droplet when configured
via environment variables.

Additional operational docs live in the [`docs/`](docs) folder.

## Codex Pipeline

This repo ships with a chat-first deployment helper at
`codex/tools/blackroad_pipeline.py`. The script accepts plain‑English
commands and orchestrates git pushes, connector stubs and droplet
deploys in one flow:

```bash
python3 codex/tools/blackroad_pipeline.py "Push latest to BlackRoad.io"
python3 codex/tools/blackroad_pipeline.py "Refresh working copy and redeploy"
```

It relies on environment variables for remote hosts and tokens
(`GIT_REMOTE`, `DROPLET_HOST`, `SLACK_WEBHOOK`).
This scaffold is intentionally clean and compact so you can drop in your own logic fast.

## Codex Deployment

A helper script `scripts/blackroad_codex.sh` provides a chat-like interface for common deployment actions:

```bash
scripts/blackroad_codex.sh push
scripts/blackroad_codex.sh deploy
scripts/blackroad_codex.sh refresh
scripts/blackroad_codex.sh rebase
scripts/blackroad_codex.sh sync
```

Set `REMOTE`, `BRANCH`, and `DROPLET_HOST` to customize targets. Provide `SLACK_WEBHOOK` to post updates.

## BlackRoad Sync & Deploy

Run `scripts/blackroad_sync.sh` to push the latest changes to GitHub and roll them out to the droplet. The script accepts natural language commands, for example:

```bash
scripts/blackroad_sync.sh "Push latest to BlackRoad.io"
scripts/blackroad_sync.sh "Refresh working copy and redeploy"
```

Set `WORKING_COPY_SSH`, `DROPLET_SSH`, and optionally `SLACK_WEBHOOK` environment variables before running. Logs are written to `blackroad_sync.log`.

## Codex Sync & Deploy

An initial scaffold for the end-to-end BlackRoad deployment flow lives in
`scripts/blackroad_sync.py`. The helper currently exposes three
subcommands:

```bash
# Push local commits to GitHub and trigger connector jobs
python3 scripts/blackroad_sync.py push

# Update an iOS Working Copy clone
python3 scripts/blackroad_sync.py refresh-working-copy --path /path/to/clone

# Pull latest code and restart services on the droplet
python3 scripts/blackroad_sync.py deploy --host user@droplet
```

The script only prints the operations it would perform, acting as a
placeholder for future automation.

---

## Codex Deploy Flow

`codex/jobs/blackroad-sync-deploy.sh` provides a chat-focused pipeline tying
together git pushes, connector syncs, working-copy refreshes and server deploys.
Typical usage:

```bash
# commit local changes, push and deploy to the droplet
bash codex/jobs/blackroad-sync-deploy.sh push-latest "chore: update"

# refresh the iOS Working Copy checkout and redeploy
bash codex/jobs/blackroad-sync-deploy.sh refresh

# rebase current branch onto origin/main then deploy
bash codex/jobs/blackroad-sync-deploy.sh rebase-update

# run Salesforce → Airtable → Droplet syncs
bash codex/jobs/blackroad-sync-deploy.sh sync-connectors
```

It honours environment variables like `DROPLET_HOST`,
`WORKING_COPY_PATH`, and `SLACK_WEBHOOK` for remote access and
status notifications.

- **/geodesic**: Compute Fubini–Study distance `d_FS = arccos(|⟨ψ|φ⟩|)` and sample the **CP² geodesic** points between |ψ₀⟩ and |ψ₁⟩.

## Codex Sync Helper

Use `scripts/blackroad_sync.py` for chat-driven CI/CD tasks. It can commit and
push changes, refresh a working copy, rebase branches, or stub out connector
sync jobs.

Examples:

```bash
scripts/blackroad_sync.py push -m "feat: update site"
scripts/blackroad_sync.py refresh
scripts/blackroad_sync.py sync-connectors
```

## Backbone Equations Reference

See [docs/blackroad-equation-backbone.md](docs/blackroad-equation-backbone.md) for a curated list of one hundred foundational equations across mathematics, physics, computer science, and engineering.<|MERGE_RESOLUTION|>--- conflicted
+++ resolved
@@ -52,7 +52,6 @@
 
 ## Quick start
 
-<<<<<<< HEAD
 **On your workstation**
 
 1. Unzip this at the **root of your working copy** (where your repo root lives).
@@ -60,8 +59,6 @@
 
 **On the server**
 
-=======
->>>>>>> 715ef6d0
 **On your workstation**
 
 1. Unzip this at the **root of your working copy** (where your repo root lives).
