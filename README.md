# BlackRoad.io — Dependency & Ops Bundle

Date: 2025-08-22

Requires Node.js 20 or later. If you're bootstrapping a Red Hat Enterprise Linux
(or CentOS Stream) host, follow the step-by-step guide in
[`docs/rhel-node-web-console.md`](docs/rhel-node-web-console.md) to enable the
Cockpit web console and install Node.js 20 with `dnf`.

This bundle is a **drop-in helper** to resolve “missing dependencies etc.” without requiring
connector access. Push it into your working copy, then run one script on the server to scan
your API, install missing npm packages, set up env defaults, and (optionally) boot a local
LLM stub on port **8000** if none is running.

> **Heads-up from the maintainer:** I'm still getting everything set up and I'm honestly not a
> strong coder yet. Thank you for your patience if anything here is rough around the edges —
> I'm doing my best and truly sorry for any bumps along the way.
## Note on GitHub Copilot agent UI

The Codespaces chat quick-actions are provided by GitHub Copilot's agent features and are
controlled by the Copilot service (not repo files). See `COPILOT_SETUP.md` and
`.github/copilot-instructions.md` for guidance to enable and tune Copilot agent behavior.

**What’s included**

- `ops/install.sh` — one-shot setup for `/srv/blackroad-api` (or detected API path)
- `tools/dep-scan.js` — scans JS/TS for `require()`/`import` usage and installs missing packages
- `tools/verify-runtime.sh` — quick health checks (API on 4000, LLM on 8000)
- `srv/blackroad-api/.env.example` — sample env for your Express API
- `srv/blackroad-api/package.json.sample` — a safe starter if your API has no package.json
- `srv/lucidia-llm/` — minimal FastAPI echo stub (only used if you don’t already run an LLM on 8000)
- `srv/lucia-llm/` — same stub (duplicate dir name for compatibility with earlier scripts)

> Nothing here overwrites your existing code. The scripts are defensive: they detect paths,
> **merge** deps, and only generate files if missing.

---

## Quick start

**On your workstation**

1. Unzip this at the **root of your working copy** (where your repo root lives).
2. Commit and push.

**On the server**

```bash
cd /path/to/your/working/copy
sudo bash ops/install.sh
bash tools/verify-runtime.sh
```

- The installer will:
  - Locate your API (prefers `./srv/blackroad-api`, then `/srv/blackroad-api`, else searches for `server_full.js`)
  - Create `package.json` if missing and **auto-install** any missing npm packages it finds
  - Create `.env` from the example if missing and generate strong secrets
  - Ensure your SQLite file exists (defaults to `blackroad.db` inside the API dir if `DB_PATH` is not set)
  - Check if `127.0.0.1:8000` is serving `/health`. If not, it prints a one-liner to launch the stub.

## Git workflow

When you're ready to share changes:

1. Stage your updates:
   ```bash
   git add -A
   ```
2. Commit with a clear message:
   ```bash
   git commit -m "feat: describe your change"
   ```
3. Push the branch:
   ```bash
   git push origin <branch-name>
   ```
4. Open a Pull Request and review the CI results.

## Mining progress & leaderboards

Track miner activity, crown trophy holders, and celebrate "green wins" with the
new leaderboard tooling bundled in this repo:

1. Log each mined block in [`logs/blocks.csv`](logs/blocks.csv). Keep the header
   row and append one line per block with the timestamp, block ID, miner name,
   energy usage (kWh), and fees earned (USD).
2. Refresh the leaderboard outputs by running:
   ```bash
   python3 scripts/build_leaderboards.py
   ```
   This generates `leaderboard.md` for humans and
   `leaderboard_snapshot.json` for downstream tools.
3. Tweak thresholds or rename trophies via
   [`config/leaderboard_config.json`](config/leaderboard_config.json). The
   script merges missing keys with sensible defaults, so only override what you
   need.

Every push that touches the CSV, config, or script automatically rebuilds the
leaderboard through the `leaderboard-refresh` GitHub Action to keep things
up-to-date.

## Developing with VS Code and Docker on macOS

## Developing with VS Code and Docker on macOS

1. Start [Docker Desktop for Mac](https://docs.docker.com/desktop/install/mac/).
2. Install [Visual Studio Code](https://code.visualstudio.com/) and the **Dev Containers** extension.
3. Open this repository in VS Code and select **Reopen in Container** to use `.devcontainer/devcontainer.json`.
4. Once the container is running, use the integrated terminal to run commands like `npm install`, `npm run lint`, or `npm test`.

---

## Performance

```bash
python -m cli.console bench:run --name "Treasury-BOT" --iter 30 --warmup 5
python -m cli.console slo:report
python -m cli.console slo:gate --fail-on regressions
```

---

## Notes & assumptions

- Stack recorded in memory (Aug 2025): SPA on `/var/www/blackroad/index.html`, Express API on port **4000**
  at `/srv/blackroad-api` with SQLite; LLM service on **127.0.0.1:8000**; NGINX proxies `/api` and `/ws`.
- This bundle does **not** ship `node_modules/` (native builds vary by machine). Instead, it generates
  and installs what’s actually needed by **scanning your sources**.
- If your API already has `package.json`, nothing is overwritten; missing deps are added.
- If you maintain your API directly under a different path, run the scanner manually, e.g.:
  ```bash
  node tools/dep-scan.js --dir /path/to/api --save
  ```

If anything looks off, run `bash tools/verify-runtime.sh` and share the output.

## Subscribe API

Environment variables for Stripe integration:

- `STRIPE_PUBLIC_KEY`
- `STRIPE_SECRET_KEY`
- `STRIPE_WEBHOOK_SECRET`
- `STRIPE_PRICE_STARTER_MONTHLY`
- `STRIPE_PRICE_PRO_MONTHLY`
- `STRIPE_PRICE_INFINITY_MONTHLY`
- `STRIPE_PRICE_STARTER_YEARLY`
- `STRIPE_PRICE_PRO_YEARLY`
- `STRIPE_PRICE_INFINITY_YEARLY`
- `STRIPE_PORTAL_RETURN_URL` (optional)

Example calls:

```bash
curl http://localhost:4000/api/subscribe/config
curl -H "Cookie: brsid=..." http://localhost:4000/api/subscribe/status
curl -X POST http://localhost:4000/api/subscribe/checkout \
  -H "Content-Type: application/json" \
  -d '{"planId":"pro","interval":"month"}'
curl -H "Cookie: brsid=..." http://localhost:4000/api/subscribe/portal
# Webhooks are received at /api/stripe/webhook and must include the Stripe signature header.
# The middleware stack must expose the raw JSON payload (e.g., `express.raw({ type: 'application/json' })`)
# ahead of the route so Stripe signature verification can read `req.rawBody`.
```

## Unified Sync Pipeline

Use `scripts/blackroad_sync.sh` to drive a chat-style deployment flow.
Example:

```bash
./scripts/blackroad_sync.sh "Push latest to BlackRoad.io"
```

The script also understands:

- "Refresh working copy and redeploy"
- "Rebase branch and update site"
- "Sync Salesforce -> Airtable -> Droplet"

---

## Visual Hardware Guides

- [Pepper's Ghost Cube Calibration](docs/guides/peppers-ghost-calibration.md) — 5-minute tune-up checklist for crisp, centered holographic projections.

It pulls from GitHub, triggers connector webhooks, updates a Working Copy checkout, and
executes a remote refresh command on the droplet.

### BlackRoad Sync CLI

`codex/tools/blackroad_sync.py` scaffolds a chat-friendly pipeline that mirrors
commands like "Push latest to BlackRoad.io" or "Refresh working copy and
redeploy". Each sub-command currently logs the intended action:

```bash
python codex/tools/blackroad_sync.py push
python codex/tools/blackroad_sync.py refresh
python codex/tools/blackroad_sync.py rebase
python codex/tools/blackroad_sync.py sync
```

Extend the script with real webhooks, Slack posts, or droplet deployments as
needed. For example, `scripts/blackroad_ci.py` will post connector sync
updates to Slack when a `SLACK_WEBHOOK_URL` environment variable points to an
incoming webhook.

---

## Codex Deploy Flow

`codex/jobs/blackroad-sync-deploy.sh` provides a chat-focused pipeline tying
together git pushes, connector syncs, working-copy refreshes and server deploys.
Typical usage:

```bash
# commit local changes, push and deploy to the droplet
bash codex/jobs/blackroad-sync-deploy.sh push-latest "chore: update"

# refresh the iOS Working Copy checkout and redeploy
bash codex/jobs/blackroad-sync-deploy.sh refresh

# rebase current branch onto origin/main then deploy
bash codex/jobs/blackroad-sync-deploy.sh rebase-update

# run Salesforce → Airtable → Droplet syncs
bash codex/jobs/blackroad-sync-deploy.sh sync-connectors
```

It honours environment variables like `DROPLET_HOST`,
`WORKING_COPY_PATH`, and `SLACK_WEBHOOK` for remote access and
status notifications.

# BlackRoad Prism Console

This repository hosts experimental tooling and prototypes for BlackRoad.io.

## CI/CD orchestrator

`scripts/blackroad_ci.py` provides a scaffold for the end-to-end workflow
connecting Codex, GitHub, external connectors and the deployment droplet. The
script accepts natural language style commands and performs placeholder actions
for now.

Examples:

```bash
python scripts/blackroad_ci.py "Push latest to BlackRoad.io"
python scripts/blackroad_ci.py "Refresh working copy and redeploy"
python scripts/blackroad_ci.py "Rebase branch and update site"
python scripts/blackroad_ci.py "Sync Salesforce -> Airtable -> Droplet"
```

Connector and deployment steps are stubs; configure environment variables and
extend the script to interact with real services.

# BlackRoad Prism Console

This repository contains assorted utilities for the BlackRoad project.

## Codex Pipeline Scaffold

The `scripts/blackroad_pipeline.py` script offers a chat-oriented control
surface that maps high level phrases to underlying actions. It currently
wraps common Git operations and prints placeholders for connector sync,
working copy refresh and droplet deployment.

### Example

```bash
python scripts/blackroad_pipeline.py "Push latest to BlackRoad.io"
```

The phrases recognised by the controller can be listed by invoking the
script with an unknown command.

## Sync & Deploy

## Codex Sync/Deploy

An experimental control surface lives at `codex/tools/blackroad_pipeline.py`.
It accepts chat-style commands and orchestrates a stubbed pipeline spanning
GitHub commits, connector sync, Working Copy refresh, and droplet deployment.

```bash
python codex/tools/blackroad_pipeline.py "Push latest to BlackRoad.io" -m "chore: sync"
```

The script only logs each step today; extend the placeholders with real
connectors, OAuth, and deployment hooks to enable end-to-end automation.

Additional operational docs live in the [`docs/`](docs) folder.

Use the `bin/blackroad-sync` script to push code and refresh the live site end to end.

```bash
# Push commits, trigger connector jobs, refresh the Working Copy, and redeploy the droplet
bin/blackroad-sync push

# Refresh deployment without new commits
bin/blackroad-sync refresh

# Rebase with main, push, and redeploy
bin/blackroad-sync rebase
```

The script relies on environment variables like `DROPLET_HOST` and `WORKING_COPY_HOST` to reach remote hosts.

Additional operational docs live in the [`docs/`](docs) folder.

## Codex Sync Script

The repository includes a minimal scaffold to experiment with the end-to-end
flow described in the BlackRoad deployment docs. The helper accepts natural
language commands and turns them into git/deploy operations.

```bash
python scripts/blackroad_sync.py "Push latest to BlackRoad.io"
```

Other examples:

- `python scripts/blackroad_sync.py "Refresh working copy and redeploy"`
- `python scripts/blackroad_sync.py "Rebase branch and update site"`
- `python scripts/blackroad_sync.py "Sync Salesforce → Airtable → Droplet"`

The script currently prints placeholder actions; extend the functions to hook
into real connectors and infrastructure.

## Bot Commands (ChatOps)

- `/deploy blackroad <channel> [provider]` — deploy canary/beta/prod
- `/rollback blackroad <channel> [steps] [provider]` — revert to earlier build
- `/blog new "Title"` — scaffold blog post PR
- `/promote prod` — open staging→prod PR
- `/toggle <flag> on|off` — set feature flags in `.github/feature-flags.yml`
- `/install all` — run universal installer
- `/fix <freeform prompt>` — dispatch AI Fix with your prompt

## Agents Overview

- **Auto-Heal**: reacts to failing workflows and dispatches **AI Fix**.
- **AI Fix**: runs Codex/LLM prompts, formats, builds, opens PRs.
- **AI Sweeper**: nightly formatter/linter; opens PR if needed.
- **Labeler/Stale/Lock**: repo hygiene.
- **Auto-merge**: merges labeled PRs when checks pass.
- **CodeQL/Snyk/Scorecard**: security analysis.

## Deployment

Run the scaffolded end-to-end sync script to push local changes and deploy them
to the live environment:

```bash
python scripts/blackroad_sync.py
```

The script pushes to GitHub, fans out to connector webhooks, refreshes an iOS
Working Copy checkout and issues a remote deploy on the droplet when configured
via environment variables.

Additional operational docs live in the [`docs/`](docs) folder.

## Codex Pipeline

This repo ships with a chat-first deployment helper at
`codex/tools/blackroad_pipeline.py`. The script accepts plain‑English
commands and orchestrates git pushes, connector stubs and droplet
deploys in one flow:

```bash
python3 codex/tools/blackroad_pipeline.py "Push latest to BlackRoad.io"
python3 codex/tools/blackroad_pipeline.py "Refresh working copy and redeploy"
```

It relies on environment variables for remote hosts and tokens
(`GIT_REMOTE`, `DROPLET_HOST`, `SLACK_WEBHOOK`).
This scaffold is intentionally clean and compact so you can drop in your own logic fast.

## Codex Deployment

A helper script `scripts/blackroad_codex.sh` provides a chat-like interface for common deployment actions:

```bash
scripts/blackroad_codex.sh push
scripts/blackroad_codex.sh deploy
scripts/blackroad_codex.sh refresh
scripts/blackroad_codex.sh rebase
scripts/blackroad_codex.sh sync
```

Set `REMOTE`, `BRANCH`, and `DROPLET_HOST` to customize targets. Provide `SLACK_WEBHOOK` to post updates.

## BlackRoad Sync & Deploy

Run `scripts/blackroad_sync.sh` to push the latest changes to GitHub and roll them out to the droplet. The script accepts natural language commands, for example:

```bash
scripts/blackroad_sync.sh "Push latest to BlackRoad.io"
scripts/blackroad_sync.sh "Refresh working copy and redeploy"
```

Set `WORKING_COPY_SSH`, `DROPLET_SSH`, and optionally `SLACK_WEBHOOK` environment variables before running. Logs are written to `blackroad_sync.log`.

## Codex Sync & Deploy

An initial scaffold for the end-to-end BlackRoad deployment flow lives in
`scripts/blackroad_sync.py`. The helper currently exposes three
subcommands:

```bash
# Push local commits to GitHub and trigger connector jobs
python3 scripts/blackroad_sync.py push

# Update an iOS Working Copy clone
python3 scripts/blackroad_sync.py refresh-working-copy --path /path/to/clone

# Pull latest code and restart services on the droplet
python3 scripts/blackroad_sync.py deploy --host user@droplet
```

The script only prints the operations it would perform, acting as a
placeholder for future automation.

---

## Codex Deploy Flow

`codex/jobs/blackroad-sync-deploy.sh` provides a chat-focused pipeline tying
together git pushes, connector syncs, working-copy refreshes and server deploys.
Typical usage:

```bash
# commit local changes, push and deploy to the droplet
bash codex/jobs/blackroad-sync-deploy.sh push-latest "chore: update"

# refresh the iOS Working Copy checkout and redeploy
bash codex/jobs/blackroad-sync-deploy.sh refresh

# rebase current branch onto origin/main then deploy
bash codex/jobs/blackroad-sync-deploy.sh rebase-update

# run Salesforce → Airtable → Droplet syncs
bash codex/jobs/blackroad-sync-deploy.sh sync-connectors
```

It honours environment variables like `DROPLET_HOST`,
`WORKING_COPY_PATH`, and `SLACK_WEBHOOK` for remote access and
status notifications.

- **/geodesic**: Compute Fubini–Study distance `d_FS = arccos(|⟨ψ|φ⟩|)` and sample the **CP² geodesic** points between |ψ₀⟩ and |ψ₁⟩.

## Codex Sync Helper

Use `scripts/blackroad_sync.py` for chat-driven CI/CD tasks. It can commit and
push changes, refresh a working copy, rebase branches, or stub out connector
sync jobs.

Examples:

```bash
scripts/blackroad_sync.py push -m "feat: update site"
scripts/blackroad_sync.py refresh
scripts/blackroad_sync.py sync-connectors
```

## Backbone Equations Reference

See [docs/blackroad-equation-backbone.md](docs/blackroad-equation-backbone.md) for a curated list of one hundred foundational equations across mathematics, physics, computer science, and engineering.

_Last updated on 2025-09-11_

## Prism Developer Mode

Start the development server:

```bash
cd prism/server
npm install
npm run dev
```

## Unified Sync Pipeline

Use `scripts/blackroad_sync.sh` to drive a chat-style deployment flow.
Example:

Run the web console with Approvals panel:

```bash
cd apps/prismweb
npm install
npm run dev
```

<<<<<<< HEAD
## Console Quickstart

```bash
pip install -r requirements.txt
python -m cli.console bot:list
python -m cli.console task:create --goal "Build 13-week cash view"
python -m cli.console task:route --id <ID> --bot "Treasury-BOT"
```

## Add a new bot
```bash
./scripts/blackroad_sync.sh "Push latest to BlackRoad.io"
```

The script also understands:

- "Refresh working copy and redeploy"
- "Rebase branch and update site"
- "Sync Salesforce -> Airtable -> Droplet"

It pulls from GitHub, triggers connector webhooks, updates a Working Copy checkout, and
executes a remote refresh command on the droplet.

### BlackRoad Sync CLI

`codex/tools/blackroad_sync.py` scaffolds a chat-friendly pipeline that mirrors
commands like "Push latest to BlackRoad.io" or "Refresh working copy and
redeploy". Each sub-command currently logs the intended action:

```bash
python codex/tools/blackroad_sync.py push
python codex/tools/blackroad_sync.py refresh
python codex/tools/blackroad_sync.py rebase
python codex/tools/blackroad_sync.py sync
```

Extend the script with real webhooks, Slack posts, or droplet deployments as
needed.

Create `bots/my_bot.py`:

```python
from orchestrator.base import BaseBot
from orchestrator.protocols import Task, BotResponse

class MyBot(BaseBot):
    """
    MISSION: ...
    INPUTS: ...
    OUTPUTS: ...
    KPIS: ...
    GUARDRAILS: ...
    HANDOFFS: ...
    """
    name = "My-BOT"
    mission = "..."

    def run(self, task: Task) -> BotResponse:
        ...
```

## Financial Close & Controls

Run an offline monthly close:

```bash
python -m cli.console close:cal:new --period 2025-09 --template configs/close/template.yaml
python -m cli.console close:jrnl:propose --period 2025-09 --rules configs/close/journals/accruals.yaml
python -m cli.console close:jrnl:post --period 2025-09
python -m cli.console close:recon:run --period 2025-09 --fixtures fixtures/finance/recons
python -m cli.console close:flux --period 2025-09 --prev 2025-08 --py 2024-09 --threshold 10
python -m cli.console close:sox:add --period 2025-09 --control C-REV-01 --path artifacts/close/REV/cut.md
python -m cli.console close:sox:check --period 2025-09
python -m cli.console close:packet --period 2025-09
python -m cli.console close:sign --period 2025-09 --role CFO --as-user U_CFO
```

## PLM & Manufacturing Ops

```
python -m cli.console plm:items:load --dir fixtures/plm/items
python -m cli.console plm:bom:load --dir fixtures/plm/boms
python -m cli.console plm:bom:explode --item PROD-100 --rev A --level 2
python -m cli.console plm:bom:where-used --component COMP-1
```

## Training & Enablement Hub Quickstart

```bash
python -m cli.console learn:courses:load --dir configs/enablement/courses
python -m cli.console learn:courses:list --role_track "Solutions Engineer"
```

## Integration Security Playbook

For guidance on connecting Slack, Asana, GitLab, GitHub, Discord, Airtable, and other
automation bots to the BlackRoad Prism Console, review
[`INTEGRATIONS_SECURITY.md`](./INTEGRATIONS_SECURITY.md). The playbook documents
hardening steps for key management, OAuth scopes, monitoring, and incident response so
that integrations remain auditable and compliant.
## Codex Deploy Flow

`codex/jobs/blackroad-sync-deploy.sh` provides a chat-focused pipeline tying
together git pushes, connector syncs, working-copy refreshes and server deploys.
Typical usage:

```bash
# commit local changes, push and deploy to the droplet
bash codex/jobs/blackroad-sync-deploy.sh push-latest "chore: update"

# refresh the iOS Working Copy checkout and redeploy
bash codex/jobs/blackroad-sync-deploy.sh refresh

# rebase current branch onto origin/main then deploy
bash codex/jobs/blackroad-sync-deploy.sh rebase-update

# run Salesforce → Airtable → Droplet syncs
bash codex/jobs/blackroad-sync-deploy.sh sync-connectors
```

It honours environment variables like `DROPLET_HOST`,
`WORKING_COPY_PATH`, and `SLACK_WEBHOOK` for remote access and
status notifications.

# BlackRoad Prism Console

This repository hosts experimental tooling and prototypes for BlackRoad.io.

## CI/CD orchestrator

`scripts/blackroad_ci.py` provides a scaffold for the end-to-end workflow
connecting Codex, GitHub, external connectors and the deployment droplet. The
script accepts natural language style commands and performs placeholder actions
for now.

Examples:

```bash
python scripts/blackroad_ci.py "Push latest to BlackRoad.io"
python scripts/blackroad_ci.py "Refresh working copy and redeploy"
python scripts/blackroad_ci.py "Rebase branch and update site"
python scripts/blackroad_ci.py "Sync Salesforce -> Airtable -> Droplet"
```

Connector and deployment steps are stubs; configure environment variables and
extend the script to interact with real services.

# BlackRoad Prism Console

This repository contains assorted utilities for the BlackRoad project.

## Codex Pipeline Scaffold

The `scripts/blackroad_pipeline.py` script offers a chat-oriented control
surface that maps high level phrases to underlying actions. It currently
wraps common Git operations and prints placeholders for connector sync,
working copy refresh and droplet deployment.

### Example

```bash
python scripts/blackroad_pipeline.py "Push latest to BlackRoad.io"
```

The phrases recognised by the controller can be listed by invoking the
script with an unknown command.

## Sync & Deploy

## Codex Sync/Deploy

An experimental control surface lives at `codex/tools/blackroad_pipeline.py`.
It accepts chat-style commands and orchestrates a stubbed pipeline spanning
GitHub commits, connector sync, Working Copy refresh, and droplet deployment.

```bash
python codex/tools/blackroad_pipeline.py "Push latest to BlackRoad.io" -m "chore: sync"
```

The script only logs each step today; extend the placeholders with real
connectors, OAuth, and deployment hooks to enable end-to-end automation.

Additional operational docs live in the [`docs/`](docs) folder.

Use the `bin/blackroad-sync` script to push code and refresh the live site end to end.

```bash
# Push commits, trigger connector jobs, refresh the Working Copy, and redeploy the droplet
bin/blackroad-sync push

# Refresh deployment without new commits
bin/blackroad-sync refresh

# Rebase with main, push, and redeploy
bin/blackroad-sync rebase
```

The script relies on environment variables like `DROPLET_HOST` and `WORKING_COPY_HOST` to reach remote hosts.

Additional operational docs live in the [`docs/`](docs) folder.

## Codex Sync Script

The repository includes a minimal scaffold to experiment with the end-to-end
flow described in the BlackRoad deployment docs. The helper accepts natural
language commands and turns them into git/deploy operations.

```bash
python scripts/blackroad_sync.py "Push latest to BlackRoad.io"
```

Other examples:

- `python scripts/blackroad_sync.py "Refresh working copy and redeploy"`
- `python scripts/blackroad_sync.py "Rebase branch and update site"`
- `python scripts/blackroad_sync.py "Sync Salesforce → Airtable → Droplet"`

The script currently prints placeholder actions; extend the functions to hook
into real connectors and infrastructure.

## Bot Commands (ChatOps)

- `/deploy blackroad <channel> [provider]` — deploy canary/beta/prod
- `/rollback blackroad <channel> [steps] [provider]` — revert to earlier build
- `/blog new "Title"` — scaffold blog post PR
- `/promote prod` — open staging→prod PR
- `/toggle <flag> on|off` — set feature flags in `.github/feature-flags.yml`
- `/install all` — run universal installer
- `/fix <freeform prompt>` — dispatch AI Fix with your prompt

## Agents Overview

- **Auto-Heal**: reacts to failing workflows and dispatches **AI Fix**.
- **AI Fix**: runs Codex/LLM prompts, formats, builds, opens PRs.
- **AI Sweeper**: nightly formatter/linter; opens PR if needed.
- **Labeler/Stale/Lock**: repo hygiene.
- **Auto-merge**: merges labeled PRs when checks pass.
- **CodeQL/Snyk/Scorecard**: security analysis.

## Deployment

Run the scaffolded end-to-end sync script to push local changes and deploy them
to the live environment:

```bash
python scripts/blackroad_sync.py
```

The script pushes to GitHub, fans out to connector webhooks, refreshes an iOS
Working Copy checkout and issues a remote deploy on the droplet when configured
via environment variables.

Additional operational docs live in the [`docs/`](docs) folder.

## Codex Pipeline

This repo ships with a chat-first deployment helper at
`codex/tools/blackroad_pipeline.py`. The script accepts plain‑English
commands and orchestrates git pushes, connector stubs and droplet
deploys in one flow:

```bash
python3 codex/tools/blackroad_pipeline.py "Push latest to BlackRoad.io"
python3 codex/tools/blackroad_pipeline.py "Refresh working copy and redeploy"
```

It relies on environment variables for remote hosts and tokens
(`GIT_REMOTE`, `DROPLET_HOST`, `SLACK_WEBHOOK`).
This scaffold is intentionally clean and compact so you can drop in your own logic fast.

## Codex Deployment

A helper script `scripts/blackroad_codex.sh` provides a chat-like interface for common deployment actions:

```bash
scripts/blackroad_codex.sh push
scripts/blackroad_codex.sh deploy
scripts/blackroad_codex.sh refresh
scripts/blackroad_codex.sh rebase
scripts/blackroad_codex.sh sync
```

Set `REMOTE`, `BRANCH`, and `DROPLET_HOST` to customize targets. Provide `SLACK_WEBHOOK` to post updates.

## BlackRoad Sync & Deploy

Run `scripts/blackroad_sync.sh` to push the latest changes to GitHub and roll them out to the droplet. The script accepts natural language commands, for example:

```bash
scripts/blackroad_sync.sh "Push latest to BlackRoad.io"
scripts/blackroad_sync.sh "Refresh working copy and redeploy"
```

Set `WORKING_COPY_SSH`, `DROPLET_SSH`, and optionally `SLACK_WEBHOOK` environment variables before running. Logs are written to `blackroad_sync.log`.

## Codex Sync & Deploy

An initial scaffold for the end-to-end BlackRoad deployment flow lives in
`scripts/blackroad_sync.py`. The helper currently exposes three
subcommands:

```bash
# Push local commits to GitHub and trigger connector jobs
python3 scripts/blackroad_sync.py push

# Update an iOS Working Copy clone
python3 scripts/blackroad_sync.py refresh-working-copy --path /path/to/clone

# Pull latest code and restart services on the droplet
python3 scripts/blackroad_sync.py deploy --host user@droplet
```

The script only prints the operations it would perform, acting as a
placeholder for future automation.

---

## Codex Deploy Flow

`codex/jobs/blackroad-sync-deploy.sh` provides a chat-focused pipeline tying
together git pushes, connector syncs, working-copy refreshes and server deploys.
Typical usage:

```bash
# commit local changes, push and deploy to the droplet
bash codex/jobs/blackroad-sync-deploy.sh push-latest "chore: update"

# refresh the iOS Working Copy checkout and redeploy
bash codex/jobs/blackroad-sync-deploy.sh refresh

# rebase current branch onto origin/main then deploy
bash codex/jobs/blackroad-sync-deploy.sh rebase-update

# run Salesforce → Airtable → Droplet syncs
bash codex/jobs/blackroad-sync-deploy.sh sync-connectors
```

It honours environment variables like `DROPLET_HOST`,
`WORKING_COPY_PATH`, and `SLACK_WEBHOOK` for remote access and
status notifications.

- **/geodesic**: Compute Fubini–Study distance `d_FS = arccos(|⟨ψ|φ⟩|)` and sample the **CP² geodesic** points between |ψ₀⟩ and |ψ₁⟩.

## Codex Sync Helper

Use `scripts/blackroad_sync.py` for chat-driven CI/CD tasks. It can commit and
push changes, refresh a working copy, rebase branches, or stub out connector
sync jobs.

Examples:

```bash
scripts/blackroad_sync.py push -m "feat: update site"
scripts/blackroad_sync.py refresh
scripts/blackroad_sync.py sync-connectors
```

## Backbone Equations Reference

See [docs/blackroad-equation-backbone.md](docs/blackroad-equation-backbone.md) for a curated list of one hundred foundational equations across mathematics, physics, computer science, and engineering.
## AIOps & Self-Healing Quickstart

```bash
python -m cli.console aiops:correlate
python -m cli.console aiops:plan --correlations artifacts/aiops/correlations_*.json
python -m cli.console aiops:execute --plan artifacts/aiops/plan.json --dry-run
python -m cli.console aiops:canary --base artifacts/healthchecks/CoreAPI/baseline.json --canary artifacts/healthchecks/CoreAPI/latest.json
python -m cli.console aiops:baseline:record && python -m cli.console aiops:drift:check
python -m cli.console aiops:budget --service CoreAPI --window 30d && python -m cli.console aiops:window --service CoreAPI --action remediate
## Samples & Pipelines Quickstart

```bash
make samples
python -m pipelines.finance_margin_pipeline
python -m pipelines.reliability_pipeline
```

## Cookbook Index

See [cookbook/README.md](cookbook/README.md) for 25 example tasks. Run any recipe via:

```bash
python -m cli.console cookbook:run --name <slug>
```

## Fuzzing & Goldens

Property-based fuzz tests live under `tests/fuzz`. Regenerate golden artifacts offline:

```bash
make goldens
## Board & IR Quickstart

Run common investor relations workflows:

```
python -m cli.console ir:kpi:compute --period 2025Q3
python -m cli.console ir:kpi:signoff --kpi revenue --period 2025Q3
python -m cli.console ir:kpi:approve --kpi revenue --period 2025Q3 --as-user U_CFO
python -m cli.console ir:guidance --period 2025Q4 --assumptions configs/ir/assumptions.yaml
python -m cli.console ir:earnings:build --period 2025Q3 --as-user U_IR
python -m cli.console board:pack --month 2025-09
```
## Policy Enforcement
Runtime tasks and bot responses are checked by a central policy layer. Violations such as forbidden intents, oversized context, or missing risks raise `BotExecutionError` and block execution.

## PII Redaction & Lineage
All task context and bot outputs are scrubbed for emails, phone numbers, SSNs and credit cards. Values are replaced with deterministic tokens like `{{REDACTED:email:hash8}}`. Data lineage traces are recorded to `orchestrator/lineage.jsonl` linking datasets and artifacts.

## Integrations (Stubs)
Offline importers for Salesforce, SAP, ServiceNow and Workday read fixtures under `fixtures/` and write normalized rows to `artifacts/imports/*.json` via the CLI.

## Observability
Run `python -m cli.console obs:report` to generate a local dashboard under `artifacts/observability/` summarising bot usage, policy violations, redactions and lineage coverage.

## Dry-Run Mode
Pass `--dry-run` to any CLI command to skip writing artifacts. The action still executes but prints `DRY-RUN: no artifacts written`.
## Air-Gapped Install

1. `python build/repro/compile_deps.py`
2. `python build/offline_wheels.py`
3. `bash install/offline_install.sh`
4. `python -m cli.console integrity:verify`
5. `bash install/offline_uninstall.sh`

### Integrity Verification

```
python build/signing/verify_wheels.py
python build/attest.py && gpg --verify dist/attestation.json.asc dist/attestation.json
```
## Codex Prompt Site Quickstart

```
npm --prefix sites/codex-prompts run dev
```

Serves the markdown prompts directory as a Next.js site with plain-text API and sitemap.

## Artifact Release

```
python -m tools.artifacts artifacts/data.json --schema schemas/routing.schema.json --tag
```

Generates a deterministic hash for the artifact and optionally tags the current commit.
## Digital Twin

Deterministic offline tooling for operations.

Mini tour:

1. `python -m cli.console twin:checkpoint --name demo`
2. `python -m cli.console twin:list`
3. `python -m cli.console twin:replay --from "2025-01-01" --to "2025-01-02" --mode verify`
4. `python -m cli.console twin:stress --profile default --duration 10`
5. `python -m cli.console twin:compare --left artifacts/runA --right artifacts/runB`
## R&D Lab Quickstart

```bash
python -m cli.console rnd:idea:new --title "Example" --problem x --solution y --owner U1 --tags demo
## Runbook DSL

Runbooks live in `prism/runbooks` and describe how Prism diagnoses and fixes issues.
Each YAML file contains match signals, questions, optional probes, and a plan that
produces diffs and commands.

Example:

```yaml
id: python-importerror
title: "Python: ModuleNotFoundError / ImportError"
```

Use the 20-question wizard in Developer Mode to walk through questions, run probes,
and synthesize a fix plan.

### Tests

Run server runbook tests:

```bash
pnpm -C apps/prism/server test:runbooks
```

Run web runbook tests:

```bash
pnpm -C apps/prism/apps/web test:runbooks
### Legal Ops & Contracts Quickstart

```bash
python -m cli.console legal:contract:new --type MSA --counterparty "Acme Ltd."
python -m cli.console legal:assemble --template MSA --options configs/legal/options/acme.yml --out artifacts/legal/C001_v1.md
python -m cli.console legal:redline --old artifacts/legal/C001_v1.md --new artifacts/legal/C001_v2.md
python -m cli.console legal:approve:request --id C001 --for-role CFO && python -m cli.console legal:contract:approve --id C001 --as-user U_CFO
python -m cli.console legal:obligations:extract --id C001 && python -m cli.console legal:obligations:list --due-within 90
python -m cli.console legal:export:screen --partner P001 --order samples/sales/order_lines.json
```
=======
## RBAC
Roles and permissions are defined in `config/users.json`. Use `--as-user` to run CLI commands as a specific user.

## Approvals
Approval rules live in `config/approvals.yaml`. Use `approval:create`, `approval:list`, and `approval:decide` to manage approvals.

## Audit
All orchestrator events are signed and stored in `orchestrator/memory.jsonl`. Verify integrity with `audit:verify`.

## Docker
Build and run the console in a container:

```sh
make build
make run
```

Mount a volume at `/app/data` to persist data.

> Security note: the signing key in `config/dev_signing_key.txt` is for development only and should be rotated for production.
>>>>>>> 2f7b730d
<|MERGE_RESOLUTION|>--- conflicted
+++ resolved
@@ -493,7 +493,6 @@
 npm run dev
 ```
 
-<<<<<<< HEAD
 ## Console Quickstart
 
 ```bash
@@ -993,7 +992,6 @@
 python -m cli.console legal:obligations:extract --id C001 && python -m cli.console legal:obligations:list --due-within 90
 python -m cli.console legal:export:screen --partner P001 --order samples/sales/order_lines.json
 ```
-=======
 ## RBAC
 Roles and permissions are defined in `config/users.json`. Use `--as-user` to run CLI commands as a specific user.
 
@@ -1013,5 +1011,4 @@
 
 Mount a volume at `/app/data` to persist data.
 
-> Security note: the signing key in `config/dev_signing_key.txt` is for development only and should be rotated for production.
->>>>>>> 2f7b730d
+> Security note: the signing key in `config/dev_signing_key.txt` is for development only and should be rotated for production.