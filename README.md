--- conflicted
+++ resolved
@@ -54,7 +54,6 @@
 
 If anything looks off, run `bash tools/verify-runtime.sh` and share the output.
 
-<<<<<<< HEAD
 ## Subscribe API
 
 Environment variables for Stripe integration:
@@ -97,7 +96,6 @@
 
 It pulls from GitHub, triggers connector webhooks, updates a Working Copy checkout, and
 executes a remote refresh command on the droplet.
-=======
 ---
 
 ## Codex Deploy Flow
@@ -123,4 +121,3 @@
 It honours environment variables like `DROPLET_HOST`,
 `WORKING_COPY_PATH`, and `SLACK_WEBHOOK` for remote access and
 status notifications.
->>>>>>> be7c855b
