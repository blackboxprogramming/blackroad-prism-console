--- conflicted
+++ resolved
@@ -1,8 +1,5 @@
-<<<<<<< HEAD
 """Simple helper for deleting Git branches locally and remotely."""
-=======
 """Utility bot for cleaning up merged Git branches."""
->>>>>>> 24a9f880
 
 from __future__ import annotations
 
@@ -10,22 +7,18 @@
 import logging
 import sys
 from dataclasses import dataclass
-<<<<<<< HEAD
 from subprocess import CalledProcessError, DEVNULL, run
 from typing import Dict, List
 from dataclasses import dataclass, field
 import subprocess
 from subprocess import CalledProcessError
 from typing import Dict, Iterable, List
-=======
 from subprocess import CalledProcessError, CompletedProcess, run
 from typing import Dict, List
->>>>>>> 24a9f880
 
 
 @dataclass
 class CleanupBot:
-<<<<<<< HEAD
     """Delete local and remote branches after merges."""
     """Delete local and remote Git branches.
 
@@ -36,15 +29,12 @@
     dry_run:
         When ``True``, commands are printed instead of executed.
     """
-=======
     """Delete local and remote Git branches once work is merged."""
->>>>>>> 24a9f880
 
     branches: Iterable[str]
     dry_run: bool = False
     _normalized_branches: List[str] = field(init=False, repr=False)
 
-<<<<<<< HEAD
     @staticmethod
     def merged_branches(base: str = "main") -> List[str]:
         """Return names of branches merged into ``base``."""
@@ -192,7 +182,6 @@
     logging.info("Summary: %d deleted, %d failed", successes, failures)
 
     return 0 if failures == 0 else 1
-=======
     def _run(self, *cmd: str) -> CompletedProcess | None:
         """Execute ``cmd`` unless running in dry-run mode."""
 
@@ -237,7 +226,6 @@
                 continue
             results[branch] = self.delete_branch(branch)
         return results
->>>>>>> 24a9f880
 
 
 if __name__ == "__main__":
