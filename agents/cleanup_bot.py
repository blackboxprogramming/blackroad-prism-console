--- conflicted
+++ resolved
@@ -2,15 +2,12 @@
 
 from __future__ import annotations
 
-<<<<<<< HEAD
 # --- Imports ---
 import argparse
 import logging
-=======
 import argparse
 import logging
 import sys
->>>>>>> 7eda9ab7
 import subprocess
 import sys
 from dataclasses import dataclass
@@ -146,10 +143,7 @@
 def main(argv: List[str] | None = None) -> int:
     """Entry point for the CleanupBot CLI."""
 
-<<<<<<< HEAD
     # --- Argument parsing ---
-=======
->>>>>>> 7eda9ab7
     parser = argparse.ArgumentParser(description=__doc__)
     parser.add_argument(
         "--base",
@@ -163,7 +157,6 @@
     )
     args = parser.parse_args(argv)
 
-<<<<<<< HEAD
     # --- Logging setup ---
     logging.basicConfig(level=logging.INFO, format="%(levelname)s:%(message)s")
 
@@ -176,25 +169,20 @@
         logging.info("No merged branches to clean up.")
         return 0
 
-=======
     logging.basicConfig(level=logging.INFO, format="%(levelname)s:%(message)s")
 
     bot = CleanupBot.from_merged(base=args.base, dry_run=args.dry_run)
->>>>>>> 7eda9ab7
     results = bot.cleanup()
     for branch, deleted in results.items():
         status = "deleted" if deleted else "failed"
         logging.info("%s: %s", branch, status)
 
-<<<<<<< HEAD
     successes = sum(1 for deleted in results.values() if deleted)
     failures = len(results) - successes
     logging.info("Summary: %d deleted, %d failed", successes, failures)
 
     return 0 if failures == 0 else 1
-=======
     return 0 if all(results.values()) else 1
->>>>>>> 7eda9ab7
 
 
 if __name__ == "__main__":
