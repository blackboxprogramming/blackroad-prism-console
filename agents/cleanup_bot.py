--- conflicted
+++ resolved
@@ -13,7 +13,6 @@
 class CleanupBot:
     """Delete local and remote branches after merges.
 
-<<<<<<< HEAD
     Parameters
     ----------
     branches:
@@ -22,17 +21,14 @@
         When ``True`` no commands are executed and planned actions are
         printed instead. This is helpful for verifying branch names before
         actual deletion.
-=======
     Args:
         branches: Branch names to delete.
         dry_run: If True, print commands instead of executing them.
->>>>>>> f0b3f20a
     """
 
     branches: List[str]
     dry_run: bool = False
 
-<<<<<<< HEAD
     def _run_git(self, *args: str) -> subprocess.CompletedProcess:
         """Execute a git command with ``check=True`` and captured output."""
         return subprocess.run(["git", *args], check=True, capture_output=True, text=True)
@@ -42,14 +38,12 @@
 
         Args:
             branch: The branch name to remove.
-=======
     def _run(self, *cmd: str) -> None:
         """Run a command unless in dry-run mode."""
         if self.dry_run:
             print("DRY-RUN:", " ".join(cmd))
             return
         subprocess.run(cmd, check=True)
->>>>>>> f0b3f20a
 
         Returns:
             ``True`` if the branch was deleted both locally and remotely, ``False``
@@ -89,7 +83,6 @@
     def cleanup(self) -> None:
         """Remove the configured branches locally and remotely.
 
-<<<<<<< HEAD
         Branches missing either locally or remotely are skipped with a message.
         """
         for branch in self.branches:
@@ -103,7 +96,6 @@
                 )
             except subprocess.CalledProcessError:
                 print(f"Remote branch '{branch}' does not exist.")
-=======
         Skips branches that are missing locally or remotely.
         """
         for branch in self.branches:
@@ -115,7 +107,6 @@
                 self._run("git", "push", "origin", "--delete", branch)
             except CalledProcessError:
                 print(f"Remote branch {branch} not found; skipping")
->>>>>>> f0b3f20a
 
 
 if __name__ == "__main__":
