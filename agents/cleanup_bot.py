--- conflicted
+++ resolved
@@ -50,7 +50,6 @@
     def cleanup(self) -> Dict[str, bool]:
         """Remove the configured branches locally and remotely.
 
-<<<<<<< HEAD
         Returns:
             Mapping of branch names to deletion success.
         """
@@ -72,7 +71,6 @@
                 print(f"Failed to delete remote branch '{branch}'")
             results[branch] = self.delete_branch(branch)
         return results
-=======
     def cleanup(self) -> None:
         """Remove the configured branches locally and remotely.
 
@@ -89,7 +87,6 @@
                 )
             except subprocess.CalledProcessError:
                 print(f"Remote branch '{branch}' does not exist.")
->>>>>>> 36aa203e
 
 
 if __name__ == "__main__":
