--- conflicted
+++ resolved
@@ -6,17 +6,14 @@
 
 @pytest.fixture(autouse=True)
 def reset_supported_engines():
-<<<<<<< HEAD
     """Ensure each test starts with the default engine set."""
 
     original = AutoNovelAgent.SUPPORTED_ENGINES.copy()
     yield
     AutoNovelAgent.SUPPORTED_ENGINES = original.copy()
-=======
     """Ensure each test starts with the default supported engines."""
 
     AutoNovelAgent.SUPPORTED_ENGINES = {"unity", "unreal"}
->>>>>>> 3d03f6ad
 
 
 def test_supports_engine_case_insensitive():
@@ -61,17 +58,11 @@
 def test_generate_story_requires_theme():
     agent = AutoNovelAgent()
     with pytest.raises(ValueError):
-<<<<<<< HEAD
         agent.generate_story("")
-=======
-        agent.create_game("cryengine")
-
->>>>>>> 3d03f6ad
 
 def test_remove_supported_engine():
     agent = AutoNovelAgent()
     agent.add_supported_engine("godot")
-<<<<<<< HEAD
     agent.remove_supported_engine("godot")
     assert not agent.supports_engine("godot")
 
@@ -89,7 +80,8 @@
     agent = AutoNovelAgent(supported_engines={"unity", "unreal"})
     agent.remove_supported_engine("unity")
     assert not agent.supports_engine("unity")
-=======
+    agent = AutoNovelAgent()
+    agent.add_supported_engine("godot")
     assert agent.supports_engine("godot")
     agent.remove_supported_engine("Godot")
     assert not agent.supports_engine("godot")
@@ -98,5 +90,4 @@
 def test_remove_supported_engine_errors_when_unknown():
     agent = AutoNovelAgent()
     with pytest.raises(ValueError, match="Supported engines: unity, unreal"):
-        agent.remove_supported_engine("cryengine")
->>>>>>> 3d03f6ad
+        agent.remove_supported_engine("cryengine")