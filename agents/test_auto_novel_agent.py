"""Unit tests for :mod:`auto_novel_agent`."""

from __future__ import annotations

import sys
from pathlib import Path

import pytest

AGENTS_DIR = Path(__file__).resolve().parent
if str(AGENTS_DIR) not in sys.path:
    sys.path.insert(0, str(AGENTS_DIR))

from auto_novel_agent import AutoNovelAgent


@pytest.fixture()
def agent() -> AutoNovelAgent:
    """Return a fresh agent for each test."""

    return AutoNovelAgent()


def test_supports_engine_case_insensitive(agent: AutoNovelAgent) -> None:
    """Engine lookups should ignore casing."""

    assert agent.supports_engine("UNITY")
    assert agent.supports_engine("unreal")
    assert not agent.supports_engine("godot")


def test_add_supported_engine_and_create_game(agent: AutoNovelAgent, capsys: pytest.CaptureFixture[str]) -> None:
    """New engines can be added and used to create games."""

    agent.add_supported_engine("godot")
    message = agent.create_game("godot")
    captured = capsys.readouterr()
    assert "Godot" in message
    assert message in captured.out


def test_create_game_disallows_weapons(agent: AutoNovelAgent) -> None:
    """Weaponised games are rejected."""

<<<<<<< HEAD
=======
def test_remove_supported_engine():
    agent = AutoNovelAgent()
    agent.add_supported_engine("godot")
    agent.remove_supported_engine("godot")
    assert not agent.supports_engine("godot")


def test_remove_supported_engine_raises_for_unknown_engine():
    agent = AutoNovelAgent()
    with pytest.raises(ValueError, match="Engine 'godot' is not supported"):
        agent.remove_supported_engine("godot")


def test_create_game_disallows_weapons():
    agent = AutoNovelAgent()
>>>>>>> 025889c3
    with pytest.raises(ValueError, match="Weapons are not allowed"):
        agent.create_game("unity", include_weapons=True)


def test_create_game_rejects_unsupported_engine(agent: AutoNovelAgent) -> None:
    """Unsupported engines raise a descriptive error."""

    with pytest.raises(ValueError) as excinfo:
        agent.create_game("cryengine")

    message = str(excinfo.value)
    assert "Unsupported engine 'cryengine'" in message
    assert "Use add_supported_engine" in message


def test_create_game_requires_engine_name(agent: AutoNovelAgent) -> None:
    """Blank engine names are not permitted."""

    with pytest.raises(ValueError, match="Engine name must be a non-empty string."):
        agent.create_game("   ")


def test_remove_supported_engine(agent: AutoNovelAgent) -> None:
    """Removing an engine makes it unavailable for future games."""

    agent.add_supported_engine("godot")
    assert agent.supports_engine("godot")
    agent.remove_supported_engine("GoDoT")
    assert not agent.supports_engine("godot")


def test_remove_supported_engine_errors_when_unknown(agent: AutoNovelAgent) -> None:
    """Attempting to remove a missing engine raises a helpful error."""

    with pytest.raises(ValueError, match="Supported engines: unity, unreal"):
        agent.remove_supported_engine("cryengine")


def test_generate_story_requires_theme(agent: AutoNovelAgent) -> None:
    """Stories need a non-empty theme."""

    with pytest.raises(ValueError):
        agent.generate_story("")


def test_generate_story_series_produces_multiple_stories(agent: AutoNovelAgent) -> None:
    """Series generation returns one entry per theme."""

    stories = agent.generate_story_series(["mystery", "space"], protagonist="Explorer")
    assert len(stories) == 2
    assert "Explorer" in stories[0]
    assert "mystery" in stories[0]
    assert "space" in stories[1]


def test_generate_game_idea_validates_inputs(agent: AutoNovelAgent) -> None:
    """Game idea generation validates theme and engine."""

    with pytest.raises(ValueError):
        agent.generate_game_idea("   ", "unity")

    with pytest.raises(ValueError, match="Unsupported engine"):
        agent.generate_game_idea("mystery", "cryengine")


def test_generate_code_snippet_unknown_language(agent: AutoNovelAgent) -> None:
    """Unsupported languages raise a descriptive error."""

    with pytest.raises(ValueError, match="Unsupported language"):
        agent.generate_code_snippet("do something", "ruby")


def test_proofread_paragraph_improves_sentences(agent: AutoNovelAgent) -> None:
    """Proofreading normalises spacing and punctuation."""

    polished = agent.proofread_paragraph("hello world this is bad")
    assert polished == "Hello world this is bad."


def test_validate_scopes_blocks_excessive_permissions(agent: AutoNovelAgent) -> None:
    """Scope validation enforces the least-privilege policy."""

    with pytest.raises(ValueError, match="Invalid scopes: admin"):
        agent.validate_scopes(["outline:read", "admin"])

    # Allowed scopes should not raise.
    agent.validate_scopes(["outline:read"])


def test_generate_coding_challenge_validates_difficulty(agent: AutoNovelAgent) -> None:
    """Coding challenge generation enforces difficulty options."""

    with pytest.raises(ValueError):
        agent.generate_coding_challenge("graphs", "legendary")

    prompt = agent.generate_coding_challenge("graphs", "hard")
    assert "[Hard]" in prompt
    assert "graphs" in prompt<|MERGE_RESOLUTION|>--- conflicted
+++ resolved
@@ -42,8 +42,6 @@
 def test_create_game_disallows_weapons(agent: AutoNovelAgent) -> None:
     """Weaponised games are rejected."""
 
-<<<<<<< HEAD
-=======
 def test_remove_supported_engine():
     agent = AutoNovelAgent()
     agent.add_supported_engine("godot")
@@ -59,7 +57,6 @@
 
 def test_create_game_disallows_weapons():
     agent = AutoNovelAgent()
->>>>>>> 025889c3
     with pytest.raises(ValueError, match="Weapons are not allowed"):
         agent.create_game("unity", include_weapons=True)
 
