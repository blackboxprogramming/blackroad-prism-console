"""Tests for the AutoNovelAgent class."""

import pytest
from auto_novel_agent import AutoNovelAgent


@pytest.fixture(autouse=True)
def reset_supported_engines():
    """Ensure each test starts with the default engine set."""

    original = AutoNovelAgent.SUPPORTED_ENGINES.copy()
    yield
    AutoNovelAgent.SUPPORTED_ENGINES = original.copy()


def test_supports_engine_case_insensitive():
    agent = AutoNovelAgent()
    assert agent.supports_engine("UNITY")
    assert agent.supports_engine("unreal")
    assert not agent.supports_engine("godot")


def test_add_supported_engine_and_create_game(capsys):
    agent = AutoNovelAgent()
    agent.add_supported_engine("godot")
    assert agent.supports_engine("Godot")
    agent.create_game("godot")
    captured = capsys.readouterr()
    assert "Godot" in captured.out


def test_create_game_disallows_weapons():
    agent = AutoNovelAgent()
    with pytest.raises(ValueError, match="Weapons are not allowed"):
        agent.create_game("unity", include_weapons=True)


def test_create_game_rejects_unsupported_engine():
    agent = AutoNovelAgent()
    with pytest.raises(ValueError) as excinfo:
        agent.create_game("cryengine")

    message = str(excinfo.value)
    assert "Unsupported engine 'cryengine'" in message
    assert "Supported engines:" in message
    assert "add_supported_engine" in message


def test_create_game_requires_engine_name():
    agent = AutoNovelAgent()
    with pytest.raises(ValueError, match="Engine name must be a non-empty string."):
        agent.create_game("   ")


def test_generate_story_requires_theme():
    agent = AutoNovelAgent()
    with pytest.raises(ValueError):
<<<<<<< HEAD
        agent.generate_story("")
=======
        agent.create_game("cryengine")


def test_remove_supported_engine():
    agent = AutoNovelAgent()
    agent.add_supported_engine("godot")
    agent.remove_supported_engine("godot")
    assert not agent.supports_engine("godot")


def test_remove_unsupported_engine_raises():
    agent = AutoNovelAgent()
    with pytest.raises(ValueError):
        agent.remove_supported_engine("godot")
>>>>>>> 47e5b990
<|MERGE_RESOLUTION|>--- conflicted
+++ resolved
@@ -55,11 +55,7 @@
 def test_generate_story_requires_theme():
     agent = AutoNovelAgent()
     with pytest.raises(ValueError):
-<<<<<<< HEAD
         agent.generate_story("")
-=======
-        agent.create_game("cryengine")
-
 
 def test_remove_supported_engine():
     agent = AutoNovelAgent()
@@ -71,5 +67,4 @@
 def test_remove_unsupported_engine_raises():
     agent = AutoNovelAgent()
     with pytest.raises(ValueError):
-        agent.remove_supported_engine("godot")
->>>>>>> 47e5b990
+        agent.remove_supported_engine("godot")