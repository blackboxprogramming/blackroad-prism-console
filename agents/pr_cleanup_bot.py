--- conflicted
+++ resolved
@@ -1,8 +1,5 @@
-<<<<<<< HEAD
 """Utilities to close stale pull requests and prune old comments."""
-=======
 """Bot for closing stale GitHub pull requests and comments."""
->>>>>>> ecf6a30f
 
 from __future__ import annotations
 
@@ -17,9 +14,7 @@
 
 @dataclass
 class PullRequestCleanupBot:
-<<<<<<< HEAD
     """Close stale pull requests in a repository."""
-=======
     """Close stale pull requests and delete aged comments.
 
     Attributes:
@@ -27,7 +22,6 @@
         token: GitHub token with repo scope. Uses ``GITHUB_TOKEN`` env var if omitted.
         days: Items with no updates for this many days are considered stale.
     """
->>>>>>> ecf6a30f
 
     repo: str
     token: Optional[str] = None
@@ -77,10 +71,7 @@
 
     def _get_comments(self, number: int) -> List[dict]:
         """Return comments for a pull request."""
-<<<<<<< HEAD
 
-=======
->>>>>>> ecf6a30f
         url = f"https://api.github.com/repos/{self.repo}/issues/{number}/comments"
         response = requests.get(url, headers=self._headers(), timeout=10)
         response.raise_for_status()
@@ -88,20 +79,14 @@
 
     def _delete_comment(self, comment_id: int) -> None:
         """Delete a comment by ``comment_id``."""
-<<<<<<< HEAD
 
-=======
->>>>>>> ecf6a30f
         url = f"https://api.github.com/repos/{self.repo}/issues/comments/{comment_id}"
         response = requests.delete(url, headers=self._headers(), timeout=10)
         response.raise_for_status()
 
     def cleanup_stale_comments(self) -> List[int]:
         """Remove comments on open pull requests stale for ``days`` days."""
-<<<<<<< HEAD
 
-=======
->>>>>>> ecf6a30f
         cutoff = datetime.now(timezone.utc) - timedelta(days=self.days)
         deleted: List[int] = []
         for pr in self.get_open_pull_requests():
