--- conflicted
+++ resolved
@@ -1,8 +1,5 @@
-<<<<<<< HEAD
 """Automates pull request management tasks for BlackRoad repositories."""
-=======
 """Automated pull request manager for BlackRoad repositories."""
->>>>>>> 1b116005
 
 from __future__ import annotations
 
@@ -19,11 +16,8 @@
 
 @dataclass
 class AutomatedPullRequestManager:
-<<<<<<< HEAD
     """Monitor Git events and orchestrate draft pull requests."""
-=======
     """Monitor git events and orchestrate draft pull requests."""
->>>>>>> 1b116005
 
     repo: str
     branch_prefix: str = "codex/"
@@ -40,7 +34,6 @@
         logging.basicConfig(filename=self.log_file, level=logging.INFO)
 
     def monitor_repo(self) -> bool:
-<<<<<<< HEAD
         """Return ``True`` when the working tree has uncommitted changes."""
         return self._has_uncommitted_changes(Path.cwd())
 
@@ -58,24 +51,19 @@
                 "preparing a draft PR."
             )
             return None
-=======
         """Check whether the repository has uncommitted changes."""
 
         return self._has_uncommitted_changes(Path.cwd())
 
     def prepare_draft_pr(self) -> None:
         """Create a draft pull request from the latest commit."""
->>>>>>> 1b116005
 
         commit_msg = subprocess.run(
             ["git", "log", "-1", "--pretty=%s"],
             capture_output=True,
             text=True,
             check=False,
-<<<<<<< HEAD
             cwd=repo_root,
-=======
->>>>>>> 1b116005
         ).stdout.strip()
 
         if not commit_msg:
@@ -83,7 +71,6 @@
             return None
 
         branch_name = f"{self.branch_prefix}{int(time.time())}"
-<<<<<<< HEAD
 
         try:
             subprocess.run(["git", "checkout", "-b", branch_name], cwd=repo_root, check=True)
@@ -100,7 +87,6 @@
             text=True,
             check=False,
             cwd=repo_root,
-=======
         subprocess.run(["git", "checkout", "-b", branch_name], check=False)
         subprocess.run(["git", "push", "-u", "origin", branch_name], check=False)
         diff = subprocess.run(
@@ -108,7 +94,6 @@
             capture_output=True,
             text=True,
             check=False,
->>>>>>> 1b116005
         ).stdout
         body = f"### Diff Summary\n```\n{diff[:1000]}\n```\n"
 
@@ -121,13 +106,10 @@
         self._assign_reviewer(pr["number"])
         self.auto_enhance_pull_request(pr["number"], branch_name)
         logging.info("Opened draft PR #%s", pr["number"])
-<<<<<<< HEAD
         return pr
-=======
 
     def _create_pr(self, title: str, head: str, base: str, body: str) -> dict:
         """Create a pull request via the GitHub API and return its response."""
->>>>>>> 1b116005
 
         url = f"https://api.github.com/repos/{self.repo}/pulls"
         headers = {"Accept": "application/vnd.github+json"}
@@ -406,10 +388,7 @@
         except requests.RequestException as exc:
             self.log(f"Failed to fetch PR #{pr_number} metadata: {exc}")
             return None
-<<<<<<< HEAD
-=======
-
->>>>>>> 1b116005
+
 
 if __name__ == "__main__":
     manager = AutomatedPullRequestManager("blackboxprogramming/blackroad")
