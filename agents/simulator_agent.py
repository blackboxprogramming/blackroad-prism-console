"""Agent for running Condor models in a controlled environment.

The :class:`SimulatorAgent` wraps helper utilities from
``lucidia.engines.condor_engine`` to execute small simulations and
optimisations.  Results of recent runs are memoised to avoid
recomputation.
"""

from __future__ import annotations

from dataclasses import dataclass, field
from hashlib import sha256
import json
<<<<<<< HEAD
import os
=======
>>>>>>> 292c0dac
from collections import OrderedDict
from typing import Any, Dict

from lucidia.engines.condor_engine import (
    load_model_from_source,
    optimize,
    simulate_ode,
    solve_algebraic,
)

DEFAULT_CACHE_SIZE = 5


def _hash_model(source: str, args: Dict[str, Any]) -> str:
    """Create a hash for caching based on source and arguments."""
    return sha256((source + json.dumps(args, sort_keys=True)).encode()).hexdigest()


@dataclass
class SimulatorAgent:
    """Minimal simulator agent used in tests and local demos with an LRU cache."""

    cache: OrderedDict[str, Dict[str, Any]] = field(default_factory=OrderedDict)
<<<<<<< HEAD
    cache_size: int = field(
        default_factory=lambda: int(os.getenv("SIMULATOR_CACHE_SIZE", DEFAULT_CACHE_SIZE))
    )
=======
>>>>>>> 292c0dac

    def _memoise(self, key: str, value: Dict[str, Any]) -> None:
        """Store ``value`` under ``key`` keeping cache within ``cache_size``."""
        self.cache[key] = value
        self.cache.move_to_end(key)
<<<<<<< HEAD
        while len(self.cache) > self.cache_size:
=======
        if len(self.cache) > CACHE_SIZE:
>>>>>>> 292c0dac
            self.cache.popitem(last=False)

    def run(
        self,
        intent: str,
        model_source: str,
        class_name: str,
        args: Dict[str, Any] | None = None,
    ) -> Dict[str, Any]:
        """Execute ``intent`` using the provided model source."""
        args = args or {}
        key = _hash_model(model_source, {"intent": intent, **args})
        if key in self.cache:
            self.cache.move_to_end(key)
            return self.cache[key]

        model_cls = load_model_from_source(model_source, class_name)
        if intent == "solve":
            result = solve_algebraic(model_cls, **args)
        elif intent == "simulate":
            result = simulate_ode(
                model_cls,
                args.get("t_final", 1.0),
                args.get("initial", {}),
                args.get("params", {}),
            )
        elif intent == "optimize":
            result = optimize(
                model_cls,  # type: ignore[arg-type]
                args.get("initial_guess", {}),
                args.get("bounds", {}),
                args.get("options", {}),
            )
        else:
            raise ValueError(f"unknown intent '{intent}'")

        self._memoise(key, result)
        return result


if __name__ == "__main__":
    agent = SimulatorAgent()
    print(f"SimulatorAgent ready with cache size {agent.cache_size}")<|MERGE_RESOLUTION|>--- conflicted
+++ resolved
@@ -11,10 +11,7 @@
 from dataclasses import dataclass, field
 from hashlib import sha256
 import json
-<<<<<<< HEAD
 import os
-=======
->>>>>>> 292c0dac
 from collections import OrderedDict
 from typing import Any, Dict
 
@@ -38,22 +35,16 @@
     """Minimal simulator agent used in tests and local demos with an LRU cache."""
 
     cache: OrderedDict[str, Dict[str, Any]] = field(default_factory=OrderedDict)
-<<<<<<< HEAD
     cache_size: int = field(
         default_factory=lambda: int(os.getenv("SIMULATOR_CACHE_SIZE", DEFAULT_CACHE_SIZE))
     )
-=======
->>>>>>> 292c0dac
 
     def _memoise(self, key: str, value: Dict[str, Any]) -> None:
         """Store ``value`` under ``key`` keeping cache within ``cache_size``."""
         self.cache[key] = value
         self.cache.move_to_end(key)
-<<<<<<< HEAD
         while len(self.cache) > self.cache_size:
-=======
         if len(self.cache) > CACHE_SIZE:
->>>>>>> 292c0dac
             self.cache.popitem(last=False)
 
     def run(
