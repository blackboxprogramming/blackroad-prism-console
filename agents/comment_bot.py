<<<<<<< HEAD
"""Post comments to GitHub issues and pull requests with retry logic.

This module provides a small helper class that uses the GitHub REST API to
create issue or pull request comments. If a token is not supplied explicitly,
the ``GITHUB_TOKEN`` environment variable is used. Requests are retried for
transient failures.
=======
"""Post comments to GitHub issues and pull requests.

This module provides a small helper class that uses the GitHub REST API to
create issue or pull request comments. If a token is not supplied explicitly,
the ``GITHUB_TOKEN`` environment variable is used.
>>>>>>> 7eda9ab7
"""

from __future__ import annotations

import os
import time
from dataclasses import dataclass
from typing import Optional

import requests


def post_with_retry(url, json, headers, timeout: int = 10, max_retries: int = 3):
    """POST request with retry for transient errors."""
    response = None
    for attempt in range(max_retries):
        try:
            response = requests.post(url, json=json, headers=headers, timeout=timeout)
            response.raise_for_status()
            return response
        except (requests.ConnectionError, requests.Timeout):
            if attempt < max_retries - 1:
                time.sleep(2**attempt)
                continue
            raise
        except requests.HTTPError:
            if (
                response is not None
                and response.status_code in {502, 503, 504}
                and attempt < max_retries - 1
            ):
                time.sleep(2**attempt)
                continue
            raise


@dataclass
class CommentBot:
    """Automate posting comments using the GitHub API.

    Attributes:
        repo: Repository in ``owner/name`` format.
        token: Personal access token. Defaults to ``GITHUB_TOKEN`` env var.
    """

    repo: str
    token: Optional[str] = None

    def __post_init__(self) -> None:
        """Resolve token from the environment if not provided."""
        if self.token is None:
            self.token = os.getenv("GITHUB_TOKEN")

    def comment(self, issue_number: int, body: str) -> dict:
        """Post a comment on the specified issue or pull request.

        Args:
            issue_number: Identifier of the issue or pull request to comment on.
            body: Markdown-formatted text of the comment.

        Returns:
            Parsed JSON response from GitHub describing the created comment.

        Raises:
            RuntimeError: If an authentication token is not available.
            requests.HTTPError: If the request fails.
        """
        if not self.token:
            raise RuntimeError("A GitHub token is required to post comments.")

<<<<<<< HEAD
        url = f"https://api.github.com/repos/{self.repo}/issues/{issue_number}/comments"
=======
        url = (
            f"https://api.github.com/repos/{self.repo}/issues/{issue_number}/comments"
        )
>>>>>>> 7eda9ab7
        headers = {
            "Authorization": f"token {self.token}",
            "Accept": "application/vnd.github+json",
            "Content-Type": "application/json",
        }
        payload = {"body": body}
        response = post_with_retry(url, payload, headers)
        return response.json()


if __name__ == "__main__":
    print("CommentBot ready to post comments with retry logic.")<|MERGE_RESOLUTION|>--- conflicted
+++ resolved
@@ -1,17 +1,14 @@
-<<<<<<< HEAD
 """Post comments to GitHub issues and pull requests with retry logic.
 
 This module provides a small helper class that uses the GitHub REST API to
 create issue or pull request comments. If a token is not supplied explicitly,
 the ``GITHUB_TOKEN`` environment variable is used. Requests are retried for
 transient failures.
-=======
 """Post comments to GitHub issues and pull requests.
 
 This module provides a small helper class that uses the GitHub REST API to
 create issue or pull request comments. If a token is not supplied explicitly,
 the ``GITHUB_TOKEN`` environment variable is used.
->>>>>>> 7eda9ab7
 """
 
 from __future__ import annotations
@@ -82,13 +79,10 @@
         if not self.token:
             raise RuntimeError("A GitHub token is required to post comments.")
 
-<<<<<<< HEAD
         url = f"https://api.github.com/repos/{self.repo}/issues/{issue_number}/comments"
-=======
         url = (
             f"https://api.github.com/repos/{self.repo}/issues/{issue_number}/comments"
         )
->>>>>>> 7eda9ab7
         headers = {
             "Authorization": f"token {self.token}",
             "Accept": "application/vnd.github+json",
