--- conflicted
+++ resolved
@@ -37,10 +37,7 @@
         Args:
             engine: Name of the engine to verify.
         """
-<<<<<<< HEAD
-
-=======
->>>>>>> 47e5b990
+
         return engine.lower() in self.SUPPORTED_ENGINES
 
     def create_game(self, engine: str, include_weapons: bool = False) -> None:
@@ -106,7 +103,6 @@
         self.SUPPORTED_ENGINES.add(engine.lower())
 
     def remove_supported_engine(self, engine: str) -> None:
-<<<<<<< HEAD
         """Remove a game engine if it is currently supported."""
 
         Args:
@@ -114,7 +110,6 @@
         """
 
         self.SUPPORTED_ENGINES.discard(engine.lower())
-=======
         """Remove a game engine from the supported list.
 
         Args:
@@ -128,7 +123,6 @@
             self.SUPPORTED_ENGINES.remove(engine.lower())
         except KeyError as exc:
             raise ValueError(f"Unsupported engine: {engine}.") from exc
->>>>>>> 47e5b990
 
     def list_supported_engines(self) -> List[str]:
         """Return a sorted list of supported game engines."""
