--- conflicted
+++ resolved
@@ -108,7 +108,6 @@
             ValueError: If the engine is not Unity/Unreal or weapons are
                 requested.
         """
-<<<<<<< HEAD
 
         engine_lower = engine.lower()
         if not self.supports_engine(engine_lower):
@@ -121,12 +120,10 @@
 
         engine_clean = engine.strip()
         if not self.supports_engine(engine_clean):
-=======
         engine_lower = engine.strip().lower()
         if not engine_lower:
             raise ValueError("Engine name must be a non-empty string.")
         if engine_lower not in self.SUPPORTED_ENGINES:
->>>>>>> 6166db09
             supported = ", ".join(sorted(self.SUPPORTED_ENGINES))
             raise ValueError(
                 "Unsupported engine "
