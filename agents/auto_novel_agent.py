--- conflicted
+++ resolved
@@ -69,7 +69,6 @@
 
         print(f"{self.name} deployed and ready to generate novels!")
 
-<<<<<<< HEAD
     def supports_engine(self, engine: str) -> bool:
         """Return ``True`` if the engine is supported."""
         """Return ``True`` if the engine is supported.
@@ -144,10 +143,8 @@
 
     def create_game(self, engine: str, include_weapons: bool = False) -> None:
         """Create a basic game using a supported engine without weapons."""
-=======
     def create_game(self, engine: str, include_weapons: bool = False) -> str:
         """Create a basic game using a supported engine without weapons.
->>>>>>> 4b04665f
 
         Args:
             engine: Game engine to use.
@@ -164,7 +161,6 @@
             include_weapons: If True, raise a ``ValueError`` because weapons are not
                 allowed.
 
-<<<<<<< HEAD
         Raises:
             ValueError: If the engine is not Unity/Unreal or weapons are
                 requested.
@@ -178,11 +174,9 @@
         Raises:
             ValueError: If the engine is unsupported.
             ValueError: If weapons are included.
-=======
         Returns:
             The message describing the created game, which is also printed for
             interactive use.
->>>>>>> 4b04665f
         """
 
         engine_lower = engine.lower()
@@ -218,7 +212,6 @@
         if include_weapons:
             raise ValueError("Weapons are not allowed in generated games.")
 
-<<<<<<< HEAD
         article = "an" if engine_lower == "unreal" else "a"
         print(
             f"Creating {article} {engine_lower.capitalize()} game without "
@@ -318,11 +311,9 @@
             )
         self.SUPPORTED_ENGINES.remove(engine_lower)
         self.SUPPORTED_ENGINES.add(engine.lower())
-=======
         message = self._build_creation_message(engine_lower)
         print(message)
         return message
->>>>>>> 4b04665f
 
     def list_supported_engines(self) -> List[str]:
         """Return a sorted list of supported game engines."""
@@ -662,6 +653,34 @@
             raise ValueError("Engine name cannot be empty.")
         self.SUPPORTED_ENGINES.add(normalized_engine)
 
+    def _build_creation_message(self, engine_lower: str) -> str:
+        """Build the message used when creating a game.
+
+        Args:
+            engine_lower: The engine name in lowercase.
+
+        Returns:
+            The formatted message indicating the game creation action.
+        """
+        article = self._indefinite_article(engine_lower)
+        engine_name = engine_lower.capitalize()
+        return f"Creating {article} {engine_name} game without weapons..."
+
+    @staticmethod
+    def _indefinite_article(engine_name: str) -> str:
+        """Return the appropriate indefinite article for ``engine_name``."""
+        if not engine_name:
+            return "a"
+
+        lower = engine_name.lower()
+        if lower.startswith("uni"):
+            return "a"
+        if lower[0] in "aeiou":
+            return "an"
+        if lower.startswith("honest") or lower.startswith("hour") or lower.startswith("heir"):
+            return "an"
+        return "a"
+
 
 if __name__ == "__main__":
     agent = AutoNovelAgent(gamma=2.0)
@@ -679,34 +698,6 @@
             raise ValueError("Engine already supported.")
         cls.SUPPORTED_ENGINES.add(engine_normalized)
 
-    def _build_creation_message(self, engine_lower: str) -> str:
-        """Build the message used when creating a game.
-
-        Args:
-            engine_lower: The engine name in lowercase.
-
-        Returns:
-            The formatted message indicating the game creation action.
-        """
-        article = self._indefinite_article(engine_lower)
-        engine_name = engine_lower.capitalize()
-        return f"Creating {article} {engine_name} game without weapons..."
-
-    @staticmethod
-    def _indefinite_article(engine_name: str) -> str:
-        """Return the appropriate indefinite article for ``engine_name``."""
-        if not engine_name:
-            return "a"
-
-        lower = engine_name.lower()
-        if lower.startswith("uni"):
-            return "a"
-        if lower[0] in "aeiou":
-            return "an"
-        if lower.startswith("honest") or lower.startswith("hour") or lower.startswith("heir"):
-            return "an"
-        return "a"
-
 
 if __name__ == "__main__":
     AutoNovelAgent.add_supported_engine("godot")
