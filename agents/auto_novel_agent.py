--- conflicted
+++ resolved
@@ -1,6 +1,5 @@
 """Simple auto novel agent example with creative and coding abilities."""
 
-<<<<<<< HEAD
 from __future__ import annotations
 
 import re
@@ -8,10 +7,8 @@
 from typing import ClassVar, Iterable
 
 DEFAULT_SUPPORTED_ENGINES: tuple[str, ...] = ("unity", "unreal")
-=======
 from dataclasses import dataclass, field
 from typing import ClassVar
->>>>>>> 0873c00e
 
 
 @dataclass
@@ -19,7 +16,6 @@
     """A toy agent that can deploy itself, create games, and write stories."""
 
     name: str = "AutoNovelAgent"
-<<<<<<< HEAD
     gamma: float = 1.0
     supported_engines: set[str] = field(
         default_factory=lambda: set(DEFAULT_SUPPORTED_ENGINES)
@@ -57,7 +53,6 @@
             return self._normalize_engine(engine) in self.supported_engines
         except ValueError:
             return False
-=======
     _DEFAULT_ENGINES: ClassVar[tuple[str, ...]] = ("unity", "unreal")
     _supported_engines: set[str] = field(
         default_factory=lambda: set(AutoNovelAgent._DEFAULT_ENGINES)
@@ -67,7 +62,6 @@
     def SUPPORTED_ENGINES(self) -> set[str]:
         """Return the set of engines supported by this agent instance."""
         return self._supported_engines
->>>>>>> 0873c00e
 
     def list_supported_engines(self) -> list[str]:
         """Return a sorted snapshot of supported engines."""
@@ -99,7 +93,6 @@
 
         print(f"{self.name} deployed and ready to generate novels!")
 
-<<<<<<< HEAD
     def _indefinite_article(self, engine_name: str) -> str:
         """Return the appropriate indefinite article for ``engine_name``."""
 
@@ -127,7 +120,6 @@
                 f"'{normalized}'. Supported engines: {supported}. "
                 "Use add_supported_engine to register new engines."
             )
-=======
     def create_game(self, engine: str, include_weapons: bool = False) -> None:
         """Create a basic game using a supported engine without weapons.
 
@@ -140,11 +132,9 @@
         if engine_lower not in self._supported_engines:
             supported = ", ".join(sorted(self._supported_engines))
             raise ValueError(f"Unsupported engine. Choose one of: {supported}.")
->>>>>>> 0873c00e
         if include_weapons:
             raise ValueError("Weapons are not allowed in generated games.")
 
-<<<<<<< HEAD
         message = self._build_creation_message(normalized)
         print(message)
         return message
@@ -337,7 +327,6 @@
                 "Requested scopes exceed least-privilege policy. "
                 f"Invalid scopes: {joined}."
             )
-=======
     def add_engine(self, engine: str) -> None:
         """Register a new supported game engine.
 
@@ -357,7 +346,6 @@
     def list_supported_engines(self) -> list[str]:
         """Return a list of supported game engines."""
         return sorted(self._supported_engines)
->>>>>>> 0873c00e
 
 
 if __name__ == "__main__":
