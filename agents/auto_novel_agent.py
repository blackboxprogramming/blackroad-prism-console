--- conflicted
+++ resolved
@@ -725,10 +725,20 @@
                 f"Requested scopes exceed least-privilege policy. Invalid scopes: {joined}."
             )
 
+    def add_supported_engine(self, engine: str) -> None:
+        """Register a new supported game engine.
+
+        Args:
+            engine: Name of the engine to add. Stored in lowercase to
+                preserve consistency.
+        """
+        self.SUPPORTED_ENGINES.add(engine.lower())
+
 
 if __name__ == "__main__":
     agent = AutoNovelAgent(gamma=2.0)
     agent.deploy()
+    agent.add_supported_engine("godot")
     agent.create_game("unity")
     print(agent.generate_story("mystical", "A coder"))
     print(agent.generate_game_idea("mystical", "unity"))
@@ -742,21 +752,11 @@
             raise ValueError("Engine already supported.")
         cls.SUPPORTED_ENGINES.add(engine_normalized)
 
-    def add_supported_engine(self, engine: str) -> None:
-        """Register a new supported game engine.
-
-        Args:
-            engine: Name of the engine to add. Stored in lowercase to
-                preserve consistency.
-        """
-        self.SUPPORTED_ENGINES.add(engine.lower())
-
 
 if __name__ == "__main__":
     AutoNovelAgent.add_supported_engine("godot")
     agent = AutoNovelAgent()
     agent.deploy()
-<<<<<<< HEAD
     agent.create_game("godot")
     print(agent.generate_story("a mysterious forest"))
     for line in agent.generate_novel("The Journey", chapters=2):
@@ -771,8 +771,4 @@
     outline = agent.generate_novel_outline("The Quest")
     for chapter in outline:
         print(chapter)
-=======
-    agent.add_supported_engine("godot")
-    agent.create_game("unity")
-    agent.create_game("godot")
->>>>>>> f81ec98e
+    agent.create_game("godot")