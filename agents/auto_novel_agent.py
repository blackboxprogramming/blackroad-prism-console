--- conflicted
+++ resolved
@@ -3,15 +3,12 @@
 import re
 from dataclasses import dataclass
 from typing import ClassVar, List, Set
-<<<<<<< HEAD
 from typing import ClassVar, Dict, List, Set
 from __future__ import annotations
 
 from dataclasses import dataclass
 from typing import ClassVar
 from dataclasses import dataclass, field
-=======
->>>>>>> 62ec7ed8
 
 
 @dataclass
@@ -181,13 +178,10 @@
         self.SUPPORTED_ENGINES.discard(engine.lower())
 
     def list_supported_engines(self) -> List[str]:
-<<<<<<< HEAD
         """Return a sorted list of supported game engines."""
         self.SUPPORTED_ENGINES.discard(engine.lower())
 
     def list_supported_engines(self) -> list[str]:
-=======
->>>>>>> 62ec7ed8
         """Return a list of supported game engines."""
 
         return sorted(self.SUPPORTED_ENGINES)
@@ -254,7 +248,6 @@
         Raises:
             ValueError: If ``theme`` is empty or whitespace.
         """
-<<<<<<< HEAD
 
         if not theme or not theme.strip():
             raise ValueError("Theme must be a non-empty string.")
@@ -313,13 +306,11 @@
         if difficulty_normalized not in {"easy", "medium", "hard"}:
             raise ValueError("Difficulty must be 'easy', 'medium', or 'hard'.")
         topic_clean = topic.strip()
-=======
         if not theme or not theme.strip():
             raise ValueError("Theme must be a non-empty string.")
         theme_clean = theme.strip()
         protagonist_clean = protagonist.strip()
         excitement = "!" * max(1, int(self.gamma))
->>>>>>> 62ec7ed8
         return (
             f"[{difficulty_normalized.title()}] Implement a solution that addresses "
             f"the '{topic_clean}' challenge. Describe your approach before coding "
