"""Simple auto novel agent example with creative and coding abilities."""

import re
from dataclasses import dataclass
from typing import ClassVar, List, Set
from typing import ClassVar, Dict, List, Set
from __future__ import annotations

from dataclasses import dataclass
from typing import ClassVar
from dataclasses import dataclass, field
from typing import ClassVar


@dataclass
class AutoNovelAgent:
    """A toy agent that can deploy itself, create games, and assist with English.

    Attributes:
        name: Human-readable name of the agent.
        gamma: Creativity scaling factor. Higher values yield more excited
            stories.
    """

    name: str = "AutoNovelAgent"
    gamma: float = 1.0
    SUPPORTED_ENGINES: ClassVar[Set[str]] = {"unity", "unreal"}
    SAMPLE_SNIPPETS: ClassVar[Dict[str, str]] = {
        "python": "def solve():\n    pass\n",
        "javascript": "function solve() {\n  return null;\n}\n",
        "java": "class Solution {\n    void solve() {\n    }\n}\n",
    }
    supported_engines: set[str] = field(
        default_factory=lambda: {"unity", "unreal"}
    )
    """A toy agent that can deploy itself and create simple games."""

    name: str = "AutoNovelAgent"
    gamma: float = 1.0
    supported_engines: ClassVar[set[str]] = {"unity", "unreal"}

    def deploy(self) -> None:
        """Deploy the agent by printing a greeting."""

        print(f"{self.name} deployed and ready to generate novels!")

    def supports_engine(self, engine: str) -> bool:
<<<<<<< HEAD
        """Return ``True`` if the engine is supported."""
=======
        """Return ``True`` if the engine is supported.

        The check is case-insensitive.
>>>>>>> 106644a1

        Args:
            engine: Name of the engine to verify.
        """
<<<<<<< HEAD

        return engine.lower() in self.SUPPORTED_ENGINES
    def _normalize_engine(self, engine: str) -> str:
        """Normalize an engine name to a lowercase, trimmed string.

        Args:
            engine: Engine name to normalize.

        Raises:
            ValueError: If the engine name is empty after normalization.
        """
        engine_lower = engine.strip().lower()
        if not engine_lower:
            raise ValueError("Engine name cannot be empty.")
        return engine_lower
        return engine.lower() in self.supported_engines
=======
        return engine.lower() in self.SUPPORTED_ENGINES

    def add_supported_engine(self, engine: str) -> None:
        """Add a new engine to the supported list.

        Engines are stored in lowercase to keep lookups case-insensitive.

        Args:
            engine: Name of the engine to add.
        """
        self.SUPPORTED_ENGINES.add(engine.lower())
>>>>>>> 106644a1

    def create_game(self, engine: str, include_weapons: bool = False) -> None:
        """Create a basic game using a supported engine without weapons."""

        Args:
            engine: Game engine to use.
            include_weapons: If ``True``, raise a ``ValueError`` because weapons
                are not allowed.
        """Create a basic game when given a supported engine name.

        Args:
            engine: Requested engine name. Accepts ``Unity`` or ``Unreal`` in a
                case-insensitive manner.
            include_weapons: Whether weapons should be included in the game.
                ``True`` triggers a ``ValueError`` because weapons are not
            engine: Game engine to use. Must be a non-empty string.
            include_weapons: If True, raise a ``ValueError`` because weapons are not
                allowed.

        Raises:
            ValueError: If the engine is not Unity/Unreal or weapons are
                requested.
        """

        engine_lower = engine.lower()
        if not self.supports_engine(engine_lower):
            supported = ", ".join(sorted(self.SUPPORTED_ENGINES))
            raise ValueError(
                f"Unsupported engine '{engine}'. Choose one of: {supported}."
            )
        if not engine or not engine.strip():
            raise ValueError("Engine name must be a non-empty string.")

        engine_clean = engine.strip()
        if not self.supports_engine(engine_clean):
            supported = ", ".join(sorted(self.SUPPORTED_ENGINES))
            raise ValueError(
                "Unsupported engine "
                f"'{engine_clean}'. Supported engines: {supported}. "
                "Use ``add_supported_engine`` to register new engines."
            )

        engine_lower = engine_clean.lower()
        engine_lower = self._normalize_engine(engine)
        if engine_lower not in self.supported_engines:
        engine_lower = engine.lower()
        if not self.supports_engine(engine_lower):
            supported = ", ".join(sorted(self.supported_engines))
            raise ValueError(f"Unsupported engine. Choose one of: {supported}.")
        if include_weapons:
            raise ValueError("Weapons are not allowed in generated games.")

        article = "an" if engine_lower == "unreal" else "a"
        print(
            f"Creating {article} {engine_lower.capitalize()} game without "
            "weapons..."
        )

    def add_supported_engine(self, engine: str) -> None:
        """Register a new game engine."""

        Engines are stored in lowercase to keep lookups case-insensitive.

        Args:
            engine: Name of the engine to allow.
        """

        self.SUPPORTED_ENGINES.add(engine.lower())
        self.supported_engines.add(engine.lower())

    def remove_supported_engine(self, engine: str) -> None:
        """Remove a game engine if it is currently supported."""

        Args:
            engine: Name of the engine to remove.
        """

        self.SUPPORTED_ENGINES.discard(engine.lower())
        """Remove a game engine from the supported list.

        Args:
            engine: Name of the engine to remove. The lookup is
                case-insensitive.

        Raises:
            ValueError: If the engine is not currently supported.
        """
        try:
            self.SUPPORTED_ENGINES.remove(engine.lower())
        except KeyError as exc:
            raise ValueError(f"Unsupported engine: {engine}.") from exc

    def supports_engine(self, engine: str) -> bool:
        """Return ``True`` if the provided engine is supported."""
        return engine.lower() in self.SUPPORTED_ENGINES

    def add_supported_engine(self, engine: str) -> None:
        """Add a new engine to the supported engines list.

        Args:
            engine: Name of the engine to add.
        """
        self.SUPPORTED_ENGINES.add(engine.lower())

    def remove_supported_engine(self, engine: str) -> None:
        """Remove an engine from the supported engines list if present.

        Args:
            engine: Name of the engine to remove.
        """
        self.SUPPORTED_ENGINES.discard(engine.lower())

    def generate_story(self, prompt: str, *, protagonist: str = "Hero") -> str:
        """Generate a short, deterministic story from a prompt.

        Args:
            prompt: Seed idea for the story.
            protagonist: Name of the main character in the story.

        Returns:
            A tiny story incorporating the protagonist and the prompt.
        """
        cleaned_prompt = prompt.strip()
        if not cleaned_prompt:
            raise ValueError("Prompt must not be empty.")
        return f"{cleaned_prompt} stars {protagonist} in a short tale."

    def list_supported_engines(self) -> List[str]:
        """Return a sorted list of supported game engines."""
        self.SUPPORTED_ENGINES.discard(engine.lower())

    def list_supported_engines(self) -> list[str]:
        """Return a list of supported game engines."""

        return sorted(self.SUPPORTED_ENGINES)
    def list_supported_engines(self) -> list[str]:
        """Return a list of supported game engines."""
        return sorted(self.supported_engines)

    def add_engine(self, engine: str) -> None:
        """Add a new game engine to the supported set.
    @classmethod
    def list_supported_engines(cls) -> list[str]:
        """Return a sorted list of supported game engines."""
        return sorted(cls.SUPPORTED_ENGINES)

    @classmethod
    def add_supported_engine(cls, engine: str) -> None:
        """Add a new supported engine shared across all agent instances.

        Args:
            engine: Name of the engine to add.

        Raises:
            ValueError: If the engine name is empty or already supported.
        """
        engine_lower = self._normalize_engine(engine)
        if engine_lower in self.supported_engines:
            raise ValueError("Engine already supported.")
        self.supported_engines.add(engine_lower)

    def generate_game_idea(self, theme: str, engine: str) -> str:
        """Return a short description for a themed game."""
        self.supported_engines.discard(engine.lower())

    def list_supported_engines(self) -> list[str]:
        """Return a list of supported game engines."""

        return sorted(self.supported_engines)

    def generate_game_idea(self, theme: str, engine: str) -> str:
        """Return a short description for a themed game."""

        Raises:
            ValueError: If ``theme`` is blank or ``engine`` unsupported.
        """

        if not theme or not theme.strip():
            raise ValueError("Theme must be a non-empty string.")

        engine_lower = engine.lower()
        if not self.supports_engine(engine_lower):
            supported = ", ".join(sorted(self.supported_engines))
            raise ValueError(f"Unsupported engine. Choose one of: {supported}.")

        theme_clean = theme.strip()
        return (
            f"Imagine a {theme_clean} adventure crafted with "
            f"{engine_lower.capitalize()} where creativity reigns."
        )

    def generate_story(
        self, theme: str, protagonist: str = "An adventurer"
    ) -> str:
        """Generate a short themed story.

        Args:
            theme: Central theme of the story. Must be a non-empty string.
            protagonist: Name or description of the main character.

        Returns:
            A short story string.

        Raises:
            ValueError: If ``theme`` is empty or whitespace.
        """

        if not theme or not theme.strip():
            raise ValueError("Theme must be a non-empty string.")

        theme_clean = theme.strip()
        protagonist_clean = protagonist.strip()
        excitement = "!" * max(1, int(self.gamma))
    def generate_story(self, theme: str, protagonist: str = "An adventurer") -> str:
        """Generate a short themed story."""

    def generate_story(self, theme: str, protagonist: str = "An adventurer") -> str:
        """Generate a short themed story."""

        if not theme or not theme.strip():
            raise ValueError("Theme must be a non-empty string.")
        theme_clean = theme.strip()
        protagonist_clean = protagonist.strip()
        excitement = "!" * max(1, int(self.gamma))
        return (
            f"{protagonist_clean} set out on a {theme_clean} journey, "
            f"discovering wonders along the way{excitement}"
        )

    def generate_story_series(
        self, themes: List[str], protagonist: str = "An adventurer"
    ) -> List[str]:
        self, themes: list[str], protagonist: str = "An adventurer"
    ) -> list[str]:
        """Generate a series of short stories for multiple themes."""

        if not themes:
            raise ValueError("Themes list must not be empty.")
        stories: list[str] = []
        for theme in themes:
            if not theme or not theme.strip():
                raise ValueError("Each theme must be a non-empty string.")
            stories.append(self.generate_story(theme, protagonist))
        return stories

    def set_gamma(self, gamma: float) -> None:
        """Set the creativity scaling factor."""

        if gamma <= 0:
            raise ValueError("gamma must be positive.")
        self.gamma = gamma

    # ------------------------------------------------------------------
    # Coding and English assistance abilities
    # ------------------------------------------------------------------
    def generate_coding_challenge(self, topic: str, difficulty: str = "medium") -> str:
        """Return a concise coding challenge prompt for the provided topic."""

        if not topic or not topic.strip():
            raise ValueError("Topic must be a non-empty string.")
        difficulty_normalized = difficulty.lower()
        if difficulty_normalized not in {"easy", "medium", "hard"}:
            raise ValueError("Difficulty must be 'easy', 'medium', or 'hard'.")
        topic_clean = topic.strip()
        if not theme or not theme.strip():
            raise ValueError("Theme must be a non-empty string.")
        theme_clean = theme.strip()
        protagonist_clean = protagonist.strip()
        excitement = "!" * max(1, int(self.gamma))
        return (
            f"[{difficulty_normalized.title()}] Implement a solution that addresses "
            f"the '{topic_clean}' challenge. Describe your approach before coding "
            "and ensure the solution handles edge cases."
        )

    def generate_story_series(
        self, themes: List[str], protagonist: str = "An adventurer"
    ) -> List[str]:
        """Generate a series of short stories for multiple themes.

        Args:
            themes: A list of themes. Each must be a non-empty string.
            protagonist: Name or description of the main character used for all
                stories.

        Returns:
            A list containing a short story for each provided theme.

        Raises:
            ValueError: If ``themes`` is empty or any theme is blank.
        """

        if not themes:
            raise ValueError("Themes list must not be empty.")

        stories: List[str] = []
        for theme in themes:
            if not theme or not theme.strip():
                raise ValueError("Each theme must be a non-empty string.")
            stories.append(self.generate_story(theme, protagonist))
        return stories

    def set_gamma(self, gamma: float) -> None:
        """Set the creativity scaling factor.

        Args:
            gamma: Positive scaling factor. Higher values increase excitement.

        Raises:
            ValueError: If ``gamma`` is not positive.
        """


        if gamma <= 0:
            raise ValueError("gamma must be positive.")
        self.gamma = gamma
    def generate_code_snippet(self, description: str, language: str = "python") -> str:
        """Produce a starter code snippet in the requested language."""

        if not description or not description.strip():
            raise ValueError("Description must be provided for code generation.")
        language_lower = language.lower()
        snippet = self.SAMPLE_SNIPPETS.get(language_lower)
        if snippet is None:
            supported_languages = ", ".join(sorted(self.SAMPLE_SNIPPETS))
            raise ValueError(
                f"Unsupported language. Choose one of: {supported_languages}."
            )
        comment_prefix = "#" if language_lower == "python" else "//"
        return (
            f"{comment_prefix} TODO: {description.strip()}\n"
            f"{snippet}"
        )

    def improve_sentence(self, sentence: str) -> str:
        """Apply simple grammar fixes to a single sentence."""

        if not sentence or not sentence.strip():
            raise ValueError("Sentence must be a non-empty string.")
        trimmed = sentence.strip()
        capitalized = trimmed[0].upper() + trimmed[1:]
        if capitalized[-1] not in {".", "!", "?"}:
            capitalized += "."
        return " ".join(part for part in capitalized.split())

    def proofread_paragraph(self, paragraph: str) -> str:
        """Proofread a paragraph by applying :meth:`improve_sentence` to sentences."""

        if not paragraph or not paragraph.strip():
            raise ValueError("Paragraph must be a non-empty string.")
        sentences = [
            chunk.strip()
            for chunk in re.split(r"(?<=[.!?])\s+", paragraph.strip())
            if chunk.strip()
        ]
        if not sentences:
            raise ValueError("Paragraph must contain at least one sentence.")
        improved = [self.improve_sentence(sentence) for sentence in sentences]
        return " ".join(improved)


if __name__ == "__main__":
    agent = AutoNovelAgent(gamma=2.0)
    agent.deploy()
    agent.create_game("unity")
    print(agent.generate_story("mystical", "A coder"))
    print(agent.generate_game_idea("mystical", "unity"))
    print(agent.generate_coding_challenge("graph traversal", "hard"))
    print(agent.generate_code_snippet("Implement depth-first search", "python"))
    print(agent.proofread_paragraph("this is a test paragraph it needs polish"))
        engine_normalized = engine.strip().lower()
        if not engine_normalized:
            raise ValueError("Engine name must be a non-empty string.")
        if engine_normalized in cls.SUPPORTED_ENGINES:
            raise ValueError("Engine already supported.")
        cls.SUPPORTED_ENGINES.add(engine_normalized)


if __name__ == "__main__":
    AutoNovelAgent.add_supported_engine("godot")
    agent = AutoNovelAgent()
    agent.deploy()
    agent.create_game("godot")
    print(agent.generate_story("a mysterious forest"))<|MERGE_RESOLUTION|>--- conflicted
+++ resolved
@@ -45,18 +45,14 @@
         print(f"{self.name} deployed and ready to generate novels!")
 
     def supports_engine(self, engine: str) -> bool:
-<<<<<<< HEAD
         """Return ``True`` if the engine is supported."""
-=======
         """Return ``True`` if the engine is supported.
 
         The check is case-insensitive.
->>>>>>> 106644a1
 
         Args:
             engine: Name of the engine to verify.
         """
-<<<<<<< HEAD
 
         return engine.lower() in self.SUPPORTED_ENGINES
     def _normalize_engine(self, engine: str) -> str:
@@ -73,7 +69,6 @@
             raise ValueError("Engine name cannot be empty.")
         return engine_lower
         return engine.lower() in self.supported_engines
-=======
         return engine.lower() in self.SUPPORTED_ENGINES
 
     def add_supported_engine(self, engine: str) -> None:
@@ -85,7 +80,6 @@
             engine: Name of the engine to add.
         """
         self.SUPPORTED_ENGINES.add(engine.lower())
->>>>>>> 106644a1
 
     def create_game(self, engine: str, include_weapons: bool = False) -> None:
         """Create a basic game using a supported engine without weapons."""
