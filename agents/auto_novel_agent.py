--- conflicted
+++ resolved
@@ -1,11 +1,8 @@
 """Simple auto novel agent example with game creation abilities."""
 
 from dataclasses import dataclass
-<<<<<<< HEAD
 from typing import ClassVar, List, Set
-=======
 from typing import ClassVar
->>>>>>> 64837528
 
 
 @dataclass
@@ -54,7 +51,6 @@
         article = "an" if engine_lower == "unreal" else "a"
         print(f"Creating {article} {engine_lower.capitalize()} game without weapons...")
 
-<<<<<<< HEAD
     def add_supported_engine(self, engine: str) -> None:
         """Register a new game engine.
 
@@ -74,9 +70,7 @@
         self.SUPPORTED_ENGINES.discard(engine.lower())
 
     def list_supported_engines(self) -> List[str]:
-=======
     def list_supported_engines(self) -> list[str]:
->>>>>>> 64837528
         """Return a list of supported game engines."""
         return sorted(self.SUPPORTED_ENGINES)
 
