"""Simple auto novel agent example with creative and coding abilities."""
"""Simple auto novel agent example with game creation abilities.

This module defines :class:`AutoNovelAgent`, a minimal agent capable of
deploying itself, creating weapon‑free games, and now generating tiny novels
for demonstration purposes.
"""

import re
from dataclasses import dataclass
from typing import ClassVar, List, Set
from typing import ClassVar, Dict, List, Set
from __future__ import annotations

from dataclasses import dataclass
from typing import ClassVar
from dataclasses import dataclass, field
from typing import ClassVar
from dataclasses import dataclass, field
from typing import List, Set
from dataclasses import dataclass, field
from typing import List

DEFAULT_SUPPORTED_ENGINES = frozenset({"unity", "unreal"})


@dataclass
class AutoNovelAgent:
    """A toy agent that can deploy itself, create games, and assist with English.

    Attributes:
        name: Human-readable name of the agent.
        gamma: Creativity scaling factor. Higher values yield more excited
            stories.
    """

    name: str = "AutoNovelAgent"
    gamma: float = 1.0
    SUPPORTED_ENGINES: ClassVar[Set[str]] = {"unity", "unreal"}
    SAMPLE_SNIPPETS: ClassVar[Dict[str, str]] = {
        "python": "def solve():\n    pass\n",
        "javascript": "function solve() {\n  return null;\n}\n",
        "java": "class Solution {\n    void solve() {\n    }\n}\n",
    }
    supported_engines: set[str] = field(
        default_factory=lambda: {"unity", "unreal"}
    )
    """A toy agent that can deploy itself and create simple games."""
    """A toy agent that can deploy itself, create simple games, and write novels."""

    name: str = "AutoNovelAgent"
<<<<<<< HEAD
    gamma: float = 1.0
    supported_engines: ClassVar[set[str]] = {"unity", "unreal"}
    supported_engines: Set[str] = field(
        default_factory=lambda: {"unity", "unreal"}
    )
    supported_engines: set[str] = field(default_factory=lambda: set(DEFAULT_SUPPORTED_ENGINES))

    def __post_init__(self) -> None:
        """Normalise supported engine names to lowercase."""
        if not self.supported_engines:
            self.supported_engines = set(DEFAULT_SUPPORTED_ENGINES)
        else:
            self.supported_engines = {engine.lower() for engine in self.supported_engines}
=======
    SUPPORTED_ENGINES: ClassVar[set[str]] = {"unity", "unreal", "godot"}
>>>>>>> 23ce3b83

    def deploy(self) -> None:
        """Deploy the agent by printing a greeting."""

        print(f"{self.name} deployed and ready to generate novels!")

    def supports_engine(self, engine: str) -> bool:
        """Return ``True`` if the engine is supported."""
        """Return ``True`` if the engine is supported.

        The check is case-insensitive.

        Args:
            engine: Name of the engine to verify.
        """

        return engine.lower() in self.SUPPORTED_ENGINES
    def _normalize_engine(self, engine: str) -> str:
        """Normalize an engine name to a lowercase, trimmed string.

        Args:
            engine: Engine name to normalize.

        Raises:
            ValueError: If the engine name is empty after normalization.
        """
        engine_lower = engine.strip().lower()
        if not engine_lower:
            raise ValueError("Engine name cannot be empty.")
        return engine_lower
        return engine.lower() in self.supported_engines
        return engine.lower() in self.SUPPORTED_ENGINES
        return engine.lower() in self.supported_engines

    def add_supported_engine(self, engine: str) -> None:
        """Register a new game engine.

        Engines are stored in lowercase for case-insensitive matching.

        Args:
            engine: Name of the engine to allow.
        """
        self.supported_engines.add(engine.lower())

    def remove_supported_engine(self, engine: str) -> None:
        """Remove an engine from the supported list.

        Args:
            engine: Name of the engine to remove. Lookup is case-insensitive.
        """
        self.supported_engines.discard(engine.lower())

    def add_supported_engine(self, engine: str) -> None:
        """Add a new engine to the supported list.

        Engines are stored in lowercase to keep lookups case-insensitive.

        Args:
            engine: Name of the engine to add.
        """
        self.SUPPORTED_ENGINES.add(engine.lower())

    def remove_supported_engine(self, engine: str) -> None:
        """Remove an engine from the supported list.

        Engines are matched in a case-insensitive manner.

        Args:
            engine: Name of the engine to remove.

        Raises:
            ValueError: If the engine is not currently supported.
        """
        normalized = engine.lower()
        if normalized not in self.SUPPORTED_ENGINES:
            raise ValueError(f"{engine} is not a supported engine.")
        self.SUPPORTED_ENGINES.remove(normalized)

    def create_game(self, engine: str, include_weapons: bool = False) -> None:
        """Create a basic game using a supported engine without weapons."""

        Args:
            engine: Game engine to use.
            include_weapons: If ``True``, raise a ``ValueError`` because weapons
                are not allowed.
        """Create a basic game when given a supported engine name.

        Args:
            engine: Requested engine name. Accepts ``Unity`` or ``Unreal`` in a
                case-insensitive manner.
            include_weapons: Whether weapons should be included in the game.
                ``True`` triggers a ``ValueError`` because weapons are not
            engine: Game engine to use. Must be a non-empty string.
            include_weapons: If True, raise a ``ValueError`` because weapons are not
                allowed.

        Raises:
            ValueError: If the engine is not Unity/Unreal or weapons are
                requested.
        """Create a basic game using a supported engine.

        Args:
            engine: Game engine to use (case-insensitive).
            include_weapons: Whether to include weapons. Setting this to ``True``
                raises a ``ValueError`` because weapons are not allowed.

        Raises:
            ValueError: If the engine is unsupported.
            ValueError: If weapons are included.
        """

        engine_lower = engine.lower()
        if not self.supports_engine(engine_lower):
            supported = ", ".join(sorted(self.SUPPORTED_ENGINES))
            raise ValueError(
                f"Unsupported engine '{engine}'. Choose one of: {supported}."
            )
        if not engine or not engine.strip():
            raise ValueError("Engine name must be a non-empty string.")

        engine_clean = engine.strip()
        if not self.supports_engine(engine_clean):
        engine_lower = engine.strip().lower()
        if not engine_lower:
            raise ValueError("Engine name must be a non-empty string.")
        if engine_lower not in self.SUPPORTED_ENGINES:
            supported = ", ".join(sorted(self.SUPPORTED_ENGINES))
            raise ValueError(
                "Unsupported engine "
                f"'{engine_clean}'. Supported engines: {supported}. "
                "Use ``add_supported_engine`` to register new engines."
            )

        engine_lower = engine_clean.lower()
        engine_lower = self._normalize_engine(engine)
        if engine_lower not in self.supported_engines:
        engine_lower = engine.lower()
        if not self.supports_engine(engine_lower):
        if engine_lower not in self.supported_engines:
            supported = ", ".join(sorted(self.supported_engines))
            raise ValueError(f"Unsupported engine. Choose one of: {supported}.")
        if include_weapons:
            raise ValueError("Weapons are not allowed in generated games.")

        article = "an" if engine_lower == "unreal" else "a"
        print(
            f"Creating {article} {engine_lower.capitalize()} game without "
            "weapons..."
        )

    def add_supported_engine(self, engine: str) -> None:
        """Register a new game engine."""

        Engines are stored in lowercase to keep lookups case-insensitive.

        Args:
            engine: Name of the engine to allow.
        """

        self.SUPPORTED_ENGINES.add(engine.lower())
        self.supported_engines.add(engine.lower())

    def remove_supported_engine(self, engine: str) -> None:
        """Remove a game engine if it is currently supported."""

        Args:
            engine: Name of the engine to remove.
        """

        self.SUPPORTED_ENGINES.discard(engine.lower())
        """Remove a game engine from the supported list.

        Args:
            engine: Name of the engine to remove. The lookup is
                case-insensitive.

        Raises:
            ValueError: If the engine is not currently supported.
        """
        try:
            self.SUPPORTED_ENGINES.remove(engine.lower())
        except KeyError as exc:
            raise ValueError(f"Unsupported engine: {engine}.") from exc

    def supports_engine(self, engine: str) -> bool:
        """Return ``True`` if the provided engine is supported."""
        return engine.lower() in self.SUPPORTED_ENGINES

    def add_supported_engine(self, engine: str) -> None:
        """Add a new engine to the supported engines list.

        Args:
            engine: Name of the engine to add.
        """
        self.SUPPORTED_ENGINES.add(engine.lower())

    def remove_supported_engine(self, engine: str) -> None:
        """Remove an engine from the supported engines list if present.

        Args:
            engine: Name of the engine to remove.
        """
        self.SUPPORTED_ENGINES.discard(engine.lower())

    def generate_story(self, prompt: str, *, protagonist: str = "Hero") -> str:
        """Generate a short, deterministic story from a prompt.

        Args:
            prompt: Seed idea for the story.
            protagonist: Name of the main character in the story.

        Returns:
            A tiny story incorporating the protagonist and the prompt.
        """
        cleaned_prompt = prompt.strip()
        if not cleaned_prompt:
            raise ValueError("Prompt must not be empty.")
        return f"{cleaned_prompt} stars {protagonist} in a short tale."

    def add_supported_engine(self, engine: str) -> None:
        """Register a new game engine.

        Args:
            engine: Name of the engine to allow. The value is stored in
                lowercase for case-insensitive matching.
        """
        engine_lower = engine.strip().lower()
        if not engine_lower:
            raise ValueError("Engine name must be a non-empty string.")
        self.SUPPORTED_ENGINES.add(engine_lower)

    def remove_supported_engine(self, engine: str) -> None:
        """Remove a supported engine, raising ``ValueError`` when unknown."""

        engine_lower = engine.lower()
        if engine_lower not in self.SUPPORTED_ENGINES:
            supported = ", ".join(sorted(self.SUPPORTED_ENGINES))
            raise ValueError(
                "Cannot remove unsupported engine "
                f"'{engine_lower}'. Supported engines: {supported}."
            )
        self.SUPPORTED_ENGINES.remove(engine_lower)
        self.SUPPORTED_ENGINES.add(engine.lower())

    def list_supported_engines(self) -> List[str]:
        """Return a sorted list of supported game engines."""
        self.SUPPORTED_ENGINES.discard(engine.lower())

    def list_supported_engines(self) -> list[str]:
        """Return a list of supported game engines."""

        return sorted(self.SUPPORTED_ENGINES)
    def list_supported_engines(self) -> list[str]:
        """Return a list of supported game engines."""
        return sorted(self.supported_engines)

    def add_engine(self, engine: str) -> None:
        """Add a new game engine to the supported set.
    @classmethod
    def list_supported_engines(cls) -> list[str]:
        """Return a sorted list of supported game engines."""
        return sorted(cls.SUPPORTED_ENGINES)

    @classmethod
    def add_supported_engine(cls, engine: str) -> None:
        """Add a new supported engine shared across all agent instances.

        Args:
            engine: Name of the engine to add.

        Raises:
            ValueError: If the engine name is empty or already supported.
        """
        engine_lower = self._normalize_engine(engine)
        if engine_lower in self.supported_engines:
            raise ValueError("Engine already supported.")
        self.supported_engines.add(engine_lower)

    def generate_game_idea(self, theme: str, engine: str) -> str:
        """Return a short description for a themed game."""
        self.supported_engines.discard(engine.lower())

    def list_supported_engines(self) -> list[str]:
        """Return a list of supported game engines."""

        return sorted(self.supported_engines)

    def generate_game_idea(self, theme: str, engine: str) -> str:
        """Return a short description for a themed game."""

        Raises:
            ValueError: If ``theme`` is blank or ``engine`` unsupported.
        """

        if not theme or not theme.strip():
            raise ValueError("Theme must be a non-empty string.")

        engine_lower = engine.lower()
        if not self.supports_engine(engine_lower):
            supported = ", ".join(sorted(self.supported_engines))
            raise ValueError(f"Unsupported engine. Choose one of: {supported}.")

        theme_clean = theme.strip()
        return (
            f"Imagine a {theme_clean} adventure crafted with "
            f"{engine_lower.capitalize()} where creativity reigns."
        )

    def generate_story(
        self, theme: str, protagonist: str = "An adventurer"
    ) -> str:
        """Generate a short themed story.

        Args:
            theme: Central theme of the story. Must be a non-empty string.
            protagonist: Name or description of the main character.

        Returns:
            A short story string.

        Raises:
            ValueError: If ``theme`` is empty or whitespace.
        """

        if not theme or not theme.strip():
            raise ValueError("Theme must be a non-empty string.")

        theme_clean = theme.strip()
        protagonist_clean = protagonist.strip()
        excitement = "!" * max(1, int(self.gamma))
    def generate_story(self, theme: str, protagonist: str = "An adventurer") -> str:
        """Generate a short themed story."""

    def generate_story(self, theme: str, protagonist: str = "An adventurer") -> str:
        """Generate a short themed story."""

        if not theme or not theme.strip():
            raise ValueError("Theme must be a non-empty string.")
        theme_clean = theme.strip()
        protagonist_clean = protagonist.strip()
        excitement = "!" * max(1, int(self.gamma))
        return (
            f"{protagonist_clean} set out on a {theme_clean} journey, "
            f"discovering wonders along the way{excitement}"
        )

    def generate_story_series(
        self, themes: List[str], protagonist: str = "An adventurer"
    ) -> List[str]:
        self, themes: list[str], protagonist: str = "An adventurer"
    ) -> list[str]:
        """Generate a series of short stories for multiple themes."""

        if not themes:
            raise ValueError("Themes list must not be empty.")
        stories: list[str] = []
        for theme in themes:
            if not theme or not theme.strip():
                raise ValueError("Each theme must be a non-empty string.")
            stories.append(self.generate_story(theme, protagonist))
        return stories

    def set_gamma(self, gamma: float) -> None:
        """Set the creativity scaling factor."""

        if gamma <= 0:
            raise ValueError("gamma must be positive.")
        self.gamma = gamma

    # ------------------------------------------------------------------
    # Coding and English assistance abilities
    # ------------------------------------------------------------------
    def generate_coding_challenge(self, topic: str, difficulty: str = "medium") -> str:
        """Return a concise coding challenge prompt for the provided topic."""

        if not topic or not topic.strip():
            raise ValueError("Topic must be a non-empty string.")
        difficulty_normalized = difficulty.lower()
        if difficulty_normalized not in {"easy", "medium", "hard"}:
            raise ValueError("Difficulty must be 'easy', 'medium', or 'hard'.")
        topic_clean = topic.strip()
        if not theme or not theme.strip():
            raise ValueError("Theme must be a non-empty string.")
        theme_clean = theme.strip()
        protagonist_clean = protagonist.strip()
        excitement = "!" * max(1, int(self.gamma))
        return (
            f"[{difficulty_normalized.title()}] Implement a solution that addresses "
            f"the '{topic_clean}' challenge. Describe your approach before coding "
            "and ensure the solution handles edge cases."
        )

    def generate_story_series(
        self, themes: List[str], protagonist: str = "An adventurer"
    ) -> List[str]:
        """Generate a series of short stories for multiple themes.

        Args:
            themes: A list of themes. Each must be a non-empty string.
            protagonist: Name or description of the main character used for all
                stories.

        Returns:
            A list containing a short story for each provided theme.

        Raises:
            ValueError: If ``themes`` is empty or any theme is blank.
        """

        if not themes:
            raise ValueError("Themes list must not be empty.")

        stories: List[str] = []
        for theme in themes:
            if not theme or not theme.strip():
                raise ValueError("Each theme must be a non-empty string.")
            stories.append(self.generate_story(theme, protagonist))
        return stories

    def set_gamma(self, gamma: float) -> None:
        """Set the creativity scaling factor.

        Args:
            gamma: Positive scaling factor. Higher values increase excitement.

        Raises:
            ValueError: If ``gamma`` is not positive.
        """


        if gamma <= 0:
            raise ValueError("gamma must be positive.")
        self.gamma = gamma
    def generate_code_snippet(self, description: str, language: str = "python") -> str:
        """Produce a starter code snippet in the requested language."""

        if not description or not description.strip():
            raise ValueError("Description must be provided for code generation.")
        language_lower = language.lower()
        snippet = self.SAMPLE_SNIPPETS.get(language_lower)
        if snippet is None:
            supported_languages = ", ".join(sorted(self.SAMPLE_SNIPPETS))
            raise ValueError(
                f"Unsupported language. Choose one of: {supported_languages}."
            )
        comment_prefix = "#" if language_lower == "python" else "//"
        return (
            f"{comment_prefix} TODO: {description.strip()}\n"
            f"{snippet}"
        )

    def improve_sentence(self, sentence: str) -> str:
        """Apply simple grammar fixes to a single sentence."""

        if not sentence or not sentence.strip():
            raise ValueError("Sentence must be a non-empty string.")
        trimmed = sentence.strip()
        capitalized = trimmed[0].upper() + trimmed[1:]
        if capitalized[-1] not in {".", "!", "?"}:
            capitalized += "."
        return " ".join(part for part in capitalized.split())

    def proofread_paragraph(self, paragraph: str) -> str:
        """Proofread a paragraph by applying :meth:`improve_sentence` to sentences."""

        if not paragraph or not paragraph.strip():
            raise ValueError("Paragraph must be a non-empty string.")
        sentences = [
            chunk.strip()
            for chunk in re.split(r"(?<=[.!?])\s+", paragraph.strip())
            if chunk.strip()
        ]
        if not sentences:
            raise ValueError("Paragraph must contain at least one sentence.")
        improved = [self.improve_sentence(sentence) for sentence in sentences]
        return " ".join(improved)
        return sorted(self.supported_engines)

    def add_engine(self, engine: str) -> None:
        """Add a new supported game engine.

        Args:
            engine: Name of the engine to add. Comparison is case-insensitive.

        """
        normalized_engine = engine.strip().lower()
        if not normalized_engine:
            raise ValueError("Engine name cannot be empty.")
        self.supported_engines.add(normalized_engine)

    def generate_novel(self, title: str, chapters: int = 1) -> List[str]:
        """Generate a lightweight novel outline.

        Args:
            title: Title for the novel.
            chapters: Number of chapters to create.

        Returns:
            A list of chapter strings forming the novel outline.
        """
        if chapters < 1:
            raise ValueError("`chapters` must be at least 1")
        outline = []
        for i in range(1, chapters + 1):
            outline.append(f"Chapter {i}: {title} — part {i}")
        return outline

    def write_short_story(
        self, theme: str, *, setting: str | None = None, protagonist: str | None = None
    ) -> str:
        """Generate a short, three-sentence story for the given theme.

        Args:
            theme: The central theme of the story.
            setting: Optional setting to ground the story. If provided, it must be a
                non-empty string.
            protagonist: Optional protagonist for the story. If provided, it must be a
                non-empty string.

        Returns:
            A short story featuring the theme, optionally grounded in a setting and
            starring a protagonist.
        """
        clean_theme = theme.strip()
        if not clean_theme:
            raise ValueError("Theme must be provided.")

        clean_setting = setting.strip() if setting is not None else None
        if clean_setting is not None and not clean_setting:
            raise ValueError("Setting, when provided, must be non-empty.")

        clean_protagonist = protagonist.strip() if protagonist is not None else None
        if clean_protagonist is not None and not clean_protagonist:
            raise ValueError("Protagonist, when provided, must be non-empty.")

        hero = clean_protagonist or "a wanderer"
        hero_title = clean_protagonist or "A wanderer"

        if clean_setting:
            opening = f"In {clean_setting}, {hero} discovers a spark of {clean_theme}."
        else:
            opening = f"{hero_title} discovers a spark of {clean_theme}."

        conflict = (
            f"Challenges rise, but {hero} refuses to let {clean_theme} fade.".replace(
                "  ", " "
            )
        )
        resolution = f"In the end, {clean_theme} transforms the world around them."

        return " ".join([opening, conflict, resolution])

    def generate_story(self, title: str, protagonist: str) -> str:
        """Generate a simple short story.

        Args:
            title: Title of the story.
            protagonist: Name of the hero of the story.

        Returns:
            A three line story using the provided information.
        """
        return (
            f"{title}\n"
            f"{protagonist} embarks on a grand adventure.\n"
            "The story concludes with lessons learned."
        )


if __name__ == "__main__":
    agent = AutoNovelAgent(gamma=2.0)
    agent.deploy()
    agent.create_game("unity")
    print(agent.generate_story("mystical", "A coder"))
    print(agent.generate_game_idea("mystical", "unity"))
    print(agent.generate_coding_challenge("graph traversal", "hard"))
    print(agent.generate_code_snippet("Implement depth-first search", "python"))
    print(agent.proofread_paragraph("this is a test paragraph it needs polish"))
        engine_normalized = engine.strip().lower()
        if not engine_normalized:
            raise ValueError("Engine name must be a non-empty string.")
        if engine_normalized in cls.SUPPORTED_ENGINES:
            raise ValueError("Engine already supported.")
        cls.SUPPORTED_ENGINES.add(engine_normalized)

    def add_engine(self, engine: str) -> None:
        """Add a new engine to the supported set.

        Args:
            engine: Name of the engine to add.

        Raises:
            ValueError: If the provided engine name is blank.
        """
        normalized_engine = engine.strip().lower()
        if not normalized_engine:
            raise ValueError("Engine name cannot be empty.")
        self.SUPPORTED_ENGINES.add(normalized_engine)


if __name__ == "__main__":
    AutoNovelAgent.add_supported_engine("godot")
    agent = AutoNovelAgent()
    agent.deploy()
    agent.create_game("godot")
    print(agent.generate_story("a mysterious forest"))
    for line in agent.generate_novel("The Journey", chapters=2):
        print(line)
    print(
        agent.write_short_story(
            "friendship", setting="a bustling spaceport", protagonist="Rin"
        )
    )
    story = agent.generate_story("The Quest", "Aria")
    print(story)<|MERGE_RESOLUTION|>--- conflicted
+++ resolved
@@ -49,7 +49,6 @@
     """A toy agent that can deploy itself, create simple games, and write novels."""
 
     name: str = "AutoNovelAgent"
-<<<<<<< HEAD
     gamma: float = 1.0
     supported_engines: ClassVar[set[str]] = {"unity", "unreal"}
     supported_engines: Set[str] = field(
@@ -63,9 +62,7 @@
             self.supported_engines = set(DEFAULT_SUPPORTED_ENGINES)
         else:
             self.supported_engines = {engine.lower() for engine in self.supported_engines}
-=======
     SUPPORTED_ENGINES: ClassVar[set[str]] = {"unity", "unreal", "godot"}
->>>>>>> 23ce3b83
 
     def deploy(self) -> None:
         """Deploy the agent by printing a greeting."""
@@ -634,6 +631,20 @@
             "The story concludes with lessons learned."
         )
 
+    def add_engine(self, engine: str) -> None:
+        """Add a new engine to the supported set.
+
+        Args:
+            engine: Name of the engine to add.
+
+        Raises:
+            ValueError: If the provided engine name is blank.
+        """
+        normalized_engine = engine.strip().lower()
+        if not normalized_engine:
+            raise ValueError("Engine name cannot be empty.")
+        self.SUPPORTED_ENGINES.add(normalized_engine)
+
 
 if __name__ == "__main__":
     agent = AutoNovelAgent(gamma=2.0)
@@ -651,20 +662,6 @@
             raise ValueError("Engine already supported.")
         cls.SUPPORTED_ENGINES.add(engine_normalized)
 
-    def add_engine(self, engine: str) -> None:
-        """Add a new engine to the supported set.
-
-        Args:
-            engine: Name of the engine to add.
-
-        Raises:
-            ValueError: If the provided engine name is blank.
-        """
-        normalized_engine = engine.strip().lower()
-        if not normalized_engine:
-            raise ValueError("Engine name cannot be empty.")
-        self.SUPPORTED_ENGINES.add(normalized_engine)
-
 
 if __name__ == "__main__":
     AutoNovelAgent.add_supported_engine("godot")
