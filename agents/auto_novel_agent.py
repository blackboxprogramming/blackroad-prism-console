--- conflicted
+++ resolved
@@ -96,7 +96,6 @@
         return engine.lower() in self.SUPPORTED_ENGINES
         return engine.lower() in self.supported_engines
 
-<<<<<<< HEAD
     def add_supported_engine(self, engine: str) -> None:
         """Register a new game engine.
 
@@ -115,8 +114,6 @@
         """
         self.supported_engines.discard(engine.lower())
 
-=======
->>>>>>> 3d03f6ad
     def create_game(self, engine: str, include_weapons: bool = False) -> None:
         """Create a basic game using a supported engine without weapons."""
 
