"""Simple auto novel agent example with creative and coding abilities."""

<<<<<<< HEAD
import re
from dataclasses import dataclass
from typing import ClassVar, List, Set
from typing import ClassVar, Dict, List, Set
from __future__ import annotations

from dataclasses import dataclass
from typing import ClassVar
from dataclasses import dataclass, field
from typing import ClassVar
=======
from dataclasses import dataclass, field
from typing import List, Set
>>>>>>> af070f2c


@dataclass
class AutoNovelAgent:
    """A toy agent that can deploy itself, create games, and assist with English.

    Attributes:
        name: Human-readable name of the agent.
        gamma: Creativity scaling factor. Higher values yield more excited
            stories.
    """

    name: str = "AutoNovelAgent"
    gamma: float = 1.0
    SUPPORTED_ENGINES: ClassVar[Set[str]] = {"unity", "unreal"}
    SAMPLE_SNIPPETS: ClassVar[Dict[str, str]] = {
        "python": "def solve():\n    pass\n",
        "javascript": "function solve() {\n  return null;\n}\n",
        "java": "class Solution {\n    void solve() {\n    }\n}\n",
    }
    supported_engines: set[str] = field(
        default_factory=lambda: {"unity", "unreal"}
    )
    """A toy agent that can deploy itself and create simple games."""

    name: str = "AutoNovelAgent"
<<<<<<< HEAD
    gamma: float = 1.0
    supported_engines: ClassVar[set[str]] = {"unity", "unreal"}
=======
    supported_engines: Set[str] = field(
        default_factory=lambda: {"unity", "unreal"}
    )
>>>>>>> af070f2c

    def deploy(self) -> None:
        """Deploy the agent by printing a greeting."""

        print(f"{self.name} deployed and ready to generate novels!")

    def supports_engine(self, engine: str) -> bool:
        """Return ``True`` if the engine is supported."""
        """Return ``True`` if the engine is supported.

        The check is case-insensitive.

        Args:
            engine: Name of the engine to verify.
        """

        return engine.lower() in self.SUPPORTED_ENGINES
    def _normalize_engine(self, engine: str) -> str:
        """Normalize an engine name to a lowercase, trimmed string.

        Args:
            engine: Engine name to normalize.

        Raises:
            ValueError: If the engine name is empty after normalization.
        """
        engine_lower = engine.strip().lower()
        if not engine_lower:
            raise ValueError("Engine name cannot be empty.")
        return engine_lower
        return engine.lower() in self.supported_engines
        return engine.lower() in self.SUPPORTED_ENGINES

    def add_supported_engine(self, engine: str) -> None:
        """Add a new engine to the supported list.

        Engines are stored in lowercase to keep lookups case-insensitive.

        Args:
            engine: Name of the engine to add.
        """
        self.SUPPORTED_ENGINES.add(engine.lower())

    def create_game(self, engine: str, include_weapons: bool = False) -> None:
        """Create a basic game using a supported engine without weapons."""

        Args:
            engine: Game engine to use.
            include_weapons: If ``True``, raise a ``ValueError`` because weapons
                are not allowed.
        """Create a basic game when given a supported engine name.

        Args:
            engine: Requested engine name. Accepts ``Unity`` or ``Unreal`` in a
                case-insensitive manner.
            include_weapons: Whether weapons should be included in the game.
                ``True`` triggers a ``ValueError`` because weapons are not
            engine: Game engine to use. Must be a non-empty string.
            include_weapons: If True, raise a ``ValueError`` because weapons are not
                allowed.

        Raises:
            ValueError: If the engine is not Unity/Unreal or weapons are
                requested.
        """

        engine_lower = engine.lower()
<<<<<<< HEAD
        if not self.supports_engine(engine_lower):
            supported = ", ".join(sorted(self.SUPPORTED_ENGINES))
            raise ValueError(
                f"Unsupported engine '{engine}'. Choose one of: {supported}."
            )
        if not engine or not engine.strip():
            raise ValueError("Engine name must be a non-empty string.")

        engine_clean = engine.strip()
        if not self.supports_engine(engine_clean):
            supported = ", ".join(sorted(self.SUPPORTED_ENGINES))
            raise ValueError(
                "Unsupported engine "
                f"'{engine_clean}'. Supported engines: {supported}. "
                "Use ``add_supported_engine`` to register new engines."
            )

        engine_lower = engine_clean.lower()
        engine_lower = self._normalize_engine(engine)
        if engine_lower not in self.supported_engines:
        engine_lower = engine.lower()
        if not self.supports_engine(engine_lower):
=======
        if engine_lower not in self.supported_engines:
>>>>>>> af070f2c
            supported = ", ".join(sorted(self.supported_engines))
            raise ValueError(f"Unsupported engine. Choose one of: {supported}.")
        if include_weapons:
            raise ValueError("Weapons are not allowed in generated games.")

        article = "an" if engine_lower == "unreal" else "a"
        print(
            f"Creating {article} {engine_lower.capitalize()} game without "
            "weapons..."
        )

    def add_supported_engine(self, engine: str) -> None:
        """Register a new game engine."""

        Engines are stored in lowercase to keep lookups case-insensitive.

        Args:
            engine: Name of the engine to allow.
        """

        self.SUPPORTED_ENGINES.add(engine.lower())
        self.supported_engines.add(engine.lower())

    def remove_supported_engine(self, engine: str) -> None:
        """Remove a game engine if it is currently supported."""

        Args:
            engine: Name of the engine to remove.
        """

        self.SUPPORTED_ENGINES.discard(engine.lower())
        """Remove a game engine from the supported list.

        Args:
            engine: Name of the engine to remove. The lookup is
                case-insensitive.

        Raises:
            ValueError: If the engine is not currently supported.
        """
        try:
            self.SUPPORTED_ENGINES.remove(engine.lower())
        except KeyError as exc:
            raise ValueError(f"Unsupported engine: {engine}.") from exc

    def supports_engine(self, engine: str) -> bool:
        """Return ``True`` if the provided engine is supported."""
        return engine.lower() in self.SUPPORTED_ENGINES

    def add_supported_engine(self, engine: str) -> None:
        """Add a new engine to the supported engines list.

        Args:
            engine: Name of the engine to add.
        """
        self.SUPPORTED_ENGINES.add(engine.lower())

    def remove_supported_engine(self, engine: str) -> None:
        """Remove an engine from the supported engines list if present.

        Args:
            engine: Name of the engine to remove.
        """
        self.SUPPORTED_ENGINES.discard(engine.lower())

    def generate_story(self, prompt: str, *, protagonist: str = "Hero") -> str:
        """Generate a short, deterministic story from a prompt.

        Args:
            prompt: Seed idea for the story.
            protagonist: Name of the main character in the story.

        Returns:
            A tiny story incorporating the protagonist and the prompt.
        """
        cleaned_prompt = prompt.strip()
        if not cleaned_prompt:
            raise ValueError("Prompt must not be empty.")
        return f"{cleaned_prompt} stars {protagonist} in a short tale."

    def list_supported_engines(self) -> List[str]:
        """Return a sorted list of supported game engines."""
        self.SUPPORTED_ENGINES.discard(engine.lower())

    def list_supported_engines(self) -> list[str]:
        """Return a list of supported game engines."""
<<<<<<< HEAD

        return sorted(self.SUPPORTED_ENGINES)
    def list_supported_engines(self) -> list[str]:
        """Return a list of supported game engines."""
        return sorted(self.supported_engines)

    def add_engine(self, engine: str) -> None:
        """Add a new game engine to the supported set.
    @classmethod
    def list_supported_engines(cls) -> list[str]:
        """Return a sorted list of supported game engines."""
        return sorted(cls.SUPPORTED_ENGINES)

    @classmethod
    def add_supported_engine(cls, engine: str) -> None:
        """Add a new supported engine shared across all agent instances.

        Args:
            engine: Name of the engine to add.

        Raises:
            ValueError: If the engine name is empty or already supported.
        """
        engine_lower = self._normalize_engine(engine)
        if engine_lower in self.supported_engines:
            raise ValueError("Engine already supported.")
        self.supported_engines.add(engine_lower)

    def generate_game_idea(self, theme: str, engine: str) -> str:
        """Return a short description for a themed game."""
        self.supported_engines.discard(engine.lower())

    def list_supported_engines(self) -> list[str]:
        """Return a list of supported game engines."""

        return sorted(self.supported_engines)

    def generate_game_idea(self, theme: str, engine: str) -> str:
        """Return a short description for a themed game."""

        Raises:
            ValueError: If ``theme`` is blank or ``engine`` unsupported.
        """

        if not theme or not theme.strip():
            raise ValueError("Theme must be a non-empty string.")

        engine_lower = engine.lower()
        if not self.supports_engine(engine_lower):
            supported = ", ".join(sorted(self.supported_engines))
            raise ValueError(f"Unsupported engine. Choose one of: {supported}.")

        theme_clean = theme.strip()
        return (
            f"Imagine a {theme_clean} adventure crafted with "
            f"{engine_lower.capitalize()} where creativity reigns."
        )

    def generate_story(
        self, theme: str, protagonist: str = "An adventurer"
    ) -> str:
        """Generate a short themed story.

        Args:
            theme: Central theme of the story. Must be a non-empty string.
            protagonist: Name or description of the main character.

        Returns:
            A short story string.

        Raises:
            ValueError: If ``theme`` is empty or whitespace.
        """

        if not theme or not theme.strip():
            raise ValueError("Theme must be a non-empty string.")

        theme_clean = theme.strip()
        protagonist_clean = protagonist.strip()
        excitement = "!" * max(1, int(self.gamma))
    def generate_story(self, theme: str, protagonist: str = "An adventurer") -> str:
        """Generate a short themed story."""

    def generate_story(self, theme: str, protagonist: str = "An adventurer") -> str:
        """Generate a short themed story."""

        if not theme or not theme.strip():
            raise ValueError("Theme must be a non-empty string.")
        theme_clean = theme.strip()
        protagonist_clean = protagonist.strip()
        excitement = "!" * max(1, int(self.gamma))
        return (
            f"{protagonist_clean} set out on a {theme_clean} journey, "
            f"discovering wonders along the way{excitement}"
        )

    def generate_story_series(
        self, themes: List[str], protagonist: str = "An adventurer"
    ) -> List[str]:
        self, themes: list[str], protagonist: str = "An adventurer"
    ) -> list[str]:
        """Generate a series of short stories for multiple themes."""

        if not themes:
            raise ValueError("Themes list must not be empty.")
        stories: list[str] = []
        for theme in themes:
            if not theme or not theme.strip():
                raise ValueError("Each theme must be a non-empty string.")
            stories.append(self.generate_story(theme, protagonist))
        return stories

    def set_gamma(self, gamma: float) -> None:
        """Set the creativity scaling factor."""

        if gamma <= 0:
            raise ValueError("gamma must be positive.")
        self.gamma = gamma

    # ------------------------------------------------------------------
    # Coding and English assistance abilities
    # ------------------------------------------------------------------
    def generate_coding_challenge(self, topic: str, difficulty: str = "medium") -> str:
        """Return a concise coding challenge prompt for the provided topic."""

        if not topic or not topic.strip():
            raise ValueError("Topic must be a non-empty string.")
        difficulty_normalized = difficulty.lower()
        if difficulty_normalized not in {"easy", "medium", "hard"}:
            raise ValueError("Difficulty must be 'easy', 'medium', or 'hard'.")
        topic_clean = topic.strip()
        if not theme or not theme.strip():
            raise ValueError("Theme must be a non-empty string.")
        theme_clean = theme.strip()
        protagonist_clean = protagonist.strip()
        excitement = "!" * max(1, int(self.gamma))
        return (
            f"[{difficulty_normalized.title()}] Implement a solution that addresses "
            f"the '{topic_clean}' challenge. Describe your approach before coding "
            "and ensure the solution handles edge cases."
        )

    def generate_story_series(
        self, themes: List[str], protagonist: str = "An adventurer"
    ) -> List[str]:
        """Generate a series of short stories for multiple themes.

        Args:
            themes: A list of themes. Each must be a non-empty string.
            protagonist: Name or description of the main character used for all
                stories.

        Returns:
            A list containing a short story for each provided theme.

        Raises:
            ValueError: If ``themes`` is empty or any theme is blank.
        """

        if not themes:
            raise ValueError("Themes list must not be empty.")

        stories: List[str] = []
        for theme in themes:
            if not theme or not theme.strip():
                raise ValueError("Each theme must be a non-empty string.")
            stories.append(self.generate_story(theme, protagonist))
        return stories

    def set_gamma(self, gamma: float) -> None:
        """Set the creativity scaling factor.

        Args:
            gamma: Positive scaling factor. Higher values increase excitement.

        Raises:
            ValueError: If ``gamma`` is not positive.
        """


        if gamma <= 0:
            raise ValueError("gamma must be positive.")
        self.gamma = gamma
    def generate_code_snippet(self, description: str, language: str = "python") -> str:
        """Produce a starter code snippet in the requested language."""

        if not description or not description.strip():
            raise ValueError("Description must be provided for code generation.")
        language_lower = language.lower()
        snippet = self.SAMPLE_SNIPPETS.get(language_lower)
        if snippet is None:
            supported_languages = ", ".join(sorted(self.SAMPLE_SNIPPETS))
            raise ValueError(
                f"Unsupported language. Choose one of: {supported_languages}."
            )
        comment_prefix = "#" if language_lower == "python" else "//"
        return (
            f"{comment_prefix} TODO: {description.strip()}\n"
            f"{snippet}"
        )

    def improve_sentence(self, sentence: str) -> str:
        """Apply simple grammar fixes to a single sentence."""

        if not sentence or not sentence.strip():
            raise ValueError("Sentence must be a non-empty string.")
        trimmed = sentence.strip()
        capitalized = trimmed[0].upper() + trimmed[1:]
        if capitalized[-1] not in {".", "!", "?"}:
            capitalized += "."
        return " ".join(part for part in capitalized.split())

    def proofread_paragraph(self, paragraph: str) -> str:
        """Proofread a paragraph by applying :meth:`improve_sentence` to sentences."""

        if not paragraph or not paragraph.strip():
            raise ValueError("Paragraph must be a non-empty string.")
        sentences = [
            chunk.strip()
            for chunk in re.split(r"(?<=[.!?])\s+", paragraph.strip())
            if chunk.strip()
        ]
        if not sentences:
            raise ValueError("Paragraph must contain at least one sentence.")
        improved = [self.improve_sentence(sentence) for sentence in sentences]
        return " ".join(improved)


if __name__ == "__main__":
    agent = AutoNovelAgent(gamma=2.0)
    agent.deploy()
    agent.create_game("unity")
    print(agent.generate_story("mystical", "A coder"))
    print(agent.generate_game_idea("mystical", "unity"))
    print(agent.generate_coding_challenge("graph traversal", "hard"))
    print(agent.generate_code_snippet("Implement depth-first search", "python"))
    print(agent.proofread_paragraph("this is a test paragraph it needs polish"))
        engine_normalized = engine.strip().lower()
        if not engine_normalized:
            raise ValueError("Engine name must be a non-empty string.")
        if engine_normalized in cls.SUPPORTED_ENGINES:
            raise ValueError("Engine already supported.")
        cls.SUPPORTED_ENGINES.add(engine_normalized)
=======
        return sorted(self.supported_engines)

    def add_engine(self, engine: str) -> None:
        """Add a new supported game engine.

        Args:
            engine: Name of the engine to add. Comparison is case-insensitive.

        """
        normalized_engine = engine.strip().lower()
        if not normalized_engine:
            raise ValueError("Engine name cannot be empty.")
        self.supported_engines.add(normalized_engine)
>>>>>>> af070f2c


if __name__ == "__main__":
    AutoNovelAgent.add_supported_engine("godot")
    agent = AutoNovelAgent()
    agent.deploy()
    agent.create_game("godot")
    print(agent.generate_story("a mysterious forest"))<|MERGE_RESOLUTION|>--- conflicted
+++ resolved
@@ -1,6 +1,5 @@
 """Simple auto novel agent example with creative and coding abilities."""
 
-<<<<<<< HEAD
 import re
 from dataclasses import dataclass
 from typing import ClassVar, List, Set
@@ -11,10 +10,8 @@
 from typing import ClassVar
 from dataclasses import dataclass, field
 from typing import ClassVar
-=======
 from dataclasses import dataclass, field
 from typing import List, Set
->>>>>>> af070f2c
 
 
 @dataclass
@@ -41,14 +38,11 @@
     """A toy agent that can deploy itself and create simple games."""
 
     name: str = "AutoNovelAgent"
-<<<<<<< HEAD
     gamma: float = 1.0
     supported_engines: ClassVar[set[str]] = {"unity", "unreal"}
-=======
     supported_engines: Set[str] = field(
         default_factory=lambda: {"unity", "unreal"}
     )
->>>>>>> af070f2c
 
     def deploy(self) -> None:
         """Deploy the agent by printing a greeting."""
@@ -116,7 +110,6 @@
         """
 
         engine_lower = engine.lower()
-<<<<<<< HEAD
         if not self.supports_engine(engine_lower):
             supported = ", ".join(sorted(self.SUPPORTED_ENGINES))
             raise ValueError(
@@ -139,9 +132,7 @@
         if engine_lower not in self.supported_engines:
         engine_lower = engine.lower()
         if not self.supports_engine(engine_lower):
-=======
         if engine_lower not in self.supported_engines:
->>>>>>> af070f2c
             supported = ", ".join(sorted(self.supported_engines))
             raise ValueError(f"Unsupported engine. Choose one of: {supported}.")
         if include_weapons:
@@ -228,7 +219,6 @@
 
     def list_supported_engines(self) -> list[str]:
         """Return a list of supported game engines."""
-<<<<<<< HEAD
 
         return sorted(self.SUPPORTED_ENGINES)
     def list_supported_engines(self) -> list[str]:
@@ -455,6 +445,19 @@
             raise ValueError("Paragraph must contain at least one sentence.")
         improved = [self.improve_sentence(sentence) for sentence in sentences]
         return " ".join(improved)
+        return sorted(self.supported_engines)
+
+    def add_engine(self, engine: str) -> None:
+        """Add a new supported game engine.
+
+        Args:
+            engine: Name of the engine to add. Comparison is case-insensitive.
+
+        """
+        normalized_engine = engine.strip().lower()
+        if not normalized_engine:
+            raise ValueError("Engine name cannot be empty.")
+        self.supported_engines.add(normalized_engine)
 
 
 if __name__ == "__main__":
@@ -472,21 +475,6 @@
         if engine_normalized in cls.SUPPORTED_ENGINES:
             raise ValueError("Engine already supported.")
         cls.SUPPORTED_ENGINES.add(engine_normalized)
-=======
-        return sorted(self.supported_engines)
-
-    def add_engine(self, engine: str) -> None:
-        """Add a new supported game engine.
-
-        Args:
-            engine: Name of the engine to add. Comparison is case-insensitive.
-
-        """
-        normalized_engine = engine.strip().lower()
-        if not normalized_engine:
-            raise ValueError("Engine name cannot be empty.")
-        self.supported_engines.add(normalized_engine)
->>>>>>> af070f2c
 
 
 if __name__ == "__main__":
