<<<<<<< HEAD
"""Simple auto novel agent example with creative and coding abilities."""
=======
"""Simple auto novel agent example with game creation abilities.

This module defines :class:`AutoNovelAgent`, a minimal agent capable of
deploying itself, creating weapon‑free games, and now generating tiny novels
for demonstration purposes.
"""
>>>>>>> d8f22b55

import re
from dataclasses import dataclass
from typing import ClassVar, List, Set
from typing import ClassVar, Dict, List, Set
from __future__ import annotations

from dataclasses import dataclass
from typing import ClassVar
from dataclasses import dataclass, field
from typing import ClassVar
from dataclasses import dataclass, field
from typing import List, Set
from dataclasses import dataclass, field
from typing import List

DEFAULT_SUPPORTED_ENGINES = frozenset({"unity", "unreal"})


@dataclass
class AutoNovelAgent:
<<<<<<< HEAD
    """A toy agent that can deploy itself, create games, and assist with English.

    Attributes:
        name: Human-readable name of the agent.
        gamma: Creativity scaling factor. Higher values yield more excited
            stories.
    """

    name: str = "AutoNovelAgent"
    gamma: float = 1.0
    SUPPORTED_ENGINES: ClassVar[Set[str]] = {"unity", "unreal"}
    SAMPLE_SNIPPETS: ClassVar[Dict[str, str]] = {
        "python": "def solve():\n    pass\n",
        "javascript": "function solve() {\n  return null;\n}\n",
        "java": "class Solution {\n    void solve() {\n    }\n}\n",
    }
    supported_engines: set[str] = field(
        default_factory=lambda: {"unity", "unreal"}
    )
    """A toy agent that can deploy itself and create simple games."""
=======
    """A toy agent that can deploy itself, create simple games, and write novels."""
>>>>>>> d8f22b55

    name: str = "AutoNovelAgent"
    gamma: float = 1.0
    supported_engines: ClassVar[set[str]] = {"unity", "unreal"}
    supported_engines: Set[str] = field(
        default_factory=lambda: {"unity", "unreal"}
    )
    supported_engines: set[str] = field(default_factory=lambda: set(DEFAULT_SUPPORTED_ENGINES))

    def __post_init__(self) -> None:
        """Normalise supported engine names to lowercase."""
        if not self.supported_engines:
            self.supported_engines = set(DEFAULT_SUPPORTED_ENGINES)
        else:
            self.supported_engines = {engine.lower() for engine in self.supported_engines}

    def deploy(self) -> None:
        """Deploy the agent by printing a greeting."""

        print(f"{self.name} deployed and ready to generate novels!")

    def supports_engine(self, engine: str) -> bool:
        """Return ``True`` if the engine is supported."""
        """Return ``True`` if the engine is supported.

        The check is case-insensitive.

        Args:
            engine: Name of the engine to verify.
        """

        return engine.lower() in self.SUPPORTED_ENGINES
    def _normalize_engine(self, engine: str) -> str:
        """Normalize an engine name to a lowercase, trimmed string.

        Args:
            engine: Engine name to normalize.

        Raises:
            ValueError: If the engine name is empty after normalization.
        """
        engine_lower = engine.strip().lower()
        if not engine_lower:
            raise ValueError("Engine name cannot be empty.")
        return engine_lower
        return engine.lower() in self.supported_engines
        return engine.lower() in self.SUPPORTED_ENGINES
        return engine.lower() in self.supported_engines

    def add_supported_engine(self, engine: str) -> None:
        """Register a new game engine.

        Engines are stored in lowercase for case-insensitive matching.

        Args:
            engine: Name of the engine to allow.
        """
        self.supported_engines.add(engine.lower())

    def remove_supported_engine(self, engine: str) -> None:
        """Remove an engine from the supported list.

        Args:
            engine: Name of the engine to remove. Lookup is case-insensitive.
        """
        self.supported_engines.discard(engine.lower())

    def create_game(self, engine: str, include_weapons: bool = False) -> None:
        """Create a basic game using a supported engine without weapons."""

        Args:
            engine: Game engine to use.
            include_weapons: If ``True``, raise a ``ValueError`` because weapons
                are not allowed.
        """Create a basic game when given a supported engine name.

        Args:
            engine: Requested engine name. Accepts ``Unity`` or ``Unreal`` in a
                case-insensitive manner.
            include_weapons: Whether weapons should be included in the game.
                ``True`` triggers a ``ValueError`` because weapons are not
            engine: Game engine to use. Must be a non-empty string.
            include_weapons: If True, raise a ``ValueError`` because weapons are not
                allowed.

        Raises:
            ValueError: If the engine is not Unity/Unreal or weapons are
                requested.
        """

        engine_lower = engine.lower()
        if not self.supports_engine(engine_lower):
            supported = ", ".join(sorted(self.SUPPORTED_ENGINES))
            raise ValueError(
                f"Unsupported engine '{engine}'. Choose one of: {supported}."
            )
        if not engine or not engine.strip():
            raise ValueError("Engine name must be a non-empty string.")

        engine_clean = engine.strip()
        if not self.supports_engine(engine_clean):
        engine_lower = engine.strip().lower()
        if not engine_lower:
            raise ValueError("Engine name must be a non-empty string.")
        if engine_lower not in self.SUPPORTED_ENGINES:
            supported = ", ".join(sorted(self.SUPPORTED_ENGINES))
            raise ValueError(
                "Unsupported engine "
                f"'{engine_clean}'. Supported engines: {supported}. "
                "Use ``add_supported_engine`` to register new engines."
            )

        engine_lower = engine_clean.lower()
        engine_lower = self._normalize_engine(engine)
        if engine_lower not in self.supported_engines:
        engine_lower = engine.lower()
        if not self.supports_engine(engine_lower):
        if engine_lower not in self.supported_engines:
            supported = ", ".join(sorted(self.supported_engines))
            raise ValueError(f"Unsupported engine. Choose one of: {supported}.")
        if include_weapons:
            raise ValueError("Weapons are not allowed in generated games.")

        article = "an" if engine_lower == "unreal" else "a"
        print(
            f"Creating {article} {engine_lower.capitalize()} game without "
            "weapons..."
        )

    def add_supported_engine(self, engine: str) -> None:
        """Register a new game engine."""

        Engines are stored in lowercase to keep lookups case-insensitive.

        Args:
            engine: Name of the engine to allow.
        """

        self.SUPPORTED_ENGINES.add(engine.lower())
        self.supported_engines.add(engine.lower())

    def remove_supported_engine(self, engine: str) -> None:
        """Remove a game engine if it is currently supported."""

        Args:
            engine: Name of the engine to remove.
        """

        self.SUPPORTED_ENGINES.discard(engine.lower())
        """Remove a game engine from the supported list.

        Args:
            engine: Name of the engine to remove. The lookup is
                case-insensitive.

        Raises:
            ValueError: If the engine is not currently supported.
        """
        try:
            self.SUPPORTED_ENGINES.remove(engine.lower())
        except KeyError as exc:
            raise ValueError(f"Unsupported engine: {engine}.") from exc

    def supports_engine(self, engine: str) -> bool:
        """Return ``True`` if the provided engine is supported."""
        return engine.lower() in self.SUPPORTED_ENGINES

    def add_supported_engine(self, engine: str) -> None:
        """Add a new engine to the supported engines list.

        Args:
            engine: Name of the engine to add.
        """
        self.SUPPORTED_ENGINES.add(engine.lower())

    def remove_supported_engine(self, engine: str) -> None:
        """Remove an engine from the supported engines list if present.

        Args:
            engine: Name of the engine to remove.
        """
        self.SUPPORTED_ENGINES.discard(engine.lower())

    def generate_story(self, prompt: str, *, protagonist: str = "Hero") -> str:
        """Generate a short, deterministic story from a prompt.

        Args:
            prompt: Seed idea for the story.
            protagonist: Name of the main character in the story.

        Returns:
            A tiny story incorporating the protagonist and the prompt.
        """
        cleaned_prompt = prompt.strip()
        if not cleaned_prompt:
            raise ValueError("Prompt must not be empty.")
        return f"{cleaned_prompt} stars {protagonist} in a short tale."

    def add_supported_engine(self, engine: str) -> None:
        """Register a new game engine.

        Args:
            engine: Name of the engine to allow. The value is stored in
                lowercase for case-insensitive matching.
        """
        engine_lower = engine.strip().lower()
        if not engine_lower:
            raise ValueError("Engine name must be a non-empty string.")
        self.SUPPORTED_ENGINES.add(engine_lower)

    def list_supported_engines(self) -> List[str]:
        """Return a sorted list of supported game engines."""
        self.SUPPORTED_ENGINES.discard(engine.lower())

    def list_supported_engines(self) -> list[str]:
        """Return a list of supported game engines."""

        return sorted(self.SUPPORTED_ENGINES)
    def list_supported_engines(self) -> list[str]:
        """Return a list of supported game engines."""
        return sorted(self.supported_engines)

    def add_engine(self, engine: str) -> None:
        """Add a new game engine to the supported set.
    @classmethod
    def list_supported_engines(cls) -> list[str]:
        """Return a sorted list of supported game engines."""
        return sorted(cls.SUPPORTED_ENGINES)

    @classmethod
    def add_supported_engine(cls, engine: str) -> None:
        """Add a new supported engine shared across all agent instances.

        Args:
            engine: Name of the engine to add.

        Raises:
            ValueError: If the engine name is empty or already supported.
        """
        engine_lower = self._normalize_engine(engine)
        if engine_lower in self.supported_engines:
            raise ValueError("Engine already supported.")
        self.supported_engines.add(engine_lower)

    def generate_game_idea(self, theme: str, engine: str) -> str:
        """Return a short description for a themed game."""
        self.supported_engines.discard(engine.lower())

    def list_supported_engines(self) -> list[str]:
        """Return a list of supported game engines."""

        return sorted(self.supported_engines)

    def generate_game_idea(self, theme: str, engine: str) -> str:
        """Return a short description for a themed game."""

        Raises:
            ValueError: If ``theme`` is blank or ``engine`` unsupported.
        """

        if not theme or not theme.strip():
            raise ValueError("Theme must be a non-empty string.")

        engine_lower = engine.lower()
        if not self.supports_engine(engine_lower):
            supported = ", ".join(sorted(self.supported_engines))
            raise ValueError(f"Unsupported engine. Choose one of: {supported}.")

        theme_clean = theme.strip()
        return (
            f"Imagine a {theme_clean} adventure crafted with "
            f"{engine_lower.capitalize()} where creativity reigns."
        )

    def generate_story(
        self, theme: str, protagonist: str = "An adventurer"
    ) -> str:
        """Generate a short themed story.

        Args:
            theme: Central theme of the story. Must be a non-empty string.
            protagonist: Name or description of the main character.

        Returns:
            A short story string.

        Raises:
            ValueError: If ``theme`` is empty or whitespace.
        """

        if not theme or not theme.strip():
            raise ValueError("Theme must be a non-empty string.")

        theme_clean = theme.strip()
        protagonist_clean = protagonist.strip()
        excitement = "!" * max(1, int(self.gamma))
    def generate_story(self, theme: str, protagonist: str = "An adventurer") -> str:
        """Generate a short themed story."""

    def generate_story(self, theme: str, protagonist: str = "An adventurer") -> str:
        """Generate a short themed story."""

        if not theme or not theme.strip():
            raise ValueError("Theme must be a non-empty string.")
        theme_clean = theme.strip()
        protagonist_clean = protagonist.strip()
        excitement = "!" * max(1, int(self.gamma))
        return (
            f"{protagonist_clean} set out on a {theme_clean} journey, "
            f"discovering wonders along the way{excitement}"
        )

    def generate_story_series(
        self, themes: List[str], protagonist: str = "An adventurer"
    ) -> List[str]:
        self, themes: list[str], protagonist: str = "An adventurer"
    ) -> list[str]:
        """Generate a series of short stories for multiple themes."""

        if not themes:
            raise ValueError("Themes list must not be empty.")
        stories: list[str] = []
        for theme in themes:
            if not theme or not theme.strip():
                raise ValueError("Each theme must be a non-empty string.")
            stories.append(self.generate_story(theme, protagonist))
        return stories

    def set_gamma(self, gamma: float) -> None:
        """Set the creativity scaling factor."""

        if gamma <= 0:
            raise ValueError("gamma must be positive.")
        self.gamma = gamma

    # ------------------------------------------------------------------
    # Coding and English assistance abilities
    # ------------------------------------------------------------------
    def generate_coding_challenge(self, topic: str, difficulty: str = "medium") -> str:
        """Return a concise coding challenge prompt for the provided topic."""

        if not topic or not topic.strip():
            raise ValueError("Topic must be a non-empty string.")
        difficulty_normalized = difficulty.lower()
        if difficulty_normalized not in {"easy", "medium", "hard"}:
            raise ValueError("Difficulty must be 'easy', 'medium', or 'hard'.")
        topic_clean = topic.strip()
        if not theme or not theme.strip():
            raise ValueError("Theme must be a non-empty string.")
        theme_clean = theme.strip()
        protagonist_clean = protagonist.strip()
        excitement = "!" * max(1, int(self.gamma))
        return (
            f"[{difficulty_normalized.title()}] Implement a solution that addresses "
            f"the '{topic_clean}' challenge. Describe your approach before coding "
            "and ensure the solution handles edge cases."
        )

    def generate_story_series(
        self, themes: List[str], protagonist: str = "An adventurer"
    ) -> List[str]:
        """Generate a series of short stories for multiple themes.

        Args:
            themes: A list of themes. Each must be a non-empty string.
            protagonist: Name or description of the main character used for all
                stories.

        Returns:
            A list containing a short story for each provided theme.

        Raises:
            ValueError: If ``themes`` is empty or any theme is blank.
        """

        if not themes:
            raise ValueError("Themes list must not be empty.")

        stories: List[str] = []
        for theme in themes:
            if not theme or not theme.strip():
                raise ValueError("Each theme must be a non-empty string.")
            stories.append(self.generate_story(theme, protagonist))
        return stories

    def set_gamma(self, gamma: float) -> None:
        """Set the creativity scaling factor.

        Args:
            gamma: Positive scaling factor. Higher values increase excitement.

        Raises:
            ValueError: If ``gamma`` is not positive.
        """


        if gamma <= 0:
            raise ValueError("gamma must be positive.")
        self.gamma = gamma
    def generate_code_snippet(self, description: str, language: str = "python") -> str:
        """Produce a starter code snippet in the requested language."""

        if not description or not description.strip():
            raise ValueError("Description must be provided for code generation.")
        language_lower = language.lower()
        snippet = self.SAMPLE_SNIPPETS.get(language_lower)
        if snippet is None:
            supported_languages = ", ".join(sorted(self.SAMPLE_SNIPPETS))
            raise ValueError(
                f"Unsupported language. Choose one of: {supported_languages}."
            )
        comment_prefix = "#" if language_lower == "python" else "//"
        return (
            f"{comment_prefix} TODO: {description.strip()}\n"
            f"{snippet}"
        )

    def improve_sentence(self, sentence: str) -> str:
        """Apply simple grammar fixes to a single sentence."""

        if not sentence or not sentence.strip():
            raise ValueError("Sentence must be a non-empty string.")
        trimmed = sentence.strip()
        capitalized = trimmed[0].upper() + trimmed[1:]
        if capitalized[-1] not in {".", "!", "?"}:
            capitalized += "."
        return " ".join(part for part in capitalized.split())

    def proofread_paragraph(self, paragraph: str) -> str:
        """Proofread a paragraph by applying :meth:`improve_sentence` to sentences."""

        if not paragraph or not paragraph.strip():
            raise ValueError("Paragraph must be a non-empty string.")
        sentences = [
            chunk.strip()
            for chunk in re.split(r"(?<=[.!?])\s+", paragraph.strip())
            if chunk.strip()
        ]
        if not sentences:
            raise ValueError("Paragraph must contain at least one sentence.")
        improved = [self.improve_sentence(sentence) for sentence in sentences]
        return " ".join(improved)
        return sorted(self.supported_engines)

    def add_engine(self, engine: str) -> None:
        """Add a new supported game engine.

        Args:
            engine: Name of the engine to add. Comparison is case-insensitive.

        """
        normalized_engine = engine.strip().lower()
        if not normalized_engine:
            raise ValueError("Engine name cannot be empty.")
        self.supported_engines.add(normalized_engine)


if __name__ == "__main__":
    agent = AutoNovelAgent(gamma=2.0)
    agent.deploy()
    agent.create_game("unity")
    print(agent.generate_story("mystical", "A coder"))
    print(agent.generate_game_idea("mystical", "unity"))
    print(agent.generate_coding_challenge("graph traversal", "hard"))
    print(agent.generate_code_snippet("Implement depth-first search", "python"))
    print(agent.proofread_paragraph("this is a test paragraph it needs polish"))
        engine_normalized = engine.strip().lower()
        if not engine_normalized:
            raise ValueError("Engine name must be a non-empty string.")
        if engine_normalized in cls.SUPPORTED_ENGINES:
            raise ValueError("Engine already supported.")
        cls.SUPPORTED_ENGINES.add(engine_normalized)

    def generate_novel(self, title: str, chapters: int = 1) -> List[str]:
        """Generate a lightweight novel outline.

        Args:
            title: Title for the novel.
            chapters: Number of chapters to create.

        Returns:
            A list of chapter strings forming the novel outline.
        """
        if chapters < 1:
            raise ValueError("`chapters` must be at least 1")
        outline = []
        for i in range(1, chapters + 1):
            outline.append(f"Chapter {i}: {title} — part {i}")
        return outline


if __name__ == "__main__":
    AutoNovelAgent.add_supported_engine("godot")
    agent = AutoNovelAgent()
    agent.deploy()
<<<<<<< HEAD
    agent.create_game("godot")
    print(agent.generate_story("a mysterious forest"))
=======
    agent.create_game("unity")
    for line in agent.generate_novel("The Journey", chapters=2):
        print(line)
>>>>>>> d8f22b55
<|MERGE_RESOLUTION|>--- conflicted
+++ resolved
@@ -1,13 +1,10 @@
-<<<<<<< HEAD
 """Simple auto novel agent example with creative and coding abilities."""
-=======
 """Simple auto novel agent example with game creation abilities.
 
 This module defines :class:`AutoNovelAgent`, a minimal agent capable of
 deploying itself, creating weapon‑free games, and now generating tiny novels
 for demonstration purposes.
 """
->>>>>>> d8f22b55
 
 import re
 from dataclasses import dataclass
@@ -29,7 +26,6 @@
 
 @dataclass
 class AutoNovelAgent:
-<<<<<<< HEAD
     """A toy agent that can deploy itself, create games, and assist with English.
 
     Attributes:
@@ -50,9 +46,7 @@
         default_factory=lambda: {"unity", "unreal"}
     )
     """A toy agent that can deploy itself and create simple games."""
-=======
     """A toy agent that can deploy itself, create simple games, and write novels."""
->>>>>>> d8f22b55
 
     name: str = "AutoNovelAgent"
     gamma: float = 1.0
@@ -509,6 +503,23 @@
             raise ValueError("Engine name cannot be empty.")
         self.supported_engines.add(normalized_engine)
 
+    def generate_novel(self, title: str, chapters: int = 1) -> List[str]:
+        """Generate a lightweight novel outline.
+
+        Args:
+            title: Title for the novel.
+            chapters: Number of chapters to create.
+
+        Returns:
+            A list of chapter strings forming the novel outline.
+        """
+        if chapters < 1:
+            raise ValueError("`chapters` must be at least 1")
+        outline = []
+        for i in range(1, chapters + 1):
+            outline.append(f"Chapter {i}: {title} — part {i}")
+        return outline
+
 
 if __name__ == "__main__":
     agent = AutoNovelAgent(gamma=2.0)
@@ -526,33 +537,12 @@
             raise ValueError("Engine already supported.")
         cls.SUPPORTED_ENGINES.add(engine_normalized)
 
-    def generate_novel(self, title: str, chapters: int = 1) -> List[str]:
-        """Generate a lightweight novel outline.
-
-        Args:
-            title: Title for the novel.
-            chapters: Number of chapters to create.
-
-        Returns:
-            A list of chapter strings forming the novel outline.
-        """
-        if chapters < 1:
-            raise ValueError("`chapters` must be at least 1")
-        outline = []
-        for i in range(1, chapters + 1):
-            outline.append(f"Chapter {i}: {title} — part {i}")
-        return outline
-
 
 if __name__ == "__main__":
     AutoNovelAgent.add_supported_engine("godot")
     agent = AutoNovelAgent()
     agent.deploy()
-<<<<<<< HEAD
     agent.create_game("godot")
     print(agent.generate_story("a mysterious forest"))
-=======
-    agent.create_game("unity")
     for line in agent.generate_novel("The Journey", chapters=2):
-        print(line)
->>>>>>> d8f22b55
+        print(line)