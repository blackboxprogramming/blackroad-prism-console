--- conflicted
+++ resolved
@@ -1,8 +1,5 @@
-<<<<<<< HEAD
 """Utilities for creating StudentBot instances guided by various leaders."""
-=======
 """Helpers for configuring reflective student agent cohorts.
->>>>>>> 1e322e07
 
 This module extends the simple student bot definitions with structured
 learning loops that emphasize reward-based practice, care-centered
@@ -15,11 +12,8 @@
 
 from dataclasses import dataclass, field
 from itertools import cycle
-<<<<<<< HEAD
 from typing import List
-=======
 from typing import Sequence
->>>>>>> 1e322e07
 
 LEADERS: tuple[str, ...] = ("phi", "gpt", "mistral", "codex", "lucidia")
 
@@ -103,10 +97,8 @@
     def describe_program(self) -> str:
         """Return a narrative summary of the bot's learning program."""
 
-<<<<<<< HEAD
 def create_student_bots(count: int = 30, leaders: Iterable[str] = LEADERS) -> List[StudentBot]:
     """Create student bots guided by the configured leaders.
-=======
         reward_summary = self.reward_loop.summary()
         care_summary = self.care_loop.summary()
         reflection = "; ".join(self.plan_reflection())
@@ -208,7 +200,6 @@
     leaders: Sequence[str] = LEADERS,
 ) -> list[StudentBot]:
     """Create student bots with reward, care, reflection, and memory scaffolding.
->>>>>>> 1e322e07
 
     The leaders act as mentors rather than managers. Bots cycle through the
     leaders, demonstrating collaborative learning while traversing
@@ -222,13 +213,11 @@
         A list of configured student bots.
     """
 
-<<<<<<< HEAD
     bot_cycle = cycle(leaders)
     return [
         StudentBot(name=f"student_bot_{i + 1}", leader=next(bot_cycle))
         for i in range(count)
     ]
-=======
     if count <= 0:
         raise ValueError("count must be positive")
     if not leaders:
@@ -248,7 +237,6 @@
             )
         )
     return bots
->>>>>>> 1e322e07
 
 
 if __name__ == "__main__":
