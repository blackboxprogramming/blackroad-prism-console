#!/usr/bin/env bash
# FILE: /usr/local/bin/blackroad-deploy.sh
# Description: Atomic rsync deploy from a working copy (local or over SSH) to a Linux droplet.
# Requires: ssh, rsync, bash, curl on the runner; ssh, bash, curl, node/npm (optional) on the droplet.

set -Eeuo pipefail

### ──────────────────────────────
### Required environment variables
### ──────────────────────────────
: "${DROPLET_SSH:?Set DROPLET_SSH, e.g. user@your-droplet}"
: "${DROPLET_PATH:?Set DROPLET_PATH, e.g. /srv/blackroad-api}"
: "${WORKING_COPY_SSH:?Set WORKING_COPY_SSH, e.g. user@your-ios-device or 'local'}"
# SLACK_WEBHOOK_URL is optional for notifications

### ──────────────────────────────
### Tunables (override via env)
### ──────────────────────────────
WORKING_COPY_PATH="${WORKING_COPY_PATH:-~/blackroad-api}"     # path to repo on the working-copy host (or local path if WORKING_COPY_SSH=local)
<<<<<<< HEAD
WORKING_COPY_PATH="${WORKING_COPY_PATH:-~/blackroad-api}" # path to repo on the working-copy host (or local path if WORKING_COPY_SSH=local)
=======
>>>>>>> 434895b8
SERVICE_NAME="${SERVICE_NAME:-blackroad-api}"                 # systemd or PM2 process name on droplet
HEALTH_URL="${HEALTH_URL:-http://127.0.0.1:4000/api/health}"  # droplet-local health endpoint
KEEP_RELEASES="${KEEP_RELEASES:-7}"                           # how many releases to keep
RSYNC_EXCLUDES="${RSYNC_EXCLUDES:-.git node_modules .venv venv __pycache__ *.log logs .DS_Store tmp .idea .vscode}"
NPM_CI="${NPM_CI:-true}"                                      # run npm ci if package.json exists
DRY_RUN="${DRY_RUN:-false}"                                    # set true to preview rsync (no remote switch/restart)
SSH_OPTS="${SSH_OPTS:- -o BatchMode=yes -o StrictHostKeyChecking=accept-new }"

### ──────────────────────────────
### Helpers
### ──────────────────────────────
say() { printf "==> %s\n" "$*"; }
err() { printf "!!  %s\n" "$*" >&2; }
timestamp() { date -u +"%Y%m%d-%H%M%S-UTC"; }

notify() {
  # Notify Slack, if webhook is configured
  if [[ -n "${SLACK_WEBHOOK_URL:-}" ]]; then
    local msg="$1"
    curl -fsS -X POST -H 'Content-type: application/json' \
      --data "{\"text\": \"${msg//$'\n'/\\n}\"}" \
      "$SLACK_WEBHOOK_URL" >/dev/null || true
  fi
}

rsh() { ssh $SSH_OPTS "$DROPLET_SSH" "$@"; }

remote_bash() {
<<<<<<< HEAD
  # Run a bash -lc command on droplet (ensures login semantics for PATH)
  local cmd="$1"
  rsh "bash -lc '$cmd'"
=======
  # Run a bash command on the droplet using a login shell while avoiding
  # complicated quote-escaping. We stream the payload over STDIN so single
  # quotes inside the script do not conflict with the SSH wrapper.
  printf '%s\n' "$1" | rsh bash --login -s
>>>>>>> 434895b8
}

require_cmd() {
  command -v "$1" >/dev/null 2>&1 || { err "Missing required command: $1"; exit 1; }
}

### ──────────────────────────────
### Pre-flight checks
### ──────────────────────────────
require_cmd ssh
require_cmd rsync
require_cmd bash
require_cmd curl

if ! rsh 'echo ok' >/dev/null 2>&1; then
  err "Cannot SSH to $DROPLET_SSH"
  exit 1
fi

### ──────────────────────────────
### Build arguments
### ──────────────────────────────
RELEASE="$(timestamp)"
RELEASES_DIR="$DROPLET_PATH/releases"
NEW_RELEASE_DIR="$RELEASES_DIR/$RELEASE"
CURRENT_LINK="$DROPLET_PATH/current"
SHARED_DIR="$DROPLET_PATH/shared"

# Determine rsync source: local or remote working copy
if [[ "$WORKING_COPY_SSH" == "local" ]]; then
  RSYNC_SRC="$WORKING_COPY_PATH/"
else
  RSYNC_SRC="$WORKING_COPY_SSH:$WORKING_COPY_PATH/"
fi
RSYNC_DEST="$DROPLET_SSH:$NEW_RELEASE_DIR/"

EXCLUDE_ARGS=()
for pat in $RSYNC_EXCLUDES; do EXCLUDE_ARGS+=(--exclude "$pat"); done
if [[ "$DRY_RUN" == "true" ]]; then EXCLUDE_ARGS+=(--dry-run); fi

### ──────────────────────────────
### Commands
### ──────────────────────────────
init_remote_tree() {
  say "Ensuring remote directories exist on $DROPLET_SSH ..."
  remote_bash "mkdir -p '$RELEASES_DIR' '$SHARED_DIR/logs'"
}

sync_release() {
  say "Rsync working copy → droplet: $RSYNC_SRC → $RSYNC_DEST"
  rsync -az --delete "${EXCLUDE_ARGS[@]}" -e "ssh $SSH_OPTS" "$RSYNC_SRC" "$RSYNC_DEST"
}

link_shared_and_env() {
  say "Linking shared files (e.g., .env) into new release ..."
  remote_bash "
    if [[ -f '$SHARED_DIR/.env' ]]; then ln -sfn '$SHARED_DIR/.env' '$NEW_RELEASE_DIR/.env'; fi
    mkdir -p '$NEW_RELEASE_DIR/logs'
    ln -sfn '$SHARED_DIR/logs' '$NEW_RELEASE_DIR/logs/shared'
  "
}

install_deps() {
  if [[ "$NPM_CI" == "true" ]]; then
    say "Install production dependencies if package.json exists ..."
    remote_bash "
      if [[ -f '$NEW_RELEASE_DIR/package.json' ]]; then
        cd '$NEW_RELEASE_DIR'
        if command -v npm >/dev/null 2>&1; then
          npm ci --omit=dev
        fi
      fi
    "
  fi
}

switch_release() {
  say "Atomically switching current → $NEW_RELEASE_DIR"
  remote_bash "ln -sfn '$NEW_RELEASE_DIR' '$CURRENT_LINK.tmp' && mv -Tf '$CURRENT_LINK.tmp' '$CURRENT_LINK'"
}

restart_service() {
  say "Restarting service $SERVICE_NAME ..."
  # Try systemd, then PM2 as a fallback
  remote_bash "
    if command -v systemctl >/dev/null 2>&1; then
      sudo systemctl restart '$SERVICE_NAME' || systemctl restart '$SERVICE_NAME' || true
      systemctl is-active '$SERVICE_NAME' >/dev/null 2>&1 || true
    fi
    if command -v pm2 >/dev/null 2>&1; then
      pm2 restart '$SERVICE_NAME' >/dev/null 2>&1 || true
      pm2 save >/dev/null 2>&1 || true
    fi
  "
}

health_check() {
  say "Health check: $HEALTH_URL (on droplet) ..."
  # Run health check from inside the droplet to avoid firewall/ingress variance
  local retries=20
  local delay=2
  local ok=1
  for i in $(seq 1 $retries); do
    if rsh "curl -fsS --max-time 2 '$HEALTH_URL' >/dev/null"; then
      ok=0; break
    fi
    sleep "$delay"
    delay=$(( delay < 10 ? delay + 1 : 10 ))
  done
  return $ok
}

cleanup_old() {
  say "Pruning to keep latest $KEEP_RELEASES releases ..."
  remote_bash "
    cd '$RELEASES_DIR' || exit 0
    ls -1dt */ 2>/dev/null | tail -n +$((KEEP_RELEASES+1)) | xargs -r -I{} rm -rf '{}'
  "
}

current_target() {
  rsh "readlink -f '$CURRENT_LINK' 2>/dev/null || echo ''"
}

previous_release_dir() {
  remote_bash "
    cd '$RELEASES_DIR' || exit 0
<<<<<<< HEAD
    ls -1dt */ 2>/dev/null | sed -n '2p' | sed 's#\/\$##;s#\/\$##' || true
=======
    ls -1dt */ 2>/dev/null | sed -n '2p' | sed 's#/$##;s#/$##' || true
>>>>>>> 434895b8
  "
}

rollback() {
  say "Attempting rollback to previous release ..."
  local prev relpath
  prev="$(previous_release_dir || true)"
  if [[ -z "$prev" ]]; then
    err "No previous release found to rollback."
    return 1
  fi
  relpath="$RELEASES_DIR/$prev"
  say "Switching current → $relpath"
  remote_bash "ln -sfn '$relpath' '$CURRENT_LINK.tmp' && mv -Tf '$CURRENT_LINK.tmp' '$CURRENT_LINK'"
  restart_service
  if health_check; then
    say "Rollback health check: OK"
    notify ":warning: BlackRoad rollback succeeded → \`$prev\` on \`$DROPLET_SSH\`."
  else
    err "Rollback health check failed."
    notify ":x: BlackRoad rollback failed on \`$DROPLET_SSH\`. Manual intervention required."
    return 1
  fi
}

### ──────────────────────────────
### Main entrypoints
### ──────────────────────────────
cmd_deploy() {
  notify ":rocket: Deploy started → \`$DROPLET_SSH\` path \`$DROPLET_PATH\` (release \`$RELEASE\`)."
  init_remote_tree
  sync_release
  link_shared_and_env
  install_deps

  if [[ "$DRY_RUN" == "true" ]]; then
    say "DRY_RUN=true → skipping switch/restart/health."
    notify ":information_source: Dry run complete for release \`$RELEASE\` on \`$DROPLET_SSH\`."
    exit 0
  fi

  # Remember previous current for potential rollback
  PRE_SWITCH_CURRENT="$(current_target || true)"

  switch_release
  restart_service

  if health_check; then
    say "Health check passed. Deploy complete."
    cleanup_old
    notify ":white_check_mark: BlackRoad deploy success → \`$DROPLET_SSH\` release \`$RELEASE\`."
  else
    err "Health check FAILED. Rolling back ..."
    notify ":warning: Health check failed after deploy \`$RELEASE\`. Attempting rollback on \`$DROPLET_SSH\`."
    if rollback; then
      err "Rolled back to previous working release."
    else
      err "Automatic rollback failed; manual fix required."
    fi
    exit 1
  fi
}

cmd_status() {
  say "Status on $DROPLET_SSH:"
  remote_bash "
    echo 'Current → ' \$(readlink -f '$CURRENT_LINK' 2>/dev/null || echo '(none)')
    echo 'Releases:'
    ls -1dt '$RELEASES_DIR'/* 2>/dev/null | head -n 10 || true
    if command -v systemctl >/dev/null 2>&1; then
      echo ''; systemctl status '$SERVICE_NAME' --no-pager || true
    elif command -v pm2 >/dev/null 2>&1; then
      echo ''; pm2 status '$SERVICE_NAME' || true
    fi
  "
}

cmd_releases() {
  remote_bash "ls -1dt '$RELEASES_DIR'/* 2>/dev/null || true"
}

cmd_rollback() {
  rollback
}

usage() {
<<<<<<< HEAD
  cat <<EOF
=======
  cat <<USAGE
>>>>>>> 434895b8
Usage: $(basename "$0") <deploy|status|releases|rollback>

Environment:
  DROPLET_SSH           (required) e.g. user@your-droplet
  DROPLET_PATH          (required) e.g. /srv/blackroad-api
  WORKING_COPY_SSH      (required) 'local' or user@your-ios-device
  WORKING_COPY_PATH     (optional) default: ~/blackroad-api (on working-copy host)
  SERVICE_NAME          (optional) default: blackroad-api
  HEALTH_URL            (optional) default: http://127.0.0.1:4000/api/health
  KEEP_RELEASES         (optional) default: 7
  RSYNC_EXCLUDES        (optional) space-separated patterns to exclude
  NPM_CI                (optional) true|false (default true)
  DRY_RUN               (optional) true|false (default false)
  SLACK_WEBHOOK_URL     (optional) Slack incoming webhook for notifications

Examples:
  DRY_RUN=true $(basename "$0") deploy
  $(basename "$0") status
<<<<<<< HEAD
EOF
=======
  $(basename "$0") releases
  $(basename "$0") rollback   # reverts to the previous release and health-checks it
USAGE
>>>>>>> 434895b8
}

main() {
  local cmd="${1:-deploy}"
  case "$cmd" in
    deploy)    cmd_deploy ;;
    status)    cmd_status ;;
    releases)  cmd_releases ;;
    rollback)  cmd_rollback ;;
    -h|--help|help) usage ;;
    *) err "Unknown command: $cmd"; usage; exit 2 ;;
  esac
<<<<<<< HEAD
if [[ "$WORKING_COPY_SSH" == "local" ]]; then
  case "$WORKING_COPY_PATH" in
    "~"|"~/"*)
      WORKING_COPY_PATH="$HOME/${WORKING_COPY_PATH#~/}"
      ;;
  esac
fi
### ──────────────────────────────
### Helpers
### ──────────────────────────────
say() { printf "==> %s\n" "$*"; }
err() { printf "!!  %s\n" "$*" >&2; }
timestamp() { date -u +"%Y%m%d-%H%M%S-UTC"; }

notify() {
  # Notify Slack, if webhook is configured
  if [[ -n "${SLACK_WEBHOOK_URL:-}" ]]; then
    local msg="$1"
    curl -fsS -X POST -H 'Content-type: application/json' \
      --data "{\"text\": \"${msg//$'\n'/\\n}\"}" \
      "$SLACK_WEBHOOK_URL" >/dev/null || true
  fi
}

# shellcheck disable=SC2086,SC2029
rsh() { ssh $SSH_OPTS "$DROPLET_SSH" "$@"; }

remote_bash() {
  # Run a bash -lc command on droplet (ensures login semantics for PATH)
  local cmd="$1"
  rsh "bash -lc '$cmd'"
}

require_cmd() {
  command -v "$1" >/dev/null 2>&1 || { err "Missing required command: $1"; exit 1; }
}

### ──────────────────────────────
### Pre-flight checks
### ──────────────────────────────
require_cmd ssh
require_cmd rsync
require_cmd bash
require_cmd curl

if ! rsh 'echo ok' >/dev/null 2>&1; then
  err "Cannot SSH to $DROPLET_SSH"
  exit 1
fi

### ──────────────────────────────
### Build arguments
### ──────────────────────────────
RELEASE="$(timestamp)"
RELEASES_DIR="$DROPLET_PATH/releases"
NEW_RELEASE_DIR="$RELEASES_DIR/$RELEASE"
CURRENT_LINK="$DROPLET_PATH/current"
SHARED_DIR="$DROPLET_PATH/shared"

# Determine rsync source: local or remote working copy
if [[ "$WORKING_COPY_SSH" == "local" ]]; then
  RSYNC_SRC="$WORKING_COPY_PATH/"
else
  RSYNC_SRC="$WORKING_COPY_SSH:$WORKING_COPY_PATH/"
fi
RSYNC_DEST="$DROPLET_SSH:$NEW_RELEASE_DIR/"

EXCLUDE_ARGS=()
for pat in $RSYNC_EXCLUDES; do EXCLUDE_ARGS+=(--exclude "$pat"); done
if [[ "$DRY_RUN" == "true" ]]; then EXCLUDE_ARGS+=(--dry-run); fi

### ──────────────────────────────
### Commands
### ──────────────────────────────
init_remote_tree() {
  say "Ensuring remote directories exist on $DROPLET_SSH ..."
  remote_bash "mkdir -p '$RELEASES_DIR' '$SHARED_DIR/logs'"
}

sync_release() {
  say "Rsync working copy → droplet: $RSYNC_SRC → $RSYNC_DEST"
  rsync -az --delete "${EXCLUDE_ARGS[@]}" -e "ssh $SSH_OPTS" "$RSYNC_SRC" "$RSYNC_DEST"
}

link_shared_and_env() {
  say "Linking shared files (e.g., .env) into new release ..."
  remote_bash "
    if [[ -f '$SHARED_DIR/.env' ]]; then ln -sfn '$SHARED_DIR/.env' '$NEW_RELEASE_DIR/.env'; fi
    mkdir -p '$NEW_RELEASE_DIR/logs'
    ln -sfn '$SHARED_DIR/logs' '$NEW_RELEASE_DIR/logs/shared'
  "
}

install_deps() {
  if [[ "$NPM_CI" == "true" ]]; then
    say "Install production dependencies if package.json exists ..."
    remote_bash "
      if [[ -f '$NEW_RELEASE_DIR/package.json' ]]; then
        cd '$NEW_RELEASE_DIR'
        if command -v npm >/dev/null 2>&1; then
          npm ci --omit=dev
        fi
      fi
    "
  fi
}

switch_release() {
  say "Atomically switching current → $NEW_RELEASE_DIR"
  remote_bash "ln -sfn '$NEW_RELEASE_DIR' '$CURRENT_LINK.tmp' && mv -Tf '$CURRENT_LINK.tmp' '$CURRENT_LINK'"
}

restart_service() {
  say "Restarting service $SERVICE_NAME ..."
  # Try systemd, then PM2 as a fallback
  remote_bash "
    if command -v systemctl >/dev/null 2>&1; then
      sudo systemctl restart '$SERVICE_NAME' || systemctl restart '$SERVICE_NAME' || true
      systemctl is-active '$SERVICE_NAME' >/dev/null 2>&1 || true
    fi
    if command -v pm2 >/dev/null 2>&1; then
      pm2 restart '$SERVICE_NAME' >/dev/null 2>&1 || true
      pm2 save >/dev/null 2>&1 || true
    fi
  "
}

health_check() {
  say "Health check: $HEALTH_URL (on droplet) ..."
  # Run health check from inside the droplet to avoid firewall/ingress variance
  local retries=20
  local delay=2
  local ok=1
  for _ in $(seq 1 "$retries"); do
    if rsh "curl -fsS --max-time 2 '$HEALTH_URL' >/dev/null"; then
      ok=0; break
    fi
    sleep "$delay"
    delay=$(( delay < 10 ? delay + 1 : 10 ))
  done
  return $ok
}

cleanup_old() {
  say "Pruning to keep latest $KEEP_RELEASES releases ..."
  remote_bash "
    cd '$RELEASES_DIR' || exit 0
    ls -1dt */ 2>/dev/null | tail -n +$((KEEP_RELEASES+1)) | xargs -r -I{} rm -rf '{}'
  "
}

current_target() {
  rsh "readlink -f '$CURRENT_LINK' 2>/dev/null || echo ''"
}

# shellcheck disable=SC2120
previous_release_dir() {
  remote_bash "
    cd '$RELEASES_DIR' || exit 0
    ls -1dt */ 2>/dev/null | sed -n '2p' | sed 's#/$##;s#/$##' || true
  "
}

rollback() {
  say "Attempting rollback to previous release ..."
    local prev relpath
    # shellcheck disable=SC2119
    prev="$(previous_release_dir)"
  if [[ -z "$prev" ]]; then
    err "No previous release found to rollback."
    return 1
  fi
  relpath="$RELEASES_DIR/$prev"
  say "Switching current → $relpath"
  remote_bash "ln -sfn '$relpath' '$CURRENT_LINK.tmp' && mv -Tf '$CURRENT_LINK.tmp' '$CURRENT_LINK'"
  restart_service
  if health_check; then
    say "Rollback health check: OK"
    notify ":warning: BlackRoad rollback succeeded → \`$prev\` on \`$DROPLET_SSH\`."
  else
    err "Rollback health check failed."
    notify ":x: BlackRoad rollback failed on \`$DROPLET_SSH\`. Manual intervention required."
    return 1
  fi
}

### ──────────────────────────────
### Main entrypoints
### ──────────────────────────────
cmd_deploy() {
  notify ":rocket: Deploy started → \`$DROPLET_SSH\` path \`$DROPLET_PATH\` (release \`$RELEASE\`)."
  init_remote_tree
  sync_release
  link_shared_and_env
  install_deps

  if [[ "$DRY_RUN" == "true" ]]; then
    say "DRY_RUN=true → skipping switch/restart/health."
    notify ":information_source: Dry run complete for release \`$RELEASE\` on \`$DROPLET_SSH\`."
    exit 0
  fi

    switch_release
    restart_service

  if health_check; then
    say "Health check passed. Deploy complete."
    cleanup_old
    notify ":white_check_mark: BlackRoad deploy success → \`$DROPLET_SSH\` release \`$RELEASE\`."
  else
    err "Health check FAILED. Rolling back ..."
    notify ":warning: Health check failed after deploy \`$RELEASE\`. Attempting rollback on \`$DROPLET_SSH\`."
    if rollback; then
      err "Rolled back to previous working release."
    else
      err "Automatic rollback failed; manual fix required."
    fi
    exit 1
  fi
}

cmd_status() {
  say "Status on $DROPLET_SSH:"
  remote_bash "
    echo 'Current → ' \$(readlink -f '$CURRENT_LINK' 2>/dev/null || echo '(none)')
    echo 'Releases:'
    ls -1dt '$RELEASES_DIR'/* 2>/dev/null | head -n 10 || true
    if command -v systemctl >/dev/null 2>&1; then
      echo ''; systemctl status '$SERVICE_NAME' --no-pager || true
    elif command -v pm2 >/dev/null 2>&1; then
      echo ''; pm2 status '$SERVICE_NAME' || true
    fi
  "
}

cmd_releases() {
  remote_bash "ls -1dt '$RELEASES_DIR'/* 2>/dev/null || true"
}

cmd_rollback() {
  rollback
}

usage() {
  cat <<USAGE
Usage: $(basename "$0") <deploy|status|releases|rollback>

Environment:
  DROPLET_SSH           (required) e.g. user@your-droplet
  DROPLET_PATH          (required) e.g. /srv/blackroad-api
  WORKING_COPY_SSH      (required) 'local' or user@your-ios-device
  WORKING_COPY_PATH     (optional) default: ~/blackroad-api (on working-copy host)
  SERVICE_NAME          (optional) default: blackroad-api
  HEALTH_URL            (optional) default: http://127.0.0.1:4000/api/health
  KEEP_RELEASES         (optional) default: 7
  RSYNC_EXCLUDES        (optional) space-separated patterns to exclude
  NPM_CI                (optional) true|false (default true)
  DRY_RUN               (optional) true|false (default false)
  SLACK_WEBHOOK_URL     (optional) Slack incoming webhook for notifications

Examples:
  DRY_RUN=true $(basename "$0") deploy
  $(basename "$0") status
  $(basename "$0") releases
  $(basename "$0") rollback   # reverts to the previous release and health-checks it
USAGE
}

main() {
  local cmd="${1:-deploy}"
  case "$cmd" in
    deploy)    cmd_deploy ;;
    status)    cmd_status ;;
    releases)  cmd_releases ;;
    rollback)  cmd_rollback ;;
    -h|--help|help) usage ;;
    *) err "Unknown command: $cmd"; usage; exit 2 ;;
  esac
=======
>>>>>>> 434895b8
}
main "$@"<|MERGE_RESOLUTION|>--- conflicted
+++ resolved
@@ -17,10 +17,7 @@
 ### Tunables (override via env)
 ### ──────────────────────────────
 WORKING_COPY_PATH="${WORKING_COPY_PATH:-~/blackroad-api}"     # path to repo on the working-copy host (or local path if WORKING_COPY_SSH=local)
-<<<<<<< HEAD
 WORKING_COPY_PATH="${WORKING_COPY_PATH:-~/blackroad-api}" # path to repo on the working-copy host (or local path if WORKING_COPY_SSH=local)
-=======
->>>>>>> 434895b8
 SERVICE_NAME="${SERVICE_NAME:-blackroad-api}"                 # systemd or PM2 process name on droplet
 HEALTH_URL="${HEALTH_URL:-http://127.0.0.1:4000/api/health}"  # droplet-local health endpoint
 KEEP_RELEASES="${KEEP_RELEASES:-7}"                           # how many releases to keep
@@ -49,16 +46,13 @@
 rsh() { ssh $SSH_OPTS "$DROPLET_SSH" "$@"; }
 
 remote_bash() {
-<<<<<<< HEAD
   # Run a bash -lc command on droplet (ensures login semantics for PATH)
   local cmd="$1"
   rsh "bash -lc '$cmd'"
-=======
   # Run a bash command on the droplet using a login shell while avoiding
   # complicated quote-escaping. We stream the payload over STDIN so single
   # quotes inside the script do not conflict with the SSH wrapper.
   printf '%s\n' "$1" | rsh bash --login -s
->>>>>>> 434895b8
 }
 
 require_cmd() {
@@ -186,11 +180,8 @@
 previous_release_dir() {
   remote_bash "
     cd '$RELEASES_DIR' || exit 0
-<<<<<<< HEAD
     ls -1dt */ 2>/dev/null | sed -n '2p' | sed 's#\/\$##;s#\/\$##' || true
-=======
     ls -1dt */ 2>/dev/null | sed -n '2p' | sed 's#/$##;s#/$##' || true
->>>>>>> 434895b8
   "
 }
 
@@ -277,11 +268,8 @@
 }
 
 usage() {
-<<<<<<< HEAD
   cat <<EOF
-=======
   cat <<USAGE
->>>>>>> 434895b8
 Usage: $(basename "$0") <deploy|status|releases|rollback>
 
 Environment:
@@ -300,13 +288,10 @@
 Examples:
   DRY_RUN=true $(basename "$0") deploy
   $(basename "$0") status
-<<<<<<< HEAD
 EOF
-=======
   $(basename "$0") releases
   $(basename "$0") rollback   # reverts to the previous release and health-checks it
 USAGE
->>>>>>> 434895b8
 }
 
 main() {
@@ -319,7 +304,6 @@
     -h|--help|help) usage ;;
     *) err "Unknown command: $cmd"; usage; exit 2 ;;
   esac
-<<<<<<< HEAD
 if [[ "$WORKING_COPY_SSH" == "local" ]]; then
   case "$WORKING_COPY_PATH" in
     "~"|"~/"*)
@@ -598,7 +582,5 @@
     -h|--help|help) usage ;;
     *) err "Unknown command: $cmd"; usage; exit 2 ;;
   esac
-=======
->>>>>>> 434895b8
 }
 main "$@"