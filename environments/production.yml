name: production
slug: prod
state: active
description: >-
  Primary public environment exposed to customers via blackroad.io. Static
  assets publish through GitHub Pages while the API gateway deploys via the
  `BlackRoad • Deploy` workflow.
contacts:
  reviewers:
    - blackboxprogramming
  slack: "#eng"
domains:
  marketing: https://blackroad.io
  canonical: https://www.blackroad.io
  api: https://api.blackroad.io
  status: https://status.blackroad.io
infrastructure:
  cloud: aws
  region: us-west-2
  availability_zones:
    - us-west-2a
    - us-west-2b
  network:
    vpc_cidr: 10.40.0.0/16
  terraform:
    root: br-infra-iac/envs/prod
    backend:
      bucket: br-tfstate-<unique>
      key: prod/terraform.tfstate
      region: us-west-2
      lock_table: br-terraform-lock
    modules:
      - modules/network
      - modules/ecs-cluster
      - modules/ecr
      - modules/rds-postgres
    variables:
      rds_instance_class: db.t4g.medium
      rds_multi_az: true
      rds_backup_retention_days: 30
    outputs:
      - ecs_cluster
      - private_subnets
      - db_endpoint
    repositories:
      - br-api-gateway
      - br-products-site
automation:
  workflows:
    - name: BlackRoad • Deploy
      file: .github/workflows/blackroad-deploy.yml
      triggers:
        - push (main)
        - workflow_dispatch
      summary: >-
        Builds the SPA, packages the API, triggers the deploy webhook, verifies
        health, and posts Slack status updates.
      secrets:
        - BR_DEPLOY_SECRET
        - BR_DEPLOY_URL
        - CF_ZONE_ID
        - CF_API_TOKEN
        - SLACK_WEBHOOK_URL
<<<<<<< HEAD
    - name: Fly.io deploy (reusable)
      file: .github/workflows/reusable-fly-deploy.yml
      triggers:
        - workflow_call
      summary: >-
        Provides a shared Fly.io deploy harness so edge and bridge services can
        push fresh images or configs using the same release guardrails.
      secrets:
        - FLY_API_TOKEN
    - name: AWS ECS deploy (reusable)
      file: .github/workflows/reusable-aws-ecs-deploy.yml
      triggers:
        - workflow_call
      summary: >-
        Registers a new task definition revision and forces an ECS deployment
        for production services when invoked by release workflows.
      secrets:
        - AWS_PROD_DEPLOY_ROLE_ARN
        - AWS_PROD_EXTERNAL_ID
    - name: deploy-canary
      file: .github/workflows/deploy-canary.yml
      triggers:
        - push (main)
        - workflow_dispatch (canary percent input)
      summary: >-
        Builds a fresh container image, pushes to ECR, updates the ECS service,
        and shifts a configurable percentage of traffic through the green target
        group while watching CloudWatch metrics for regression.
      secrets:
        - AWS_ROLE_TO_ASSUME
      variables:
        - AWS_REGION
        - ECR_REPO
        - ECS_CLUSTER
        - ECS_SERVICE
        - TG_BLUE_ARN
        - TG_GREEN_ARN
        - HTTPS_LISTENER_ARN
        - APP_URL
        - ALB_ARN_SUFFIX
    - name: deploy-canary-ladder
      file: .github/workflows/deploy-canary-ladder.yml
      triggers:
        - workflow_dispatch (steps + soak configuration)
      summary: >-
        Automates a progressive promotion through multiple canary percentages,
        running health and CloudWatch checks at each step and rolling back to
        blue on failure.
      secrets:
        - AWS_ROLE_TO_ASSUME
      variables:
        - AWS_REGION
        - ECR_REPO
        - ECS_CLUSTER
        - ECS_SERVICE
        - TG_BLUE_ARN
        - TG_GREEN_ARN
        - HTTPS_LISTENER_ARN
        - APP_URL
        - ALB_ARN_SUFFIX
        - API_URL
    - name: Deploy & Self-Heal
      file: .github/workflows/deploy-self-heal.yml
      triggers:
        - push (main)
      summary: >-
        Rsyncs the repo to long-lived hosts, runs the legacy deploy script, and
        executes the self-heal routine that can roll back via git or Docker when
        the health probes fail.
      secrets:
        - BR_HOST
        - BR_USER
        - BR_SSH_KEY
      variables:
        - optional HEALTH_ENDPOINTS list
        - ROLLBACK_STRATEGY
        - ROLLBACK_REF
=======
    - name: BlackRoad • Deploy (legacy SSH fallback)
      file: .github/workflows/blackroad-deploy.yml
      triggers:
        - workflow_dispatch (target=legacy-ssh)
      summary: >-
        Provides a manual escape hatch that packages site and API bundles,
        ships them over SSH, and restarts the legacy hosts while verifying
        health endpoints.
      secrets:
        - DEPLOY_HOST
        - DEPLOY_USER
        - DEPLOY_KEY
  notifications:
    slack_channel: "#eng"
>>>>>>> 56988531
deployments:
  - service: marketing-site
    type: static-site
    provider: github-pages
    repo: blackboxprogramming/blackroad-prism-console
    workflow: .github/workflows/blackroad-deploy.yml
    artifacts:
      path: sites/blackroad
    domain: https://blackroad.io
    health_check: https://blackroad.io/healthz
  - service: api-gateway
    type: container-service
    provider: aws-ecs-fargate
    terraform_directory: br-infra-iac/envs/prod
    module: modules/ecs-service-alb
    terraform_backend:
      bucket: br-tfstate-<unique>
      key: prod/terraform.tfstate
      region: us-west-2
      lock_table: br-terraform-lock
    state: planned
    notes: >-
      Production wiring follows the dev module that provisions api.blackroad.io
      behind an ALB-backed Fargate service.
    health_check: https://api.blackroad.io/health
    workflow: .github/workflows/blackroad-deploy.yml
    image_repository: br-api-gateway
    scaling:
      desired_count: 2
      min_capacity: 2
      max_capacity: 6
    environment:
      NODE_ENV: production
change_management:
  approvals:
    - .github/workflows/change-approve.yml
  policy_gates:
    - name: cab-approval
      description: Change Advisory Board approval must clear via the change-approve workflow before promoting builds.
      workflow: .github/workflows/change-approve.yml
    - name: release-runbook
      description: Execute the infra release runbook so rollbacks and notifications stay coordinated across teams.
      runbook: runbooks/examples/infra_release_policy.yaml
  runbooks:
    - README-DEPLOY.md
    - README-OPS.md
    - runbooks/examples/infra_release_policy.yaml
    - runbooks/examples/infra_release_rollback.yaml
    - docs/ops/rollback-forward.md
observability:
  health_checks:
    - name: frontend
      url: https://blackroad.io/healthz
    - name: api
      url: https://api.blackroad.io/health
  scripts:
    - scripts/blackroad-autoheal.sh
<<<<<<< HEAD
branch: main
description: >-
  Primary customer-facing deployment served from blackroad.io with the marketing
  surface, application, and API footprint.
urls:
  marketing: https://blackroad.io
  app: https://app.blackroad.io
  api: https://api.blackroad.io
  status: https://status.blackroad.io
reviewers:
  - blackboxprogramming
  - platform-ops
  - security-reviewers
deploy_targets:
  - surface: marketing-site
    provider: cloudflare_pages
    artifact_path: sites/blackroad
    workflow: .github/workflows/pages-landing.yml
    notes: >-
      BuildBlackRoadSiteAgent builds the static site and WebsiteBot deploys it to
      Cloudflare Pages.
  - surface: customer-app
    provider: fly_io
    app: blackroad-app
    release_channel: stable
    regions: [iad, ord]
    workflow: .github/workflows/canary.yml
    secrets:
      - FLY_API_TOKEN
  - surface: api
    provider: aws_ecs
    cluster: blackroad-prod
    service: prism-console-api
    workflow: .github/workflows/_backup_132_deploy.yml
    container:
      port: 4010
      healthcheck: /api/llm/health
    load_balancer:
      host: api.blackroad.io
      https_listener_secret: AWS_PROD_HTTPS_LISTENER_ARN
    iam:
      deploy_role_secret: AWS_PROD_DEPLOY_ROLE
observability:
  grafana: https://blackroad.io/monitoring
  alerting_channel: https://blackroad.io/monitoring
  healthchecks:
    - https://blackroad.io/healthz
    - https://blackroad.io/api/llm/health
runbooks:
  - DEPLOYMENT.md
  - RUNBOOK.md
  - ROLLBACK.md
approvals:
  change_windows:
    - name: weekly_release
      schedule: Tuesday 02:00-05:00 UTC
  required_roles:
    - platform
    - security
backups:
  schedule: "0 3 * * *"
  script: /usr/local/bin/blackroad-backup-sqlite.sh
  location: /var/backups/blackroad/sqlite/
notes:
  - >-
    Use the autopal dual-approval environment access workflow before making
    production changes.
status: live
description: >-
  Customer-facing BlackRoad Prism Console footprint.
branch: main
urls:
  primary: https://blackroad.io
  health: https://blackroad.io/healthz
  status: https://status.blackroad.io
governance:
  approvals_required: true
  reviewers:
    - handle: blackboxprogramming
  contacts:
    owner: amundsonalexa@gmail.com
    slack_channels:
      - channel: ops-monitor
        purpose: Track lead time, deployment frequency, change fail rate, and MTTR once instrumentation is wired up.
runbooks:
  release: DEPLOYMENT.md
  rollback: DEPLOYMENT.md#rollback
  operations: RUNBOOK.md
deployment:
  branch_policy:
    auto_deploy_from: main
  workflows:
    - .github/workflows/blackroad-deploy.yml
    - .github/workflows/release.yml
observability:
  dashboards:
    - deploy/k8s/monitoring.yaml
notes:
  - Next initiative: hook CI/CD outputs into Fly.io and AWS ECS targets via reusable workflows.
  verification:
    - curl -fsS https://blackroad.io/healthz >/dev/null
    - curl -fsS https://api.blackroad.io/health >/dev/null
    - aws ecs describe-services --cluster "$ECS_CLUSTER" --services "$ECS_SERVICE" \
        --region us-west-2
    - aws cloudwatch get-metric-statistics --namespace AWS/ApplicationELB \
        --metric-name HTTPCode_ELB_5XX_Count --dimensions Name=LoadBalancer,Value=$ALB_ARN_SUFFIX \
        --start-time "$(date -u -d '15 minutes ago' +%Y-%m-%dT%H:%M:%SZ)" \
        --end-time "$(date -u +%Y-%m-%dT%H:%M:%SZ)" --period 300 --statistics Sum
notes:
  - Public site served via GitHub Pages; API and relay live on AWS ECS.
description: >-
  Primary customer-facing deployment managed by the CI & Deploy to Droplet workflow.
workflows:
  - .github/workflows/deploy.yml
=======
  commands:
    - aws ecs describe-services --cluster <cluster-arn> --services api-gateway --region us-west-2
>>>>>>> 56988531
<|MERGE_RESOLUTION|>--- conflicted
+++ resolved
@@ -61,7 +61,6 @@
         - CF_ZONE_ID
         - CF_API_TOKEN
         - SLACK_WEBHOOK_URL
-<<<<<<< HEAD
     - name: Fly.io deploy (reusable)
       file: .github/workflows/reusable-fly-deploy.yml
       triggers:
@@ -139,7 +138,6 @@
         - optional HEALTH_ENDPOINTS list
         - ROLLBACK_STRATEGY
         - ROLLBACK_REF
-=======
     - name: BlackRoad • Deploy (legacy SSH fallback)
       file: .github/workflows/blackroad-deploy.yml
       triggers:
@@ -154,7 +152,6 @@
         - DEPLOY_KEY
   notifications:
     slack_channel: "#eng"
->>>>>>> 56988531
 deployments:
   - service: marketing-site
     type: static-site
@@ -212,7 +209,6 @@
       url: https://api.blackroad.io/health
   scripts:
     - scripts/blackroad-autoheal.sh
-<<<<<<< HEAD
 branch: main
 description: >-
   Primary customer-facing deployment served from blackroad.io with the marketing
@@ -327,7 +323,5 @@
   Primary customer-facing deployment managed by the CI & Deploy to Droplet workflow.
 workflows:
   - .github/workflows/deploy.yml
-=======
   commands:
-    - aws ecs describe-services --cluster <cluster-arn> --services api-gateway --region us-west-2
->>>>>>> 56988531
+    - aws ecs describe-services --cluster <cluster-arn> --services api-gateway --region us-west-2