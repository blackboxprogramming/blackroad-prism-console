name: production
slug: prod
state: active
description: >-
  Primary public environment exposed to customers via blackroad.io. Static
  assets publish through GitHub Pages while the API gateway deploys via the
  `BlackRoad • Deploy` workflow.
contacts:
  reviewers:
    - blackboxprogramming
  slack: "#eng"
domains:
  marketing: https://blackroad.io
  canonical: https://www.blackroad.io
  api: https://api.blackroad.io
  status: https://status.blackroad.io
infrastructure:
  cloud: aws
  region: us-west-2
  availability_zones:
    - us-west-2a
    - us-west-2b
  network:
    vpc_cidr: 10.40.0.0/16
  terraform:
    root: br-infra-iac/envs/prod
    backend:
      bucket: br-tfstate-<unique>
      key: prod/terraform.tfstate
      region: us-west-2
      lock_table: br-terraform-lock
    modules:
      - modules/network
      - modules/ecs-cluster
      - modules/ecr
      - modules/rds-postgres
    variables:
      rds_instance_class: db.t4g.medium
      rds_multi_az: true
      rds_backup_retention_days: 30
    outputs:
      - ecs_cluster
      - private_subnets
      - db_endpoint
    repositories:
      - br-api-gateway
      - br-products-site
automation:
  workflows:
    - name: BlackRoad • Deploy
      file: .github/workflows/blackroad-deploy.yml
      triggers:
        - push (main)
        - workflow_dispatch
      summary: >-
        Builds the SPA, packages the API, triggers the deploy webhook, verifies
        health, and posts Slack status updates.
      secrets:
        - BR_DEPLOY_SECRET
        - BR_DEPLOY_URL
        - CF_ZONE_ID
        - CF_API_TOKEN
        - SLACK_WEBHOOK_URL
    - name: Fly.io deploy (reusable)
      file: .github/workflows/reusable-fly-deploy.yml
      triggers:
        - workflow_call
      summary: >-
        Provides a shared Fly.io deploy harness so edge and bridge services can
        push fresh images or configs using the same release guardrails.
      secrets:
        - FLY_API_TOKEN
    - name: AWS ECS deploy (reusable)
      file: .github/workflows/reusable-aws-ecs-deploy.yml
      triggers:
        - workflow_call
      summary: >-
        Registers a new task definition revision and forces an ECS deployment
        for production services when invoked by release workflows.
      secrets:
        - AWS_PROD_DEPLOY_ROLE_ARN
        - AWS_PROD_EXTERNAL_ID
    - name: deploy-canary
      file: .github/workflows/deploy-canary.yml
      triggers:
        - push (main)
        - workflow_dispatch (canary percent input)
      summary: >-
        Builds a fresh container image, pushes to ECR, updates the ECS service,
        and shifts a configurable percentage of traffic through the green target
        group while watching CloudWatch metrics for regression.
      secrets:
        - AWS_ROLE_TO_ASSUME
      variables:
        - AWS_REGION
        - ECR_REPO
        - ECS_CLUSTER
        - ECS_SERVICE
        - TG_BLUE_ARN
        - TG_GREEN_ARN
        - HTTPS_LISTENER_ARN
        - APP_URL
        - ALB_ARN_SUFFIX
    - name: deploy-canary-ladder
      file: .github/workflows/deploy-canary-ladder.yml
      triggers:
        - workflow_dispatch (steps + soak configuration)
      summary: >-
        Automates a progressive promotion through multiple canary percentages,
        running health and CloudWatch checks at each step and rolling back to
        blue on failure.
      secrets:
        - AWS_ROLE_TO_ASSUME
      variables:
        - AWS_REGION
        - ECR_REPO
        - ECS_CLUSTER
        - ECS_SERVICE
        - TG_BLUE_ARN
        - TG_GREEN_ARN
        - HTTPS_LISTENER_ARN
        - APP_URL
        - ALB_ARN_SUFFIX
        - API_URL
    - name: Deploy & Self-Heal
      file: .github/workflows/deploy-self-heal.yml
      triggers:
        - push (main)
      summary: >-
        Rsyncs the repo to long-lived hosts, runs the legacy deploy script, and
        executes the self-heal routine that can roll back via git or Docker when
        the health probes fail.
      secrets:
        - BR_HOST
        - BR_USER
        - BR_SSH_KEY
      variables:
        - optional HEALTH_ENDPOINTS list
        - ROLLBACK_STRATEGY
        - ROLLBACK_REF
    - name: BlackRoad • Deploy (legacy SSH fallback)
      file: .github/workflows/blackroad-deploy.yml
      triggers:
        - workflow_dispatch (target=legacy-ssh)
      summary: >-
        Provides a manual escape hatch that packages site and API bundles,
        ships them over SSH, and restarts the legacy hosts while verifying
        health endpoints.
      secrets:
        - DEPLOY_HOST
        - DEPLOY_USER
        - DEPLOY_KEY
  notifications:
    slack_channel: "#eng"
deployments:
  - service: marketing-site
    type: static-site
    provider: github-pages
    repo: blackboxprogramming/blackroad-prism-console
    workflow: .github/workflows/blackroad-deploy.yml
    artifacts:
      path: sites/blackroad
    domain: https://blackroad.io
    health_check: https://blackroad.io/healthz
  - service: api-gateway
    type: container-service
    provider: aws-ecs-fargate
    terraform_directory: br-infra-iac/envs/prod
    module: modules/ecs-service-alb
    terraform_backend:
      bucket: br-tfstate-<unique>
      key: prod/terraform.tfstate
      region: us-west-2
      lock_table: br-terraform-lock
    state: planned
    notes: >-
      Production wiring follows the dev module that provisions api.blackroad.io
      behind an ALB-backed Fargate service.
    health_check: https://api.blackroad.io/health
    workflow: .github/workflows/blackroad-deploy.yml
    image_repository: br-api-gateway
    scaling:
      desired_count: 2
      min_capacity: 2
      max_capacity: 6
    environment:
      NODE_ENV: production
change_management:
  approvals:
    - .github/workflows/change-approve.yml
  policy_gates:
    - name: cab-approval
      description: Change Advisory Board approval must clear via the change-approve workflow before promoting builds.
      workflow: .github/workflows/change-approve.yml
    - name: release-runbook
      description: Execute the infra release runbook so rollbacks and notifications stay coordinated across teams.
      runbook: runbooks/examples/infra_release_policy.yaml
  runbooks:
    - README-DEPLOY.md
    - README-OPS.md
    - runbooks/examples/infra_release_policy.yaml
    - runbooks/examples/infra_release_rollback.yaml
    - docs/ops/rollback-forward.md
observability:
  health_checks:
    - name: frontend
      url: https://blackroad.io/healthz
    - name: api
      url: https://api.blackroad.io/health
  scripts:
    - scripts/blackroad-autoheal.sh
branch: main
description: >-
  Primary customer-facing deployment served from blackroad.io with the marketing
  surface, application, and API footprint.
urls:
  marketing: https://blackroad.io
  app: https://app.blackroad.io
  api: https://api.blackroad.io
  status: https://status.blackroad.io
reviewers:
  - blackboxprogramming
<<<<<<< HEAD
  - platform-ops
  - security-reviewers
deploy_targets:
  - surface: marketing-site
    provider: cloudflare_pages
    artifact_path: sites/blackroad
    workflow: .github/workflows/pages-landing.yml
    notes: >-
      BuildBlackRoadSiteAgent builds the static site and WebsiteBot deploys it to
      Cloudflare Pages.
  - surface: customer-app
    provider: fly_io
    app: blackroad-app
    release_channel: stable
    regions: [iad, ord]
    workflow: .github/workflows/canary.yml
    secrets:
      - FLY_API_TOKEN
  - surface: api
    provider: aws_ecs
    cluster: blackroad-prod
    service: prism-console-api
    workflow: .github/workflows/_backup_132_deploy.yml
    container:
      port: 4010
      healthcheck: /api/llm/health
    load_balancer:
      host: api.blackroad.io
      https_listener_secret: AWS_PROD_HTTPS_LISTENER_ARN
    iam:
      deploy_role_secret: AWS_PROD_DEPLOY_ROLE
observability:
  grafana: https://blackroad.io/monitoring
  alerting_channel: https://blackroad.io/monitoring
  healthchecks:
    - https://blackroad.io/healthz
    - https://blackroad.io/api/llm/health
runbooks:
  - DEPLOYMENT.md
  - RUNBOOK.md
  - ROLLBACK.md
approvals:
  change_windows:
    - name: weekly_release
      schedule: Tuesday 02:00-05:00 UTC
  required_roles:
    - platform
    - security
backups:
  schedule: "0 3 * * *"
  script: /usr/local/bin/blackroad-backup-sqlite.sh
  location: /var/backups/blackroad/sqlite/
notes:
  - >-
    Use the autopal dual-approval environment access workflow before making
    production changes.
status: live
description: >-
  Customer-facing BlackRoad Prism Console footprint.
branch: main
urls:
  primary: https://blackroad.io
  health: https://blackroad.io/healthz
  status: https://status.blackroad.io
governance:
  approvals_required: true
  reviewers:
    - handle: blackboxprogramming
  contacts:
    owner: amundsonalexa@gmail.com
    slack_channels:
      - channel: ops-monitor
        purpose: Track lead time, deployment frequency, change fail rate, and MTTR once instrumentation is wired up.
runbooks:
  release: DEPLOYMENT.md
  rollback: DEPLOYMENT.md#rollback
  operations: RUNBOOK.md
deployment:
  branch_policy:
    auto_deploy_from: main
  workflows:
    - .github/workflows/blackroad-deploy.yml
    - .github/workflows/release.yml
observability:
  dashboards:
    - deploy/k8s/monitoring.yaml
notes:
  - Next initiative: hook CI/CD outputs into Fly.io and AWS ECS targets via reusable workflows.
  verification:
    - curl -fsS https://blackroad.io/healthz >/dev/null
    - curl -fsS https://api.blackroad.io/health >/dev/null
    - aws ecs describe-services --cluster "$ECS_CLUSTER" --services "$ECS_SERVICE" \
        --region us-west-2
    - aws cloudwatch get-metric-statistics --namespace AWS/ApplicationELB \
        --metric-name HTTPCode_ELB_5XX_Count --dimensions Name=LoadBalancer,Value=$ALB_ARN_SUFFIX \
        --start-time "$(date -u -d '15 minutes ago' +%Y-%m-%dT%H:%M:%SZ)" \
        --end-time "$(date -u +%Y-%m-%dT%H:%M:%SZ)" --period 300 --statistics Sum
notes:
  - Public site served via GitHub Pages; API and relay live on AWS ECS.
description: >-
  Primary customer-facing deployment managed by the CI & Deploy to Droplet workflow.
workflows:
  - .github/workflows/deploy.yml
  commands:
    - aws ecs describe-services --cluster <cluster-arn> --services api-gateway --region us-west-2
=======
status: active
kind: customer-facing
chatops:
  command: "/deploy blackroad pages"
  workflow: .github/workflows/_backup_132_deploy-blackroad.yml
  branch: main
deploy:
  description: >-
    Main branch merges rebuild `sites/blackroad` and publish the artifact to GitHub Pages.
    Optional providers (Vercel, Cloudflare, Netlify) are available through the channel workflow
    for rollbacks or parallel canary deployments.
verification:
  checklist:
    - curl -s https://blackroad.io/healthz
    - curl -s -o /dev/null -w '%{http_code}' https://blackroad.io/relay | grep 403
    - curl -s -H 'X-BlackRoad-Key: $BLACKROAD_KEY' https://blackroad.io/api/projects
notes:
  - Use the channel workflow when you need to target canary, beta, or prod providers beyond GitHub Pages.
>>>>>>> f3bfb9dc
<|MERGE_RESOLUTION|>--- conflicted
+++ resolved
@@ -220,7 +220,6 @@
   status: https://status.blackroad.io
 reviewers:
   - blackboxprogramming
-<<<<<<< HEAD
   - platform-ops
   - security-reviewers
 deploy_targets:
@@ -326,7 +325,6 @@
   - .github/workflows/deploy.yml
   commands:
     - aws ecs describe-services --cluster <cluster-arn> --services api-gateway --region us-west-2
-=======
 status: active
 kind: customer-facing
 chatops:
@@ -344,5 +342,4 @@
     - curl -s -o /dev/null -w '%{http_code}' https://blackroad.io/relay | grep 403
     - curl -s -H 'X-BlackRoad-Key: $BLACKROAD_KEY' https://blackroad.io/api/projects
 notes:
-  - Use the channel workflow when you need to target canary, beta, or prod providers beyond GitHub Pages.
->>>>>>> f3bfb9dc
+  - Use the channel workflow when you need to target canary, beta, or prod providers beyond GitHub Pages.