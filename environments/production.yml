--- conflicted
+++ resolved
@@ -52,7 +52,6 @@
         - CF_ZONE_ID
         - CF_API_TOKEN
         - SLACK_WEBHOOK_URL
-<<<<<<< HEAD
     - name: Fly.io deploy (reusable)
       file: .github/workflows/reusable-fly-deploy.yml
       triggers:
@@ -72,7 +71,6 @@
       secrets:
         - AWS_PROD_DEPLOY_ROLE_ARN
         - AWS_PROD_EXTERNAL_ID
-=======
     - name: deploy-canary
       file: .github/workflows/deploy-canary.yml
       triggers:
@@ -131,7 +129,6 @@
         - optional HEALTH_ENDPOINTS list
         - ROLLBACK_STRATEGY
         - ROLLBACK_REF
->>>>>>> ff2671f9
 deployments:
   - service: marketing-site
     type: static-site
@@ -171,12 +168,9 @@
   runbooks:
     - README-DEPLOY.md
     - README-OPS.md
-<<<<<<< HEAD
     - runbooks/examples/infra_release_policy.yaml
     - runbooks/examples/infra_release_rollback.yaml
-=======
     - docs/ops/rollback-forward.md
->>>>>>> ff2671f9
 observability:
   health_checks:
     - name: frontend
@@ -185,7 +179,6 @@
       url: https://api.blackroad.io/health
   scripts:
     - scripts/blackroad-autoheal.sh
-<<<<<<< HEAD
 branch: main
 description: >-
   Primary customer-facing deployment served from blackroad.io with the marketing
@@ -285,7 +278,6 @@
     - deploy/k8s/monitoring.yaml
 notes:
   - Next initiative: hook CI/CD outputs into Fly.io and AWS ECS targets via reusable workflows.
-=======
   verification:
     - curl -fsS https://blackroad.io/healthz >/dev/null
     - curl -fsS https://api.blackroad.io/health >/dev/null
@@ -294,5 +286,4 @@
     - aws cloudwatch get-metric-statistics --namespace AWS/ApplicationELB \
         --metric-name HTTPCode_ELB_5XX_Count --dimensions Name=LoadBalancer,Value=$ALB_ARN_SUFFIX \
         --start-time "$(date -u -d '15 minutes ago' +%Y-%m-%dT%H:%M:%SZ)" \
-        --end-time "$(date -u +%Y-%m-%dT%H:%M:%SZ)" --period 300 --statistics Sum
->>>>>>> ff2671f9
+        --end-time "$(date -u +%Y-%m-%dT%H:%M:%SZ)" --period 300 --statistics Sum