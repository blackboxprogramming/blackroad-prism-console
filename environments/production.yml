name: production
slug: prod
<<<<<<< HEAD
state: active
description: >-
  Primary public environment exposed to customers via blackroad.io. Static
  assets publish through GitHub Pages while the API gateway deploys via the
  `BlackRoad • Deploy` workflow.
contacts:
  reviewers:
    - blackboxprogramming
  slack: "#eng"
domains:
  marketing: https://blackroad.io
  canonical: https://www.blackroad.io
  api: https://api.blackroad.io
  status: https://status.blackroad.io
infrastructure:
  cloud: aws
  region: us-west-2
  terraform:
    root: br-infra-iac/envs/prod
    backend:
      bucket: br-tfstate-<unique>
      key: prod/terraform.tfstate
      region: us-west-2
      lock_table: br-terraform-lock
    modules:
      - modules/network
      - modules/ecs-cluster
      - modules/ecr
      - modules/rds-postgres
    outputs:
      - ecs_cluster
      - private_subnets
      - db_endpoint
    repositories:
      - br-api-gateway
      - br-products-site
automation:
  workflows:
    - name: BlackRoad • Deploy
      file: .github/workflows/blackroad-deploy.yml
      triggers:
        - push (main)
        - workflow_dispatch
      summary: >-
        Builds the SPA, packages the API, triggers the deploy webhook, verifies
        health, and posts Slack status updates.
      secrets:
        - BR_DEPLOY_SECRET
        - BR_DEPLOY_URL
        - CF_ZONE_ID
        - CF_API_TOKEN
        - SLACK_WEBHOOK_URL
    - name: Fly.io deploy (reusable)
      file: .github/workflows/reusable-fly-deploy.yml
      triggers:
        - workflow_call
      summary: >-
        Provides a shared Fly.io deploy harness so edge and bridge services can
        push fresh images or configs using the same release guardrails.
      secrets:
        - FLY_API_TOKEN
    - name: AWS ECS deploy (reusable)
      file: .github/workflows/reusable-aws-ecs-deploy.yml
      triggers:
        - workflow_call
      summary: >-
        Registers a new task definition revision and forces an ECS deployment
        for production services when invoked by release workflows.
      secrets:
        - AWS_PROD_DEPLOY_ROLE_ARN
        - AWS_PROD_EXTERNAL_ID
deployments:
  - service: marketing-site
    type: static-site
    provider: github-pages
    repo: blackboxprogramming/blackroad-prism-console
    workflow: .github/workflows/blackroad-deploy.yml
    artifacts:
      path: sites/blackroad
    domain: https://blackroad.io
    health_check: https://blackroad.io/healthz
  - service: api-gateway
    type: container-service
    provider: aws-ecs-fargate
    terraform_directory: br-infra-iac/envs/prod
    module: modules/ecs-service-alb
    state: planned
    notes: >-
      Production wiring follows the dev module that provisions api.blackroad.io
      behind an ALB-backed Fargate service.
    health_check: https://api.blackroad.io/health
    workflow: .github/workflows/blackroad-deploy.yml
change_management:
  approvals:
    - .github/workflows/change-approve.yml
  policy_gates:
    - name: cab-approval
      description: Change Advisory Board approval must clear via the change-approve workflow before promoting builds.
      workflow: .github/workflows/change-approve.yml
    - name: release-runbook
      description: Execute the infra release runbook so rollbacks and notifications stay coordinated across teams.
      runbook: runbooks/examples/infra_release_policy.yaml
  runbooks:
    - README-DEPLOY.md
    - README-OPS.md
    - runbooks/examples/infra_release_policy.yaml
    - runbooks/examples/infra_release_rollback.yaml
observability:
  health_checks:
    - name: frontend
      url: https://blackroad.io/healthz
    - name: api
      url: https://api.blackroad.io/health
  scripts:
    - scripts/blackroad-autoheal.sh
branch: main
description: >-
  Primary customer-facing deployment served from blackroad.io with the marketing
  surface, application, and API footprint.
urls:
  marketing: https://blackroad.io
  app: https://app.blackroad.io
  api: https://api.blackroad.io
  status: https://status.blackroad.io
reviewers:
  - blackboxprogramming
  - platform-ops
  - security-reviewers
deploy_targets:
  - surface: marketing-site
    provider: cloudflare_pages
    artifact_path: sites/blackroad
    workflow: .github/workflows/pages-landing.yml
    notes: >-
      BuildBlackRoadSiteAgent builds the static site and WebsiteBot deploys it to
      Cloudflare Pages.
  - surface: customer-app
    provider: fly_io
    app: blackroad-app
    release_channel: stable
    regions: [iad, ord]
    workflow: .github/workflows/canary.yml
    secrets:
      - FLY_API_TOKEN
  - surface: api
    provider: aws_ecs
    cluster: blackroad-prod
    service: prism-console-api
    workflow: .github/workflows/_backup_132_deploy.yml
    container:
      port: 4010
      healthcheck: /api/llm/health
    load_balancer:
      host: api.blackroad.io
      https_listener_secret: AWS_PROD_HTTPS_LISTENER_ARN
    iam:
      deploy_role_secret: AWS_PROD_DEPLOY_ROLE
observability:
  grafana: https://blackroad.io/monitoring
  alerting_channel: https://blackroad.io/monitoring
  healthchecks:
    - https://blackroad.io/healthz
    - https://blackroad.io/api/llm/health
runbooks:
  - DEPLOYMENT.md
  - RUNBOOK.md
  - ROLLBACK.md
approvals:
  change_windows:
    - name: weekly_release
      schedule: Tuesday 02:00-05:00 UTC
  required_roles:
    - platform
    - security
backups:
  schedule: "0 3 * * *"
  script: /usr/local/bin/blackroad-backup-sqlite.sh
  location: /var/backups/blackroad/sqlite/
notes:
  - >-
    Use the autopal dual-approval environment access workflow before making
    production changes.
=======
status: live
description: >-
  Customer-facing BlackRoad Prism Console footprint.
branch: main
urls:
  primary: https://blackroad.io
  health: https://blackroad.io/healthz
  status: https://status.blackroad.io
governance:
  approvals_required: true
  reviewers:
    - handle: blackboxprogramming
  contacts:
    owner: amundsonalexa@gmail.com
    slack_channels:
      - channel: ops-monitor
        purpose: Track lead time, deployment frequency, change fail rate, and MTTR once instrumentation is wired up.
runbooks:
  release: DEPLOYMENT.md
  rollback: DEPLOYMENT.md#rollback
  operations: RUNBOOK.md
deployment:
  branch_policy:
    auto_deploy_from: main
  workflows:
    - .github/workflows/blackroad-deploy.yml
    - .github/workflows/release.yml
observability:
  dashboards:
    - deploy/k8s/monitoring.yaml
notes:
  - Next initiative: hook CI/CD outputs into Fly.io and AWS ECS targets via reusable workflows.
>>>>>>> f986bc0b
<|MERGE_RESOLUTION|>--- conflicted
+++ resolved
@@ -1,6 +1,5 @@
 name: production
 slug: prod
-<<<<<<< HEAD
 state: active
 description: >-
   Primary public environment exposed to customers via blackroad.io. Static
@@ -183,7 +182,6 @@
   - >-
     Use the autopal dual-approval environment access workflow before making
     production changes.
-=======
 status: live
 description: >-
   Customer-facing BlackRoad Prism Console footprint.
@@ -215,5 +213,4 @@
   dashboards:
     - deploy/k8s/monitoring.yaml
 notes:
-  - Next initiative: hook CI/CD outputs into Fly.io and AWS ECS targets via reusable workflows.
->>>>>>> f986bc0b
+  - Next initiative: hook CI/CD outputs into Fly.io and AWS ECS targets via reusable workflows.