# Environment manifests

The files in this directory capture the source-of-truth for each deployed or
planned environment. They summarise domains, deployment workflows, Terraform
roots, health checks, and required approvals so that release and ops teams have
one place to reference when wiring automation.

## Field guide

Every manifest follows a lightweight schema so ops and release automation stay
in sync:

- `name` / `slug` — human and short identifiers.
- `state` — `active`, `provisioning`, or `planned` based on readiness.
- `description` — quick context for why the environment exists.
- `contacts` — default Slack or reviewer routing.
- `domains` — canonical hostnames or URL patterns served by the environment.
- `deployments` — per-service blocks describing workflow triggers, hosting
  providers, Terraform roots (when applicable), and health checks. Use
  `state` inside each block when a service is still being wired up.
  - When Terraform manages the deployment, include `terraform_backend`
    metadata so operators know where remote state and locks live.
- `infrastructure` — cloud region, Terraform roots, and backend state files that
  provision the footprint.
- `automation` — deploy workflows, required secrets, and notification routes
  that move new builds into the environment.
- `change_management` — approvals or runbooks that must be followed.
- `observability` — scripts or commands teams use to verify the environment.

The additional `infrastructure` and `automation` sections make it easier for
release tooling to wire GitHub Actions, Terraform state, and downstream
dashboards together without trawling the monorepo. Update both sections whenever
we add a new workflow, change Terraform backends, or swap regions so bots and
humans stay aligned.

Update the manifest whenever the environment changes (new workflow, Terraform
module, domain, or approval requirement). These files should stay aligned with
`br-infra-iac`, `.github/workflows/*`, and the documented runbooks.

<<<<<<< HEAD
## Validating changes

Run the schema validator to confirm manifests stay consistent:

```bash
./scripts/validate_environment_manifests.py
```

The command exits non-zero when a manifest fails validation and prints the
specific path and schema error to help with debugging.
=======
## CLI helper

Generate a quick summary for release tooling (or manual spot checks) with the
environment summary script:

```bash
python tools/environments_summary.py --format text
```

Filter to a single environment by slug when wiring automation:

```bash
python tools/environments_summary.py --env stg
```
>>>>>>> 2442b3ec

## Current coverage

- `production.yml` — customer-facing blackroad.io footprint.
- `staging.yml` — stage.blackroad.io plus the AWS scaffolding that mirrors prod.
- `preview.yml` — ephemeral PR preview infrastructure under dev.blackroad.io.
Each file in this directory captures the reviewers and routing details for one deployment footprint. Automation can load these YML documents to determine who to ping for approvals and which hostnames map to the environment.

## Fields

- `name`: Short identifier for the environment.
- `url`: Canonical hostname that represents the environment (used for status pings and dashboards).
- `url_template` (optional): Template for ephemeral endpoints, used by preview environments that spin up per PR (`<number>` is replaced with the pull request number).
- `reviewers`: Default GitHub handles or teams who should review releases hitting the environment.
- `notes`: Free-form context about infrastructure targets or routing.

## Current environments

- `production.yml` — Public site at https://blackroad.io
- `staging.yml` — Release-candidate staging stack on Fly.io + AWS ECS
- `preview.yml` — Ephemeral per-PR preview routed through AWS ALB and Route53 under `*.dev.blackroad.io`

Extend these files with additional metadata (e.g., deploy workflows, health checks) as automation matures.<|MERGE_RESOLUTION|>--- conflicted
+++ resolved
@@ -37,7 +37,6 @@
 module, domain, or approval requirement). These files should stay aligned with
 `br-infra-iac`, `.github/workflows/*`, and the documented runbooks.
 
-<<<<<<< HEAD
 ## Validating changes
 
 Run the schema validator to confirm manifests stay consistent:
@@ -48,7 +47,6 @@
 
 The command exits non-zero when a manifest fails validation and prints the
 specific path and schema error to help with debugging.
-=======
 ## CLI helper
 
 Generate a quick summary for release tooling (or manual spot checks) with the
@@ -63,7 +61,6 @@
 ```bash
 python tools/environments_summary.py --env stg
 ```
->>>>>>> 2442b3ec
 
 ## Current coverage
 
