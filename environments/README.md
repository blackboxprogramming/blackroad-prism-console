--- conflicted
+++ resolved
@@ -18,15 +18,12 @@
 - `deployments` — per-service blocks describing workflow triggers, hosting
   providers, Terraform roots (when applicable), and health checks. Use
   `state` inside each block when a service is still being wired up.
-<<<<<<< HEAD
   - When Terraform manages the deployment, include `terraform_backend`
     metadata so operators know where remote state and locks live.
-=======
 - `infrastructure` — cloud region, Terraform roots, and backend state files that
   provision the footprint.
 - `automation` — deploy workflows, required secrets, and notification routes
   that move new builds into the environment.
->>>>>>> 1a04a8d3
 - `change_management` — approvals or runbooks that must be followed.
 - `observability` — scripts or commands teams use to verify the environment.
 
