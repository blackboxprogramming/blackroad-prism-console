--- conflicted
+++ resolved
@@ -44,7 +44,6 @@
         without publishing DNS changes.
       secrets:
         - AWAKEN_SEED
-<<<<<<< HEAD
     - name: AWS ECS deploy (reusable)
       file: .github/workflows/reusable-aws-ecs-deploy.yml
       triggers:
@@ -55,7 +54,6 @@
       secrets:
         - AWS_STAGING_DEPLOY_ROLE_ARN
         - AWS_STAGING_EXTERNAL_ID
-=======
     - name: Stage Stress (safe)
       file: .github/workflows/stage-stress.yml
       triggers:
@@ -68,7 +66,6 @@
       notes: >-
         Requires operators to explicitly opt in via the STRESS input so casual
         pushes do not overload the environment.
->>>>>>> ff2671f9
 deployments:
   - service: marketing-site
     type: static-site
@@ -103,7 +100,6 @@
   health_checks:
     - name: static-health
       url: https://stage.blackroad.io/health.json
-<<<<<<< HEAD
 branch: staging
 description: >-
   Pre-production stack that mirrors production for integration testing, release
@@ -198,10 +194,8 @@
   - dev.blackroadinc.us should CNAME to this staging surface for internal routing.
   - Pull requests publish preview hosts at pr-###.dev.blackroad.io prior to promotion.
   - Next initiative: hook CI/CD outputs into Fly.io and AWS ECS targets via reusable workflows.
-=======
   verification:
     - curl -fsS https://stage.blackroad.io/ >/dev/null
     - curl -fsS https://stage.blackroad.io/health.json >/dev/null
     - aws ecs describe-clusters --cluster $(terraform output -raw ecs_cluster) \
-        --region us-west-2
->>>>>>> ff2671f9
+        --region us-west-2