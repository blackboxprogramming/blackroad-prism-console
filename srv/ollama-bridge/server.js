--- conflicted
+++ resolved
@@ -1,4 +1,3 @@
-<<<<<<< HEAD
 import fs from 'node:fs';
 import os from 'node:os';
 import crypto from 'node:crypto';
@@ -9,13 +8,11 @@
 import crypto from 'crypto';
 import path from 'path';
 import { fileURLToPath } from 'url';
-=======
 import express from 'express';
 import os from 'node:os';
 import fs from 'node:fs';
 import crypto from 'node:crypto';
 import { TextDecoder } from 'node:util';
->>>>>>> f3b922db
 
 const app = express();
 app.use(express.json({ limit: '1mb' }));
@@ -30,13 +27,10 @@
 function base32(buf) {
   const alphabet = 'ABCDEFGHIJKLMNOPQRSTUVWXYZ234567';
   let out = '';
-<<<<<<< HEAD
   let bits = 0;
   let value = 0;
-=======
   let bits = 0,
     value = 0;
->>>>>>> f3b922db
   for (const byte of buf) {
     value = (value << 8) | byte;
     bits += 8;
@@ -69,12 +63,9 @@
     const j = await r.json();
     if (Array.isArray(j.models) && j.models.length > 0) return j.models[0].name;
   } catch (e) {}
-<<<<<<< HEAD
   } catch (e) {
     // ignore detection failures
   }
-=======
->>>>>>> f3b922db
   return 'unknown';
 }
 
@@ -106,12 +97,9 @@
     const r = await fetch('http://127.0.0.1:4000/health');
     if (r.ok) services['blackroad-api'] = 'active';
   } catch (e) {}
-<<<<<<< HEAD
   } catch (e) {
     // ignore health probe failures
   }
-=======
->>>>>>> f3b922db
   return {
     host,
     ip,
@@ -124,10 +112,7 @@
 }
 
 app.get('/api/codex/identity', async (req, res) => {
-<<<<<<< HEAD
 app.get('/api/codex/identity', async (_req, res) => {
-=======
->>>>>>> f3b922db
   if (Date.now() - identityCache.ts < 60000 && identityCache.data) {
     return res.json(identityCache.data);
   }
@@ -153,45 +138,33 @@
 
 function buildPrompt(messages) {
   if (!Array.isArray(messages)) return '';
-<<<<<<< HEAD
   return messages.map(m => `${m.role}: ${m.content}`).join('\n') + '\nassistant:';
-=======
   return messages.map((m) => `${m.role}: ${m.content}`).join('\n') + '\nassistant:';
->>>>>>> f3b922db
 }
 
 app.post('/api/llm/chat', async (req, res) => {
   const system = getSystem(req.body);
   const prompt = buildPrompt(req.body.messages || []);
-<<<<<<< HEAD
   return messages.map((m) => `${m.role}: ${m.content}`).join('\n') + '\nassistant:';
 }
 
 app.post('/api/llm/chat', async (req, res) => {
   const system = getSystem(req.body || {});
   const prompt = buildPrompt((req.body && req.body.messages) || []);
-=======
->>>>>>> f3b922db
   try {
     const r = await fetch('http://127.0.0.1:11434/api/generate', {
       method: 'POST',
       headers: { 'Content-Type': 'application/json' },
-<<<<<<< HEAD
       body: JSON.stringify({ model: MODEL_DEFAULT, prompt, stream: false, system })
-=======
->>>>>>> f3b922db
       body: JSON.stringify({ model: MODEL_DEFAULT, prompt, stream: false, system }),
     });
     const j = await r.json();
     const text = j.response || j.output || j.text || '';
     return res.json({ choices: [{ message: { role: 'assistant', content: text } }] });
   } catch (e) {
-<<<<<<< HEAD
     const last = (req.body.messages || []).filter(m => m.role === 'user').pop();
     const last = ((req.body && req.body.messages) || []).filter((m) => m.role === 'user').pop();
-=======
     const last = (req.body.messages || []).filter((m) => m.role === 'user').pop();
->>>>>>> f3b922db
     return res.json({ choices: [{ message: { role: 'assistant', content: last ? last.content : '' } }] });
   }
 });
@@ -199,19 +172,13 @@
 app.post('/api/llm/stream', async (req, res) => {
   const system = getSystem(req.body);
   const prompt = buildPrompt(req.body.messages || []);
-<<<<<<< HEAD
   const system = getSystem(req.body || {});
   const prompt = buildPrompt((req.body && req.body.messages) || []);
-=======
->>>>>>> f3b922db
   try {
     const r = await fetch('http://127.0.0.1:11434/api/generate', {
       method: 'POST',
       headers: { 'Content-Type': 'application/json' },
-<<<<<<< HEAD
       body: JSON.stringify({ model: MODEL_DEFAULT, prompt, stream: true, system })
-=======
->>>>>>> f3b922db
       body: JSON.stringify({ model: MODEL_DEFAULT, prompt, stream: true, system }),
     });
     res.setHeader('Content-Type', 'text/event-stream');
@@ -236,10 +203,7 @@
           }
         } catch (err) {
           /* ignore */
-<<<<<<< HEAD
           // ignore malformed chunks
-=======
->>>>>>> f3b922db
         }
       }
     }
@@ -256,14 +220,11 @@
 });
 
 app.get('/api/backups/last', (req, res) => {
-<<<<<<< HEAD
 app.get('/api/llm/health', (_req, res) => {
   res.json({ ok: true });
 });
 
 app.get('/api/backups/last', (_req, res) => {
-=======
->>>>>>> f3b922db
   try {
     const t = fs.readFileSync('/srv/blackroad-backups/.last_snapshot', 'utf8').trim();
     res.json({ time: t });
