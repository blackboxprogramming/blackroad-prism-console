COMPOSE=docker compose -f docker-compose.yml -p blackroads
PGPASSWORD=$(shell cat docker/secrets/postgres_password.txt)

.PHONY: up down logs init ingest flow-run dbt-run dbt-test dbt-docs validate fmt

<<<<<<< HEAD
=======
up:
	$(COMPOSE) up -d

down:
	$(COMPOSE) down

logs:
	$(COMPOSE) logs -f

init:
	PGPASSWORD=$(PGPASSWORD) $(COMPOSE) exec -T blackroads-postgres psql -U $$POSTGRES_USER -d $$POSTGRES_DB -f sql/bootstrap.sql
	POSTGRES_PASSWORD=$(PGPASSWORD) $(COMPOSE) run --rm blackroads-dbt dbt seed
	POSTGRES_PASSWORD=$(PGPASSWORD) $(COMPOSE) run --rm blackroads-dbt dbt run
	$(COMPOSE) run --rm blackroads-pipelines python pipelines/flow.py

ingest:
	$(COMPOSE) run --rm blackroads-pipelines python pipelines/ingest_nyc_taxi.py

flow-run:
	$(COMPOSE) run --rm blackroads-pipelines prefect deployment run 'elt-flow/daily'

dbt-run:
	POSTGRES_PASSWORD=$(PGPASSWORD) $(COMPOSE) run --rm blackroads-dbt dbt run

dbt-test:
	POSTGRES_PASSWORD=$(PGPASSWORD) $(COMPOSE) run --rm blackroads-dbt dbt test

dbt-docs:
	POSTGRES_PASSWORD=$(PGPASSWORD) $(COMPOSE) run --rm blackroads-dbt dbt docs generate

validate:
	$(COMPOSE) run --rm blackroads-pipelines python pipelines/validate.py

fmt:
	$(COMPOSE) run --rm blackroads-pipelines ruff --fix pipelines
up:
	$(COMPOSE) up -d

down:
	$(COMPOSE) down

logs:
	$(COMPOSE) logs -f

init:
	PGPASSWORD=$(PGPASSWORD) $(COMPOSE) exec -T blackroads-postgres psql -U $$POSTGRES_USER -d $$POSTGRES_DB -f sql/bootstrap.sql
	POSTGRES_PASSWORD=$(PGPASSWORD) $(COMPOSE) run --rm blackroads-dbt dbt seed
	POSTGRES_PASSWORD=$(PGPASSWORD) $(COMPOSE) run --rm blackroads-dbt dbt run
	$(COMPOSE) run --rm blackroads-pipelines python pipelines/flow.py

ingest:
	$(COMPOSE) run --rm blackroads-pipelines python pipelines/ingest_nyc_taxi.py

flow-run:
	$(COMPOSE) run --rm blackroads-pipelines prefect deployment run 'elt-flow/daily'

dbt-run:
	POSTGRES_PASSWORD=$(PGPASSWORD) $(COMPOSE) run --rm blackroads-dbt dbt run

dbt-test:
	POSTGRES_PASSWORD=$(PGPASSWORD) $(COMPOSE) run --rm blackroads-dbt dbt test

dbt-docs:
	POSTGRES_PASSWORD=$(PGPASSWORD) $(COMPOSE) run --rm blackroads-dbt dbt docs generate

validate:
	$(COMPOSE) run --rm blackroads-pipelines python pipelines/validate.py

fmt:
	$(COMPOSE) run --rm blackroads-pipelines ruff --fix pipelines
up:
	$(COMPOSE) up -d

down:
	$(COMPOSE) down

logs:
	$(COMPOSE) logs -f

init:
	PGPASSWORD=$(PGPASSWORD) $(COMPOSE) exec -T blackroads-postgres psql -U $$POSTGRES_USER -d $$POSTGRES_DB -f sql/bootstrap.sql
	POSTGRES_PASSWORD=$(PGPASSWORD) $(COMPOSE) run --rm blackroads-dbt dbt seed
	POSTGRES_PASSWORD=$(PGPASSWORD) $(COMPOSE) run --rm blackroads-dbt dbt run
	$(COMPOSE) run --rm blackroads-pipelines python pipelines/flow.py

ingest:
	$(COMPOSE) run --rm blackroads-pipelines python pipelines/ingest_nyc_taxi.py

flow-run:
	$(COMPOSE) run --rm blackroads-pipelines prefect deployment run 'elt-flow/daily'

dbt-run:
	POSTGRES_PASSWORD=$(PGPASSWORD) $(COMPOSE) run --rm blackroads-dbt dbt run

dbt-test:
	POSTGRES_PASSWORD=$(PGPASSWORD) $(COMPOSE) run --rm blackroads-dbt dbt test

dbt-docs:
	POSTGRES_PASSWORD=$(PGPASSWORD) $(COMPOSE) run --rm blackroads-dbt dbt docs generate

validate:
	$(COMPOSE) run --rm blackroads-pipelines python pipelines/validate.py

fmt:
	$(COMPOSE) run --rm blackroads-pipelines ruff --fix pipelines
# <!-- FILE: /srv/blackroads/elt/Makefile -->
COMPOSE = docker compose --env-file .env -p blackroads -f docker-compose.yml

>>>>>>> 9c96dbe6
up:
	$(COMPOSE) up -d

down:
	$(COMPOSE) down

logs:
	$(COMPOSE) logs -f

init:
<<<<<<< HEAD
	PGPASSWORD=$(PGPASSWORD) $(COMPOSE) exec -T blackroads-postgres psql -U $$POSTGRES_USER -d $$POSTGRES_DB -f sql/bootstrap.sql
	POSTGRES_PASSWORD=$(PGPASSWORD) $(COMPOSE) run --rm blackroads-dbt dbt seed
	POSTGRES_PASSWORD=$(PGPASSWORD) $(COMPOSE) run --rm blackroads-dbt dbt run
	$(COMPOSE) run --rm blackroads-pipelines python pipelines/flow.py
=======
$(COMPOSE) run --rm blackroads-pipelines bash -lc "psql postgresql://$${POSTGRES_USER}:$$(cat $${POSTGRES_PASSWORD_FILE})@$${POSTGRES_HOST}:$${POSTGRES_PORT}/$${POSTGRES_DB} -f sql/bootstrap.sql"
$(MAKE) dbt-seed
$(MAKE) dbt-run
$(COMPOSE) run --rm blackroads-pipelines python pipelines/flow.py --deploy
>>>>>>> 9c96dbe6

ingest:
	$(COMPOSE) run --rm blackroads-pipelines python pipelines/ingest_nyc_taxi.py

flow-run:
<<<<<<< HEAD
	$(COMPOSE) run --rm blackroads-pipelines prefect deployment run 'elt-flow/daily'

dbt-run:
	POSTGRES_PASSWORD=$(PGPASSWORD) $(COMPOSE) run --rm blackroads-dbt dbt run

dbt-test:
	POSTGRES_PASSWORD=$(PGPASSWORD) $(COMPOSE) run --rm blackroads-dbt dbt test

dbt-docs:
	POSTGRES_PASSWORD=$(PGPASSWORD) $(COMPOSE) run --rm blackroads-dbt dbt docs generate
=======
$(COMPOSE) run --rm blackroads-pipelines prefect deployment run etl-flow/daily

dbt-run:
$(COMPOSE) run --rm blackroads-dbt run

dbt-test:
$(COMPOSE) run --rm blackroads-dbt test

dbt-docs:
$(COMPOSE) run --rm -p 8080:8080 blackroads-dbt docs serve --port 8080 --no-browser

dbt-seed:
$(COMPOSE) run --rm blackroads-dbt seed
>>>>>>> 9c96dbe6

validate:
	$(COMPOSE) run --rm blackroads-pipelines python pipelines/validate.py

fmt:
<<<<<<< HEAD
	$(COMPOSE) run --rm blackroads-pipelines ruff --fix pipelines
=======
$(COMPOSE) run --rm blackroads-pipelines ruff format pipelines dbt
>>>>>>> 9c96dbe6
<|MERGE_RESOLUTION|>--- conflicted
+++ resolved
@@ -3,8 +3,6 @@
 
 .PHONY: up down logs init ingest flow-run dbt-run dbt-test dbt-docs validate fmt
 
-<<<<<<< HEAD
-=======
 up:
 	$(COMPOSE) up -d
 
@@ -113,45 +111,25 @@
 # <!-- FILE: /srv/blackroads/elt/Makefile -->
 COMPOSE = docker compose --env-file .env -p blackroads -f docker-compose.yml
 
->>>>>>> 9c96dbe6
 up:
-	$(COMPOSE) up -d
+$(COMPOSE) up -d
 
 down:
-	$(COMPOSE) down
+$(COMPOSE) down
 
 logs:
-	$(COMPOSE) logs -f
+$(COMPOSE) logs -f
 
 init:
-<<<<<<< HEAD
-	PGPASSWORD=$(PGPASSWORD) $(COMPOSE) exec -T blackroads-postgres psql -U $$POSTGRES_USER -d $$POSTGRES_DB -f sql/bootstrap.sql
-	POSTGRES_PASSWORD=$(PGPASSWORD) $(COMPOSE) run --rm blackroads-dbt dbt seed
-	POSTGRES_PASSWORD=$(PGPASSWORD) $(COMPOSE) run --rm blackroads-dbt dbt run
-	$(COMPOSE) run --rm blackroads-pipelines python pipelines/flow.py
-=======
 $(COMPOSE) run --rm blackroads-pipelines bash -lc "psql postgresql://$${POSTGRES_USER}:$$(cat $${POSTGRES_PASSWORD_FILE})@$${POSTGRES_HOST}:$${POSTGRES_PORT}/$${POSTGRES_DB} -f sql/bootstrap.sql"
 $(MAKE) dbt-seed
 $(MAKE) dbt-run
 $(COMPOSE) run --rm blackroads-pipelines python pipelines/flow.py --deploy
->>>>>>> 9c96dbe6
 
 ingest:
-	$(COMPOSE) run --rm blackroads-pipelines python pipelines/ingest_nyc_taxi.py
+$(COMPOSE) run --rm blackroads-pipelines python pipelines/ingest_nyc_taxi.py
 
 flow-run:
-<<<<<<< HEAD
-	$(COMPOSE) run --rm blackroads-pipelines prefect deployment run 'elt-flow/daily'
-
-dbt-run:
-	POSTGRES_PASSWORD=$(PGPASSWORD) $(COMPOSE) run --rm blackroads-dbt dbt run
-
-dbt-test:
-	POSTGRES_PASSWORD=$(PGPASSWORD) $(COMPOSE) run --rm blackroads-dbt dbt test
-
-dbt-docs:
-	POSTGRES_PASSWORD=$(PGPASSWORD) $(COMPOSE) run --rm blackroads-dbt dbt docs generate
-=======
 $(COMPOSE) run --rm blackroads-pipelines prefect deployment run etl-flow/daily
 
 dbt-run:
@@ -165,14 +143,9 @@
 
 dbt-seed:
 $(COMPOSE) run --rm blackroads-dbt seed
->>>>>>> 9c96dbe6
 
 validate:
-	$(COMPOSE) run --rm blackroads-pipelines python pipelines/validate.py
+$(COMPOSE) run --rm blackroads-pipelines python pipelines/validate.py
 
 fmt:
-<<<<<<< HEAD
-	$(COMPOSE) run --rm blackroads-pipelines ruff --fix pipelines
-=======
-$(COMPOSE) run --rm blackroads-pipelines ruff format pipelines dbt
->>>>>>> 9c96dbe6
+$(COMPOSE) run --rm blackroads-pipelines ruff format pipelines dbt