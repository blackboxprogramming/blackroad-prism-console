--- conflicted
+++ resolved
@@ -1,18 +1,14 @@
-<<<<<<< HEAD
 const pino = require('pino');
 const { buildPinoRedactPaths } = require('./redact');
-=======
 // FILE: srv/blackroad-api/lib/log.js
 const { createLogger, format, transports } = require('winston');
 const path = require('path');
 const fs = require('fs');
->>>>>>> fa318dfd
 
 const DEBUG_MODE =
   String(process.env.DEBUG_MODE || process.env.DEBUG_PROBES || 'false').toLowerCase() ===
   'true';
 
-<<<<<<< HEAD
 const level = process.env.LOG_LEVEL || (DEBUG_MODE ? 'debug' : 'info');
 
 const transport =
@@ -34,7 +30,6 @@
     censor: '[REDACTED]',
   },
   transport,
-=======
 const logger = createLogger({
   level: 'info',
   format: format.combine(format.timestamp(), format.json()),
@@ -42,7 +37,6 @@
     new transports.File({ filename: path.join(logDir, 'app.log') }),
     new transports.Console(),
   ],
->>>>>>> fa318dfd
 });
 
 module.exports = logger;