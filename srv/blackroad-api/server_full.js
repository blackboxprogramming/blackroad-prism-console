<!-- FILE: /srv/blackroad-api/server_full.js -->
/* BlackRoad API — Express + SQLite + Socket.IO + LLM bridge
   Runs behind Nginx on port 4000 with cookie-session auth.
   Env (optional):
     PORT=4000
     SESSION_SECRET=change_me
     DB_PATH=/srv/blackroad-api/blackroad.db
     LLM_URL=http://127.0.0.1:8000/chat
     ALLOW_SHELL=false
*/

const http = require('http');
const os = require('os');
const path = require('path');
const express = require('express');
let compression;
try { compression = require('compression'); } catch { compression = () => (req,res,next)=>next(); }
const morgan = require('morgan');
const compression = require('compression');
const helmet = require('helmet');
const rateLimit = require('express-rate-limit');
const cors = require('cors');
const cookieSession = require('cookie-session');
const { body, validationResult } = require('express-validator');
const { Server: SocketIOServer } = require('socket.io');
const { exec } = require('child_process');
const { randomUUID } = require('crypto');
const Stripe = require('stripe');
const verify = require('./lib/verify');
const notify = require('./lib/notify');
const logger = require('./lib/log');
<<<<<<< HEAD
const attachDebugProbes = require('./modules/debug_probes');
const maintenanceGuard = require('./modules/maintenanceGuard');
const attachLlmRoutes = require('./routes/admin_llm');
const gitRouter = require('./routes/git');
const providersRouter = require('./routes/providers');
const attachSlackExceptions = require('./modules/slack_exceptions');
const EventEmitter = require('events');
const Stripe = require('stripe');
const verify = require('./lib/verify');
const git = require('./lib/git');
const deploy = require('./lib/deploy');
const notify = require('./lib/notify');
const logger = require('./lib/log');
const { fetchWithProbe } = require('./lib/fetch_probe');
const { db, DB_PATH } = require('./lib/db');
const { TernaryError } = require('./lib/ternaryError');
const attachLlmRoutes = require('./routes/admin_llm');
const gitRouter = require('./routes/git');
const providersRouter = require('./routes/providers');
=======
const { db, DB_PATH } = require('./lib/db');
const { TernaryError } = require('./lib/ternaryError');
const attachLlmRoutes = require('./routes/admin_llm');
const gitRouter = require('./routes/git');
const providersRouter = require('./routes/providers');
>>>>>>> 39b208cd
const contradictionRoutes = require('./routes/contradictions');
const { contradictionLogger } = require('./middleware/contradictionLogger');

// --- Config
const PORT = parseInt(process.env.PORT || '4000', 10);
const SESSION_SECRET = process.env.SESSION_SECRET || 'dev-secret-change-me';
const LLM_URL = process.env.LLM_URL || 'http://127.0.0.1:8000/chat';
const ALLOW_SHELL =
  String(process.env.ALLOW_SHELL || 'false').toLowerCase() === 'true';
const WEB_ROOT = process.env.WEB_ROOT || '/var/www/blackroad';
const BILLING_DISABLE =
  String(process.env.BILLING_DISABLE || 'false').toLowerCase() === 'true';
const INTERNAL_TOKEN = process.env.INTERNAL_TOKEN || 'change-me';
const STRIPE_SECRET = process.env.STRIPE_SECRET || '';
const STRIPE_WEBHOOK_SECRET = process.env.STRIPE_WEBHOOK_SECRET || '';
const stripeClient = STRIPE_SECRET ? new Stripe(STRIPE_SECRET) : null;
const ALLOW_ORIGINS = process.env.ALLOW_ORIGINS
  ? process.env.ALLOW_ORIGINS.split(',').map((s) => s.trim())
  : [];
const ALLOW_SHELL = String(process.env.ALLOW_SHELL || 'false').toLowerCase() === 'true';
const WEB_ROOT = process.env.WEB_ROOT || '/var/www/blackroad';
const BILLING_DISABLE = String(process.env.BILLING_DISABLE || 'false').toLowerCase() === 'true';
const INTERNAL_TOKEN = process.env.INTERNAL_TOKEN || 'change-me';
const GITHUB_WEBHOOK_SECRET = process.env.GITHUB_WEBHOOK_SECRET || '';
const BRANCH_MAIN = process.env.BRANCH_MAIN || 'main';
const BRANCH_STAGING = process.env.BRANCH_STAGING || 'staging';
const STRIPE_SECRET = process.env.STRIPE_SECRET || '';
const STRIPE_WEBHOOK_SECRET = process.env.STRIPE_WEBHOOK_SECRET || '';
const stripeClient = STRIPE_SECRET ? new Stripe(STRIPE_SECRET) : null;
const ALLOW_ORIGINS = process.env.ALLOW_ORIGINS ? process.env.ALLOW_ORIGINS.split(',').map((s) => s.trim()) : [];
const DEBUG_MODE =
  String(process.env.DEBUG_MODE || process.env.DEBUG_PROBES || 'false').toLowerCase() ===
  'true';

['SESSION_SECRET', 'INTERNAL_TOKEN'].forEach((name) => {
  if (!process.env[name]) {
    logger.fatal({ event: 'missing_env', name });
    process.exit(1);
  }
});

const PLANS = [
  {
    id: 'builder',
    name: 'Builder',
    slug: 'builder',
    monthly: Number(process.env.PRICE_BUILDER_MONTH_CENTS || 0),
    annual: Number(process.env.PRICE_BUILDER_YEAR_CENTS || 0),
    features: [
      'Portal access',
      'Agent Stack (basic)',
      '100 chat turns/day',
      'RC mint monthly',
    ],
  },
  {
    id: 'pro',
    name: 'Pro',
    slug: 'pro',
    monthly: Number(process.env.PRICE_PRO_MONTH_CENTS || 0),
    annual: Number(process.env.PRICE_PRO_YEAR_CENTS || 0),
    features: [
      'Portal access',
      'Agent Stack (basic)',
      '100 chat turns/day',
      'RC mint monthly',
      'Priority queue',
      'Advanced agents',
      '5,000 chat turns/day',
    ],
  },
  {
    id: 'enterprise',
    name: 'Enterprise',
    slug: 'enterprise',
    monthly: Number(process.env.PRICE_ENTERPRISE_MONTH_CENTS || 0),
    annual: Number(process.env.PRICE_ENTERPRISE_YEAR_CENTS || 0),
    features: [
      'Portal access',
      'Agent Stack (basic)',
      '100 chat turns/day',
      'RC mint monthly',
      'Priority queue',
      'Advanced agents',
      '5,000 chat turns/day',
      'Org SSO (stub)',
      'Dedicated support',
      'Custom connectors',
    ],
  },
];

const PLAN_ENTITLEMENTS = {
  free: {
    planName: 'Free',
    entitlements: {
      can: { math: { pro: false } },
      limits: { api: { qps: 5 } },
    },
  },
  builder: {
    planName: 'Builder',
    entitlements: {
      can: { math: { pro: true } },
      limits: { api: { qps: 10 } },
    },
  },
  pro: {
    planName: 'Pro',
    entitlements: {
      can: { math: { pro: true } },
      limits: { api: { qps: 10 } },
    },
  },
  guardian: {
    planName: 'Guardian',
    entitlements: {
      can: { math: { pro: true } },
      limits: { api: { qps: 20 } },
    },
  },
  enterprise: {
    planName: 'Enterprise',
    entitlements: {
      can: { math: { pro: true } },
      limits: { api: { qps: 20 } },
    },
  },
};

// --- App & server
const app = express();
// Trust first proxy (e.g., Nginx) so secure headers like HSTS work behind TLS terminators
app.set('trust proxy', 1);
require('./modules/jsonEnvelope')(app);
require('./modules/jsonify_proxy')({ app });
// requestGuard preserves req.rawBody for webhook verification. If you swap it out,
// ensure express.raw({ type: 'application/json' }) (or equivalent) runs before
// the billing webhook route so Stripe receives the exact payload.
require('./modules/requestGuard')(app);
const server = http.createServer(app);
const io = new SocketIOServer(server, {
  path: '/socket.io',
  serveClient: false,
  cors: { origin: false }, // same-origin via Nginx
});

require('./modules/deploy_hook')({ app });

// Partner relay for mTLS-authenticated teammates
require('./modules/partner_relay_mtls')({ app });
require('./modules/projects')({ app });
require('./modules/pr_proxy')({ app });
require('./modules/patentnet')({ app });
require('./modules/love_math')({ app });
require('./modules/jobs')({ app });
require('./modules/memory')({ app });
require('./modules/brain_chat')({ app });
// --- Middleware
app.disable('x-powered-by');
app.use(helmet());
// Enforce strict transport security and limit referrer leakage
app.use(
  helmet.hsts({
    maxAge: 60 * 60 * 24 * 365 * 2, // 2 years
    includeSubDomains: true,
    preload: true,
  })
);
app.use(helmet.referrerPolicy({ policy: 'no-referrer' }));
require('./modules/trust_math')({ app });
// Devices backplane
require('./modules/devices')({ app, io, dbPath: DB_PATH });
// Mount project-specific job runner under a separate prefix so the
// legacy deployment job endpoints at `/api/jobs` continue to work.
require('./modules/jobs')({ app, prefix: '/api/project-jobs' });

const emitter = new EventEmitter();
const jobs = new Map();
let jobSeq = 0;

function addJob(type, payload, runner) {
  const id = String(++jobSeq);
  const job = { id, type, payload, status: 'queued', created: Date.now(), logs: [] };
  jobs.set(id, job);
  process.nextTick(async () => {
    job.status = 'running';
    try {
      await runner(id, payload);
      job.status = 'success';
    } catch (e) {
      job.status = 'failed';
      job.error = String(e);
    } finally {
      emitter.emit(id, null);
    }
  });
  return job;
}

function logLine(id, line) {
  const job = jobs.get(id);
  if (job) job.logs.push(line);
  emitter.emit(id, line);
}

// --- Middleware
app.disable('x-powered-by');
app.use(helmet());
app.use(
  cors({
    origin: (origin, cb) => {
      if (!origin || ALLOW_ORIGINS.includes(origin)) return cb(null, true);
      return cb(new Error('Not allowed'), false);
    },
    credentials: true,
  })
);
app.use(rateLimit({ windowMs: 60_000, max: 100 }));
app.use((req, res, next) => {
  const start = Date.now();
  res.on('finish', () => {
    logger.info({
      id: res.getHeader('X-Request-ID'),
      method: req.method,
      path: req.originalUrl,
      status: res.statusCode,
      duration: Date.now() - start,
    });
  }),
);
app.use(rateLimit({ windowMs: 60_000, max: 100 }));
app.use((req, res, next) => {
  const id = randomUUID();
  req.id = id;
  const start = Date.now();
  res.on('finish', () => {
    logger.info({ id, method: req.method, path: req.originalUrl, status: res.statusCode, duration: Date.now() - start });
  });
  next();
});
app.use(compression());
app.use(express.json({ limit: '1mb' }));
app.use(morgan('tiny'));
attachDebugProbes({ app, logger, enabled: DEBUG_MODE });
app.use(compression());
app.use(
  cookieSession({
    name: 'brsess',
    keys: [SESSION_SECRET],
    httpOnly: true,
    sameSite: 'lax',
    secure: process.env.NODE_ENV === 'production',
    maxAge: 1000 * 60 * 60 * 8, // 8h
  })
);

app.use(maintenanceGuard({ logger }));

  }),
);

// --- Homepage
app.get('/', (_, res) => {
  res.sendFile(path.join(WEB_ROOT, 'index.html'));
});
app.head('/health/live', (_req, res) => {
  res.setHeader('Cache-Control', 'max-age=10');
  res.status(200).end();
});
app.get('/health/live', (_req, res) => {
  res.setHeader('Cache-Control', 'max-age=10');
  res.json({ status: 'ok', ts: new Date().toISOString() });
});
app.head('/health/ready', (_req, res) => {
  res.status(200).end();
});
app.get('/health/ready', (_req, res) => {
  res.json({ status: 'ok', ts: new Date().toISOString() });
});
app.head('/health', (_req, res) => res.status(200).end());
app.get('/health', (_req, res) => {
  res.json({ ok: true, version: '1.0.0', uptime: process.uptime() });
});


// --- Health
app.head('/api/health', (_, res) => res.status(200).end());
app.get('/api/health', async (_req, res) => {
  let llm = false;
  try {
    const r = await fetch('http://127.0.0.1:8000/health');
    llm = r.ok;
  } catch {}
  res.json({
    ok: true,
    version: '1.0.0',
    uptime: process.uptime(),
    services: { api: true, llm },
    services: { api: true, llm }
  });
});

// --- Auth (cookie-session)
function requireAuth(req, res, next) {
  if (req.session && req.session.user) return next();
  return res.status(401).json({ error: 'unauthorized' });
}
app.get('/api/session', (req, res) => {
  res.json({ user: req.session?.user || null });
});
app.post(
  '/api/login',
  [body('username').isString(), body('password').isString()],
  (req, res) => {
    const errors = validationResult(req);
    if (!errors.isEmpty()) {
      return res.status(400).json({ error: 'invalid_request' });
    }
    const { username, password } = req.body || {};
    // dev defaults: root / Codex2025 (can be replaced with real auth)
    if (
      (username === 'root' && password === 'Codex2025') ||
      process.env.BYPASS_LOGIN === 'true'
    ) {
    if ((username === 'root' && password === 'Codex2025') || process.env.BYPASS_LOGIN === 'true') {
      req.session.user = { username, role: 'dev', plan: 'free' };
      return res.json({ ok: true, user: req.session.user });
    }
    return res.status(401).json({ error: 'invalid_credentials' });
  }
  },
);
app.post('/api/logout', (req, res) => {
  req.session = null;
  res.json({ ok: true });
});

// --- Billing (stubs)
app.get('/api/billing/plans', (req, res) => {
  res.json(
    PLANS.map(({ id, name, slug, monthly, annual, features }) => ({
      id,
      name,
      slug,
      monthly,
      annual,
      features,
    }))
  );
});

app.get('/api/billing/entitlements/me', requireAuth, (req, res) => {
  const plan = req.session.user.plan || 'free';
  const conf = PLAN_ENTITLEMENTS[plan] || PLAN_ENTITLEMENTS.free;
  res.json({ planName: conf.planName, entitlements: conf.entitlements });
});

app.post('/api/billing/checkout', requireAuth, (req, res) => {
  if (BILLING_DISABLE) return res.status(503).json({ disabled: true });
  res.json({ checkoutUrl: '/subscribe?demo=1' });
});

app.post('/api/billing/portal', requireAuth, (req, res) => {
  if (BILLING_DISABLE) return res.status(503).json({ disabled: true });
  res.json({ portalUrl: '/subscribe?portal=1' });
});

app.post('/api/billing/webhook', (req, res) => {
  if (!stripeClient || !STRIPE_WEBHOOK_SECRET) {
    return res.status(501).json({ error: 'stripe_unconfigured' });
  }
  const sig = req.headers['stripe-signature'];
  const rawBody =
    typeof req.rawBody === 'string'
      ? req.rawBody
      : JSON.stringify(req.body ?? {});
  let event;
  try {
    event = stripeClient.webhooks.constructEvent(
      rawBody,
  let event;
  try {
    event = stripeClient.webhooks.constructEvent(
      JSON.stringify(req.body),
      sig,
      STRIPE_WEBHOOK_SECRET
    );
  } catch (e) {
    logger.error({ event: 'stripe_webhook_verify_failed', err: e });
    return res.status(400).json({ error: 'invalid_signature' });
  }
  emitter.emit('stripe:event', event);
  res.json({ received: true });
});

// --- SQLite bootstrap
<<<<<<< HEAD
const db = new Database(DB_PATH);
db.pragma('journal_mode = WAL');
db.pragma('synchronous = NORMAL');

attachSlackExceptions({ app, db });

=======
>>>>>>> 39b208cd
const TABLES = ['projects', 'agents', 'datasets', 'models', 'integrations'];
for (const t of TABLES) {
  db.prepare(
    `
    CREATE TABLE IF NOT EXISTS ${t} (
      id INTEGER PRIMARY KEY AUTOINCREMENT,
      name TEXT NOT NULL,
      updated_at TEXT NOT NULL DEFAULT (datetime('now')),
      meta JSON
    )
  `
  ).run();
}

// Subscription tables
db.prepare(
  `
db.prepare(`
  CREATE TABLE IF NOT EXISTS subscribers (
    id TEXT PRIMARY KEY,
    email TEXT UNIQUE,
    name TEXT,
    company TEXT,
    created_at TEXT,
    source TEXT
  )
`
).run();
db.prepare(
  `
`).run();
db.prepare(`
  CREATE TABLE IF NOT EXISTS subscriptions (
    id TEXT PRIMARY KEY,
    subscriber_id TEXT,
    plan TEXT,
    cycle TEXT,
    status TEXT,
    stripe_customer_id TEXT,
    stripe_subscription_id TEXT,
    created_at TEXT,
    updated_at TEXT
  )
`
).run();
db.prepare(
  `
`).run();
db.prepare(`
  CREATE TABLE IF NOT EXISTS payments (
    id TEXT PRIMARY KEY,
    subscription_id TEXT,
    provider TEXT,
    amount_cents INTEGER,
    currency TEXT,
    status TEXT,
    raw JSON,
    created_at TEXT
  )
`
).run();
db.prepare(
  `
`).run();
db.prepare(`
  CREATE TABLE IF NOT EXISTS logs_connectors (
    id TEXT PRIMARY KEY,
    subscriber_id TEXT,
    action TEXT,
    connector TEXT,
    ok INTEGER,
    detail TEXT,
    created_at TEXT
  )
`
).run();

// Billing tables (minimal subset)
db.prepare(
  `
`).run();

// Billing tables (minimal subset)
db.prepare(`
  CREATE TABLE IF NOT EXISTS plans (
    id TEXT PRIMARY KEY,
    name TEXT NOT NULL,
    monthly_price_cents INTEGER NOT NULL DEFAULT 0,
    yearly_price_cents INTEGER NOT NULL DEFAULT 0,
    features TEXT NOT NULL,
    is_active INTEGER NOT NULL DEFAULT 1
  )
`
).run();
`).run();

// Seed default plans if table empty
const planCount = db.prepare('SELECT COUNT(*) as c FROM plans').get().c;
if (planCount === 0) {
  const defaultPlans = [
    {
      id: 'free',
      name: 'Free',
      monthly: 0,
      yearly: 0,
      features: ['Basic access'],
    },
    {
      id: 'builder',
      name: 'Builder',
      monthly: 1500,
      yearly: 15000,
      features: ['Builder tools', 'Email support'],
    },
    {
      id: 'pro',
      name: 'Pro',
      monthly: 4000,
      yearly: 40000,
      features: ['All builder features', 'Priority support'],
    },
    {
      id: 'enterprise',
      name: 'Enterprise',
      monthly: 0,
      yearly: 0,
      features: ['Custom pricing', 'Dedicated support'],
    },
  ];
  const stmt = db.prepare(
    'INSERT INTO plans (id, name, monthly_price_cents, yearly_price_cents, features, is_active) VALUES (?, ?, ?, ?, ?, 1)'
  );
    { id: 'free', name: 'Free', monthly: 0, yearly: 0, features: ['Basic access'] },
    { id: 'builder', name: 'Builder', monthly: 1500, yearly: 15000, features: ['Builder tools', 'Email support'] },
    { id: 'pro', name: 'Pro', monthly: 4000, yearly: 40000, features: ['All builder features', 'Priority support'] },
    { id: 'enterprise', name: 'Enterprise', monthly: 0, yearly: 0, features: ['Custom pricing', 'Dedicated support'] },
  ];
  const stmt = db.prepare('INSERT INTO plans (id, name, monthly_price_cents, yearly_price_cents, features, is_active) VALUES (?, ?, ?, ?, ?, 1)');
  for (const p of defaultPlans) {
    stmt.run(p.id, p.name, p.monthly, p.yearly, JSON.stringify(p.features));
  }
}

// Quantum AI table seed
db.prepare(
  `
  CREATE TABLE IF NOT EXISTS quantum_ai (
    topic TEXT PRIMARY KEY,
    summary TEXT NOT NULL
  )
`
).run();
const qSeed = [
  {
    topic: 'reasoning',
    summary:
      'Quantum parallelism lets models explore many reasoning paths simultaneously for accelerated insight.',
  },
  {
    topic: 'memory',
    summary:
      'Quantum RAM with entangled states hints at dense, instantly linked memory architectures.',
  },
  {
    topic: 'symbolic',
    summary:
      'Interference in quantum-symbolic AI could amplify useful symbol chains while damping noise.',
  },
];
for (const row of qSeed) {
  db.prepare(
    'INSERT OR IGNORE INTO quantum_ai (topic, summary) VALUES (?, ?)'
  ).run(row.topic, row.summary);
}

// Git API
app.use('/api/git', requireAuth, gitRouter);
app.use('/v1/providers', providersRouter);
app.use(contradictionRoutes);

// Helpers
function listRows(t) {
  return db
    .prepare(
      `SELECT id, name, updated_at, meta FROM ${t} ORDER BY datetime(updated_at) DESC`
    )
    .all();
}
function createRow(t, name, meta = null) {
  const stmt = db.prepare(
    `INSERT INTO ${t} (name, updated_at, meta) VALUES (?, datetime('now'), ?)`
  );
  const info = stmt.run(name, meta ? JSON.stringify(meta) : null);
  return info.lastInsertRowid;
}
function updateRow(t, id, name, meta = null) {
  const stmt = db.prepare(
    `UPDATE ${t} SET name = COALESCE(?, name), meta = COALESCE(?, meta), updated_at = datetime('now') WHERE id = ?`
  );
  stmt.run(name ?? null, meta ? JSON.stringify(meta) : null, id);
}
function deleteRow(t, id) {
  db.prepare(`DELETE FROM ${t} WHERE id = ?`).run(id);
}
function validKind(kind) {
  return TABLES.includes(kind);
}

// --- CRUD routes (guard with auth once you’re ready)
app.get('/api/:kind', requireAuth, (req, res) => {
  const { kind } = req.params;
  if (!validKind(kind)) return res.status(404).json({ error: 'unknown_kind' });
  try {
    res.json(listRows(kind));
  } catch (e) {
    res.status(500).json({ error: 'db_list_failed', detail: String(e) });
  }
});
app.post('/api/:kind', requireAuth, (req, res) => {
  const { kind } = req.params;
  const { name, meta } = req.body || {};
  if (!validKind(kind)) return res.status(404).json({ error: 'unknown_kind' });
  if (!name) return res.status(400).json({ error: 'name_required' });
  try {
    const id = createRow(kind, name, meta);
    res.json({ ok: true, id });
  } catch (e) {
    res.status(500).json({ error: 'db_create_failed', detail: String(e) });
  }
});
app.post('/api/:kind/:id', requireAuth, (req, res) => {
  const { kind, id } = req.params;
  const { name, meta } = req.body || {};
  if (!validKind(kind)) return res.status(404).json({ error: 'unknown_kind' });
  try {
    updateRow(kind, Number(id), name, meta);
    res.json({ ok: true });
  } catch (e) {
    res.status(500).json({ error: 'db_update_failed', detail: String(e) });
  }
});
app.delete('/api/:kind/:id', requireAuth, (req, res) => {
  const { kind, id } = req.params;
  if (!validKind(kind)) return res.status(404).json({ error: 'unknown_kind' });
  try {
    deleteRow(kind, Number(id));
    res.json({ ok: true });
  } catch (e) {
    res.status(500).json({ error: 'db_delete_failed', detail: String(e) });
  }
});

// --- Subscribe & connectors
const VALID_PLANS = ['free', 'builder', 'guardian'];
const VALID_CYCLES = ['monthly', 'annual'];

app.get('/api/connectors/status', async (_req, res) => {
  const config = {
    stripe: !!(
      process.env.STRIPE_PUBLIC_KEY &&
      process.env.STRIPE_SECRET &&
      process.env.STRIPE_WEBHOOK_SECRET
    ),
    mail: !!process.env.MAIL_PROVIDER,
    sheets: !!(
      process.env.GSHEETS_SA_JSON || process.env.SHEETS_CONNECTOR_TOKEN
    ),
    calendar: !!(
      process.env.GOOGLE_CALENDAR_CREDENTIALS || process.env.ICS_URL
    ),
    discord: !!process.env.DISCORD_INVITE,
    webhooks: false,
  };

  const live = {
    slack: false,
    airtable: false,
    linear: false,
    salesforce: false,
  };

  try {
    if (process.env.SLACK_WEBHOOK_URL) {
      await notify.slack('status check');
      live.slack = true;
    }
  } catch {}

  try {
    if (process.env.AIRTABLE_API_KEY) live.airtable = true;
  } catch {}

  try {
    if (process.env.LINEAR_API_KEY) live.linear = true;
  } catch {}

  try {
    if (process.env.SF_USERNAME) live.salesforce = true;
  } catch {}

  config.webhooks = config.stripe;

  res.json({ config, live });
});

// Basic health endpoint exposing provider mode
app.get('/api/subscribe/health', (_req, res) => {
  const mode =
    process.env.SUBSCRIBE_MODE ||
    (process.env.STRIPE_SECRET
      ? 'stripe'
      : process.env.GUMROAD_TOKEN
        ? 'gumroad'
        : 'local');
  let providerReady = false;
  if (mode === 'stripe') providerReady = !!process.env.STRIPE_SECRET;
  else if (mode === 'gumroad') providerReady = !!process.env.GUMROAD_TOKEN;
  else providerReady = true;
  res.json({ ok: true, mode, providerReady });
});

app.post('/api/subscribe/checkout', (req, res) => {
  const { plan, cycle } = req.body || {};
  if (!VALID_PLANS.includes(plan) || !VALID_CYCLES.includes(cycle)) {
    return res.status(400).json({ error: 'invalid_input' });
  }
  if (!process.env.STRIPE_SECRET) {
    return res.status(409).json({ mode: 'invoice' });
  }
  // Stripe integration would go here
  res.json({ url: 'https://stripe.example/checkout' });
});

app.post('/api/subscribe/invoice-intent', (req, res) => {
  const { plan, cycle, email, name, company, address, notes } = req.body || {};
  if (!email || !VALID_PLANS.includes(plan) || !VALID_CYCLES.includes(cycle)) {
    return res.status(400).json({ error: 'invalid_input' });
  }
  let sub = db.prepare('SELECT id FROM subscribers WHERE email = ?').get(email);
  let subscriberId = sub ? sub.id : randomUUID();
  if (!sub) {
    db.prepare(
      'INSERT INTO subscribers (id, email, name, company, created_at, source) VALUES (?, ?, ?, ?, datetime("now"), ?)'
    ).run(subscriberId, email, name || null, company || null, 'invoice');
  }
  const subscriptionId = randomUUID();
  db.prepare(
    'INSERT INTO subscriptions (id, subscriber_id, plan, cycle, status, created_at, updated_at) VALUES (?, ?, ?, ?, ?, datetime("now"), datetime("now"))'
  ).run(subscriptionId, subscriberId, plan, cycle, 'pending_invoice');
  res.json({ ok: true, next: '/subscribe/thanks' });
});

app.post('/api/wallet/credit', (req, res, next) => {
  try {
    const amountRaw = req.body?.amount;
    const amount = Number(amountRaw);
    if (!Number.isFinite(amount)) {
      throw new TernaryError('Amount must be a finite number', {
        state: -1,
        code: 'AMOUNT_INVALID',
        severity: 'high',
        hint: 'Provide a numeric amount to credit',
      });
    }
    if (amount === 0) {
      throw new TernaryError('Zero amount is neutral no-op', {
        state: 0,
        code: 'AMOUNT_ZERO',
        hint: 'Skip write when amount is 0',
      });
    }
    if (amount < 0) {
      throw new TernaryError('Negative credit is contradiction', {
        state: -1,
        code: 'NEGATIVE_CREDIT',
        severity: 'high',
        hint: 'Use /api/wallet/debit for negative amounts',
      });
    }

    res.json({ ok: true, state: 1, credited: amount });
  } catch (err) {
    next(err);
  }
});

app.get('/api/subscribe/status', (req, res) => {
  const { email } = req.query || {};
  if (!email) return res.status(400).json({ error: 'email_required' });
  const row = db
    .prepare(
      'SELECT s.plan, s.cycle, s.status FROM subscribers sub JOIN subscriptions s ON sub.id = s.subscriber_id WHERE sub.email = ? ORDER BY datetime(s.created_at) DESC LIMIT 1'
    )
    .get(email);
  res.json(row || { status: 'none' });
});

// --- Billing: plans
app.get('/api/subscribe/plans', requireAuth, (_req, res) => {
  try {
    const rows = db
      .prepare(
        'SELECT id, name, monthly_price_cents, yearly_price_cents, features, is_active FROM plans WHERE is_active = 1'
      )
      .all();
    for (const r of rows) {
      try {
        r.features = JSON.parse(r.features);
      } catch {
        r.features = [];
      }
    }
    res.json(rows);
  } catch (e) {
    res.status(500).json({ error: 'db_plans_failed', detail: String(e) });
  }
});

// --- Subscribe & connectors
const VALID_PLANS = ['free', 'builder', 'guardian'];
const VALID_CYCLES = ['monthly', 'annual'];

app.get('/api/connectors/status', (req, res) => {
  const stripe = !!(process.env.STRIPE_PUBLIC_KEY && process.env.STRIPE_SECRET && process.env.STRIPE_WEBHOOK_SECRET);
  const mail = !!process.env.MAIL_PROVIDER;
  const sheets = !!(process.env.GSHEETS_SA_JSON || process.env.SHEETS_CONNECTOR_TOKEN);
  const calendar = !!(process.env.GOOGLE_CALENDAR_CREDENTIALS || process.env.ICS_URL);
  const discord = !!process.env.DISCORD_INVITE;
  const webhooks = stripe; // placeholder
  res.json({ stripe, mail, sheets, calendar, discord, webhooks });
});

// Basic health endpoint exposing provider mode
app.get('/api/subscribe/health', (_req, res) => {
  const mode = process.env.SUBSCRIBE_MODE || (process.env.STRIPE_SECRET ? 'stripe' : process.env.GUMROAD_TOKEN ? 'gumroad' : 'local');
  let providerReady = false;
  if (mode === 'stripe') providerReady = !!process.env.STRIPE_SECRET;
  else if (mode === 'gumroad') providerReady = !!process.env.GUMROAD_TOKEN;
  else providerReady = true;
  res.json({ ok: true, mode, providerReady });
});

app.post('/api/subscribe/checkout', (req, res) => {
  const { plan, cycle } = req.body || {};
  if (!VALID_PLANS.includes(plan) || !VALID_CYCLES.includes(cycle)) {
    return res.status(400).json({ error: 'invalid_input' });
  }
  if (!process.env.STRIPE_SECRET) {
    return res.status(409).json({ mode: 'invoice' });
  }
  // Stripe integration would go here
  res.json({ url: 'https://stripe.example/checkout' });
});

app.post('/api/subscribe/invoice-intent', (req, res) => {
  const { plan, cycle, email, name, company, address, notes } = req.body || {};
  if (!email || !VALID_PLANS.includes(plan) || !VALID_CYCLES.includes(cycle)) {
    return res.status(400).json({ error: 'invalid_input' });
  }
  let sub = db.prepare('SELECT id FROM subscribers WHERE email = ?').get(email);
  let subscriberId = sub ? sub.id : randomUUID();
  if (!sub) {
    db.prepare('INSERT INTO subscribers (id, email, name, company, created_at, source) VALUES (?, ?, ?, ?, datetime("now"), ?)')
      .run(subscriberId, email, name || null, company || null, 'invoice');
  }
  const subscriptionId = randomUUID();
  db.prepare('INSERT INTO subscriptions (id, subscriber_id, plan, cycle, status, created_at, updated_at) VALUES (?, ?, ?, ?, ?, datetime("now"), datetime("now"))')
    .run(subscriptionId, subscriberId, plan, cycle, 'pending_invoice');
  res.json({ ok: true, next: '/subscribe/thanks' });
});

app.get('/api/subscribe/status', (req, res) => {
  const { email } = req.query || {};
  if (!email) return res.status(400).json({ error: 'email_required' });
  const row = db.prepare('SELECT s.plan, s.cycle, s.status FROM subscribers sub JOIN subscriptions s ON sub.id = s.subscriber_id WHERE sub.email = ? ORDER BY datetime(s.created_at) DESC LIMIT 1').get(email);
  res.json(row || { status: 'none' });
});

// --- Billing: plans
app.get('/api/subscribe/plans', requireAuth, (_req, res) => {
  try {
    const rows = db.prepare('SELECT id, name, monthly_price_cents, yearly_price_cents, features, is_active FROM plans WHERE is_active = 1').all();
    for (const r of rows) {
      try { r.features = JSON.parse(r.features); } catch { r.features = []; }
    }
    res.json(rows);
  } catch (e) {
    res.status(500).json({ error: 'db_plans_failed', detail: String(e) });
  }
});

// --- LLM bridge (/api/llm/chat)
// Forwards body to FastAPI (LLM_URL) and streams raw text back to the client.
app.post('/api/llm/chat', requireAuth, async (req, res) => {
  try {
    const upstream = await fetchWithProbe(
      LLM_URL,
      {
        method: 'POST',
        headers: { 'Content-Type': 'application/json' },
        body: JSON.stringify(req.body || {}),
      },
      { label: 'llm_chat', enabled: DEBUG_MODE, logger }
    );

    // Stream if possible
    if (upstream.ok && upstream.body) {
      res.status(200);
      res.setHeader('Content-Type', 'text/plain; charset=utf-8');
      res.setHeader('Transfer-Encoding', 'chunked');

      const reader = upstream.body.getReader();
      while (true) {
        const { done, value } = await reader.read();
        if (done) break;
        // passthrough raw bytes (FastAPI may send plain text or SSE-like chunks)
        res.write(Buffer.from(value));
      }
      return res.end();
    }

    // Non-stream fallback
    const txt = await upstream.text().catch(() => '');
    // try to unwrap {text: "..."}
    let out = txt;
    try {
      const j = JSON.parse(txt);
      if (j && typeof j.text === 'string') out = j.text;
    } catch {}
    res
      .status(upstream.ok ? 200 : upstream.status)
      .type('text/plain')
      .send(out || '(no content)');
  } catch (e) {
    res.status(502).type('text/plain').send('(llm upstream error)');
  }
});

attachLlmRoutes(app);

// --- Optional shell exec (disabled by default)
app.post('/api/exec', requireAuth, (req, res) => {
  if (!ALLOW_SHELL) return res.status(403).json({ error: 'exec_disabled' });
  const cmd = ((req.body && req.body.cmd) || '').trim();
  if (!cmd) return res.status(400).json({ error: 'cmd_required' });
  exec(cmd, { timeout: 20000 }, (err, stdout, stderr) => {
    if (err)
      return res
        .status(500)
        .json({ error: 'exec_failed', detail: String(err), stderr });
    res.json({ out: stdout, stderr });
  });
});


// --- Quantum AI summaries
app.get('/api/quantum/:topic', (req, res) => {
  const { topic } = req.params;
  const row = db
    .prepare('SELECT summary FROM quantum_ai WHERE topic = ?')
    .get(topic);
  if (!row) return res.status(404).json({ error: 'not_found' });
  res.json({ topic, summary: row.summary });
// --- Deployment and CI endpoints
app.post('/api/webhooks/github', async (req, res) => {
  const sig = req.get('X-Hub-Signature-256');
  const raw = JSON.stringify(req.body || {});
  if (!verify.verifySignature(GITHUB_WEBHOOK_SECRET, raw, sig)) {
    return res.status(401).end('invalid_signature');
  }
  const event = req.get('X-GitHub-Event');
  if (event === 'ping') return res.json({ ok: true });
  if (event === 'push') {
    const branch = req.body.ref?.replace('refs/heads/', '');
    if (!verify.branchAllowed(branch, [BRANCH_MAIN, BRANCH_STAGING])) return res.status(202).end();
    const sha = req.body.after;
    const job = addJob('deploy', { branch, sha }, async (id, payload) => {
      logLine(id, 'git fetch');
      await git.fetch();
      await git.checkout(payload.branch);
      await git.resetHard(payload.sha);
      await git.clean();
      logLine(id, 'deploy');
      await deploy.stageAndSwitch(payload);
      await notify.slack(`Deploy ${payload.branch} ${payload.sha} succeeded`);
    });
    return res.json({ ok: true, jobId: job.id });
  }
  if (event === 'pull_request') {
    const job = addJob('ci', {}, async (id) => logLine(id, 'ci not implemented'));
    return res.json({ ok: true, jobId: job.id });
  }
  res.json({ ok: true });
});

app.post('/api/deploy/plan', (req, res) => {
  if (!verify.verifyToken(req.get('X-Internal-Token'), INTERNAL_TOKEN)) return res.status(401).end();
  res.json({ ok: true, steps: ['build', 'switch'] });
});

app.post('/api/deploy/execute', (req, res) => {
  if (!verify.verifyToken(req.get('X-Internal-Token'), INTERNAL_TOKEN)) return res.status(401).end();
  const { branch = BRANCH_MAIN, sha } = req.body || {};
  const job = addJob('deploy_manual', { branch, sha }, async (id, payload) => {
    await git.fetch();
    await git.checkout(payload.branch);
    if (payload.sha) await git.resetHard(payload.sha);
    await git.clean();
    await deploy.stageAndSwitch(payload);
  });
  res.json({ ok: true, jobId: job.id });
});

app.post('/api/git/sync', (req, res) => {
  if (!verify.verifyToken(req.get('X-Internal-Token'), INTERNAL_TOKEN)) return res.status(401).end();
  const { branch = BRANCH_MAIN } = req.body || {};
  addJob('git_sync', { branch }, async (id, payload) => {
    await git.fetch();
    await git.checkout(payload.branch);
    await git.resetHard(`origin/${payload.branch}`);
    await git.clean();
  });
  res.json({ ok: true });
});

app.get('/api/jobs', (req, res) => {
  res.json(Array.from(jobs.values()).reverse());
});

app.get('/api/jobs/:id/log', (req, res) => {
  const { id } = req.params;
  res.setHeader('Content-Type', 'text/event-stream');
  res.setHeader('Cache-Control', 'no-cache');
  const send = (line) => {
    if (line === null) return res.write('event: end\n\n');
    res.write(`data: ${line}\n\n`);
  };
  const listener = (l) => send(l);
  emitter.on(id, listener);
  const job = jobs.get(id);
  if (job) job.logs.forEach(send);
  req.on('close', () => emitter.removeListener(id, listener));
});

app.post('/api/rollback/:releaseId', (req, res) => {
  if (!verify.verifyToken(req.get('X-Internal-Token'), INTERNAL_TOKEN)) return res.status(401).end();
  const releaseId = req.params.releaseId;
  const job = addJob('rollback', { releaseId }, async (id, payload) => {
    await deploy.stageAndSwitch({ branch: 'rollback', sha: payload.releaseId });
  });
  res.json({ ok: true, jobId: job.id });
});

app.get('/api/connectors/status', async (_req, res) => {
  const status = { slack: false, airtable: false, linear: false, salesforce: false };
  try { if (process.env.SLACK_WEBHOOK_URL) { await notify.slack('status check'); status.slack = true; } } catch {}
  try { if (process.env.AIRTABLE_API_KEY) status.airtable = true; } catch {}
  try { if (process.env.LINEAR_API_KEY) status.linear = true; } catch {}
  try { if (process.env.SF_USERNAME) status.salesforce = true; } catch {}
  res.json(status);
});

// --- Actions (stubs)
app.post('/api/actions/mint', requireAuth, (req, res) => {
  // TODO: integrate wallet; for now echo a stub tx id
  res.json({
    ok: true,
    minted: Number(req.body?.amount || 1),
    tx: 'rc_' + Math.random().toString(36).slice(2, 10),
  });
});

require('./modules/yjs_callback')({ app });
require('./modules/trust_curvature')({ app });
require('./modules/truth_diff')({ app });

app.use(contradictionLogger);

// --- Socket.IO presence (metrics)
io.on('connection', (socket) => {
  socket.emit('hello', { ok: true, t: Date.now() });
});
setInterval(() => {
  const total = os.totalmem(),
    free = os.freemem();
  const payload = {
    t: Date.now(),
    load: os.loadavg()[0],
    mem: { total, free, used: total - free, pct: 1 - free / total },
    cpuCount: os.cpus()?.length || 1,
    host: os.hostname(),
  };
  io.emit('metrics', payload);
}, 2000).unref();

// --- Start
server.listen(PORT, () => {
  logger.info({
    event: 'server_start',
    port: PORT,
    db: DB_PATH,
    llm: LLM_URL,
    shell: ALLOW_SHELL,
    debug: DEBUG_MODE,
  });
});

// --- Safety
process.on('unhandledRejection', (e) => logger.error({ event: 'unhandled_rejection', error: String(e) }));
process.on('uncaughtException', (e) => logger.error({ event: 'uncaught_exception', error: String(e) }));

module.exports = { app, server };<|MERGE_RESOLUTION|>--- conflicted
+++ resolved
@@ -29,7 +29,6 @@
 const verify = require('./lib/verify');
 const notify = require('./lib/notify');
 const logger = require('./lib/log');
-<<<<<<< HEAD
 const attachDebugProbes = require('./modules/debug_probes');
 const maintenanceGuard = require('./modules/maintenanceGuard');
 const attachLlmRoutes = require('./routes/admin_llm');
@@ -49,13 +48,11 @@
 const attachLlmRoutes = require('./routes/admin_llm');
 const gitRouter = require('./routes/git');
 const providersRouter = require('./routes/providers');
-=======
 const { db, DB_PATH } = require('./lib/db');
 const { TernaryError } = require('./lib/ternaryError');
 const attachLlmRoutes = require('./routes/admin_llm');
 const gitRouter = require('./routes/git');
 const providersRouter = require('./routes/providers');
->>>>>>> 39b208cd
 const contradictionRoutes = require('./routes/contradictions');
 const { contradictionLogger } = require('./middleware/contradictionLogger');
 
@@ -453,15 +450,12 @@
 });
 
 // --- SQLite bootstrap
-<<<<<<< HEAD
 const db = new Database(DB_PATH);
 db.pragma('journal_mode = WAL');
 db.pragma('synchronous = NORMAL');
 
 attachSlackExceptions({ app, db });
 
-=======
->>>>>>> 39b208cd
 const TABLES = ['projects', 'agents', 'datasets', 'models', 'integrations'];
 for (const t of TABLES) {
   db.prepare(
