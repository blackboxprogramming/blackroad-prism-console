--- conflicted
+++ resolved
@@ -709,24 +709,18 @@
 }
 
 // Quantum AI table seed
-<<<<<<< HEAD
 db.prepare(
   `
-=======
 db.prepare(`
->>>>>>> 46136430
   CREATE TABLE IF NOT EXISTS quantum_ai (
     topic TEXT PRIMARY KEY,
     summary TEXT NOT NULL
   )
-<<<<<<< HEAD
 `
 ).run();
 const qSeed = [
-=======
 `).run();
 const quantumSeed = [
->>>>>>> 46136430
   {
     topic: 'reasoning',
     summary:
@@ -743,7 +737,6 @@
       'Interference in quantum-symbolic AI could amplify useful symbol chains while damping noise.',
   },
 ];
-<<<<<<< HEAD
 for (const row of qSeed) {
   db.prepare(
     'INSERT OR IGNORE INTO quantum_ai (topic, summary) VALUES (?, ?)'
@@ -755,7 +748,6 @@
 app.use('/v1/providers', providersRouter);
 app.use(contradictionRoutes);
 
-=======
 const upsertQuantum = db.prepare(
   'INSERT OR IGNORE INTO quantum_ai (topic, summary) VALUES (?, ?)',
 );
@@ -763,7 +755,6 @@
   upsertQuantum.run(row.topic, row.summary);
 }
 
->>>>>>> 46136430
 // Helpers
 function listRows(t) {
   return db
