--- conflicted
+++ resolved
@@ -63,11 +63,8 @@
 
 // --- Config
 const PORT = parseInt(process.env.PORT || '4000', 10);
-<<<<<<< HEAD
 const SESSION_SECRET = process.env.SESSION_SECRET || 'dev-secret-change-me';
-=======
 const DB_PATH = process.env.DB_PATH || '/srv/blackroad-api/blackroad.db';
->>>>>>> 9d24c51b
 const LLM_URL = process.env.LLM_URL || 'http://127.0.0.1:8000/chat';
 const ALLOW_SHELL =
   String(process.env.ALLOW_SHELL || 'false').toLowerCase() === 'true';
@@ -90,7 +87,6 @@
 const BRANCH_STAGING = process.env.BRANCH_STAGING || 'staging';
 const STRIPE_SECRET = process.env.STRIPE_SECRET || '';
 const STRIPE_WEBHOOK_SECRET = process.env.STRIPE_WEBHOOK_SECRET || '';
-<<<<<<< HEAD
 const stripeClient = STRIPE_SECRET ? new Stripe(STRIPE_SECRET) : null;
 const ALLOW_ORIGINS = process.env.ALLOW_ORIGINS ? process.env.ALLOW_ORIGINS.split(',').map((s) => s.trim()) : [];
 const DEBUG_MODE =
@@ -120,8 +116,6 @@
     churnRate: 1.8,
   },
 };
-=======
->>>>>>> 9d24c51b
 
 ['SESSION_SECRET', 'INTERNAL_TOKEN', 'ALLOW_ORIGINS'].forEach((name) => {
   if (!process.env[name]) {
@@ -1321,14 +1315,11 @@
 io.on('connection', (socket) => {
   socket.emit('hello', { ok: true, t: Date.now() });
 });
-<<<<<<< HEAD
 setInterval(() => {
   const total = os.totalmem(),
     free = os.freemem();
-=======
 const metricsInterval = setInterval(() => {
   const total = os.totalmem(), free = os.freemem();
->>>>>>> 9d24c51b
   const payload = {
     t: Date.now(),
     load: os.loadavg()[0],
