/* BlackRoad API — Express + SQLite + Socket.IO + LLM bridge
   Runs behind Nginx on port 4000 with cookie-session auth.
   Env (optional):
     PORT=4000
     SESSION_SECRET=change_me
     DB_PATH=/srv/blackroad-api/blackroad.db
     LLM_URL=http://127.0.0.1:8000/chat
     ALLOW_SHELL=false
*/

const http = require('http');
const os = require('os');
const path = require('path');
const fs = require('fs');

const express = require('express');
let compression;
try { compression = require('compression'); } catch { compression = () => (req,res,next)=>next(); }
const morgan = require('morgan');
const helmet = require('helmet');
const rateLimit = require('express-rate-limit');
const cors = require('cors');
const cookieSession = require('cookie-session');
const { body, validationResult } = require('express-validator');
const Database = require('better-sqlite3');
const { Server: SocketIOServer } = require('socket.io');
const { exec } = require('child_process');
const { randomUUID } = require('crypto');
const Stripe = require('stripe');
const verify = require('./lib/verify');
const notify = require('./lib/notify');
const logger = require('./lib/log');
const maintenanceGuard = require('./modules/maintenanceGuard');
const attachLlmRoutes = require('./routes/admin_llm');
const gitRouter = require('./routes/git');
const providersRouter = require('./routes/providers');
const attachSlackExceptions = require('./modules/slack_exceptions');
const EventEmitter = require('events');
const Stripe = require('stripe');
const verify = require('./lib/verify');
const git = require('./lib/git');
const deploy = require('./lib/deploy');
const notify = require('./lib/notify');
const logger = require('./lib/log');

// --- Config
const PORT = parseInt(process.env.PORT || '4000', 10);
const SESSION_SECRET = process.env.SESSION_SECRET || 'dev-secret-change-me';
const DB_PATH = process.env.DB_PATH || '/srv/blackroad-api/blackroad.db';
const LLM_URL = process.env.LLM_URL || 'http://127.0.0.1:8000/chat';
const ALLOW_SHELL =
  String(process.env.ALLOW_SHELL || 'false').toLowerCase() === 'true';
const WEB_ROOT = process.env.WEB_ROOT || '/var/www/blackroad';
const BILLING_DISABLE =
  String(process.env.BILLING_DISABLE || 'false').toLowerCase() === 'true';
const INTERNAL_TOKEN = process.env.INTERNAL_TOKEN || 'change-me';
const STRIPE_SECRET = process.env.STRIPE_SECRET || '';
const STRIPE_WEBHOOK_SECRET = process.env.STRIPE_WEBHOOK_SECRET || '';
const stripeClient = STRIPE_SECRET ? new Stripe(STRIPE_SECRET) : null;
const ALLOW_ORIGINS = process.env.ALLOW_ORIGINS
  ? process.env.ALLOW_ORIGINS.split(',').map((s) => s.trim())
  : [];
const ALLOW_SHELL = String(process.env.ALLOW_SHELL || 'false').toLowerCase() === 'true';
const WEB_ROOT = process.env.WEB_ROOT || '/var/www/blackroad';
const BILLING_DISABLE = String(process.env.BILLING_DISABLE || 'false').toLowerCase() === 'true';
const INTERNAL_TOKEN = process.env.INTERNAL_TOKEN || 'change-me';
const GITHUB_WEBHOOK_SECRET = process.env.GITHUB_WEBHOOK_SECRET || '';
const BRANCH_MAIN = process.env.BRANCH_MAIN || 'main';
const BRANCH_STAGING = process.env.BRANCH_STAGING || 'staging';
const STRIPE_SECRET = process.env.STRIPE_SECRET || '';
const STRIPE_WEBHOOK_SECRET = process.env.STRIPE_WEBHOOK_SECRET || '';
const stripeClient = STRIPE_SECRET ? new Stripe(STRIPE_SECRET) : null;
const ALLOW_ORIGINS = process.env.ALLOW_ORIGINS ? process.env.ALLOW_ORIGINS.split(',').map((s) => s.trim()) : [];

['SESSION_SECRET', 'INTERNAL_TOKEN'].forEach((name) => {
  if (!process.env[name]) {
    console.error(`Missing required env ${name}`);
    process.exit(1);
  }
});

const PLANS = [
  {
    id: 'builder',
    name: 'Builder',
    slug: 'builder',
    monthly: Number(process.env.PRICE_BUILDER_MONTH_CENTS || 0),
    annual: Number(process.env.PRICE_BUILDER_YEAR_CENTS || 0),
    features: [
      'Portal access',
      'Agent Stack (basic)',
      '100 chat turns/day',
      'RC mint monthly',
    ],
  },
  {
    id: 'pro',
    name: 'Pro',
    slug: 'pro',
    monthly: Number(process.env.PRICE_PRO_MONTH_CENTS || 0),
    annual: Number(process.env.PRICE_PRO_YEAR_CENTS || 0),
    features: [
      'Portal access',
      'Agent Stack (basic)',
      '100 chat turns/day',
      'RC mint monthly',
      'Priority queue',
      'Advanced agents',
      '5,000 chat turns/day',
    ],
  },
  {
    id: 'enterprise',
    name: 'Enterprise',
    slug: 'enterprise',
    monthly: Number(process.env.PRICE_ENTERPRISE_MONTH_CENTS || 0),
    annual: Number(process.env.PRICE_ENTERPRISE_YEAR_CENTS || 0),
    features: [
      'Portal access',
      'Agent Stack (basic)',
      '100 chat turns/day',
      'RC mint monthly',
      'Priority queue',
      'Advanced agents',
      '5,000 chat turns/day',
      'Org SSO (stub)',
      'Dedicated support',
      'Custom connectors',
    ],
  },
];

const PLAN_ENTITLEMENTS = {
  free: {
    planName: 'Free',
    entitlements: {
      can: { math: { pro: false } },
      limits: { api: { qps: 5 } },
    },
  },
  builder: {
    planName: 'Builder',
    entitlements: {
      can: { math: { pro: true } },
      limits: { api: { qps: 10 } },
    },
  },
  pro: {
    planName: 'Pro',
    entitlements: {
      can: { math: { pro: true } },
      limits: { api: { qps: 10 } },
    },
  },
  guardian: {
    planName: 'Guardian',
    entitlements: {
      can: { math: { pro: true } },
      limits: { api: { qps: 20 } },
    },
  },
  enterprise: {
    planName: 'Enterprise',
    entitlements: {
      can: { math: { pro: true } },
      limits: { api: { qps: 20 } },
    },
  },
};

// Ensure DB dir exists
fs.mkdirSync(path.dirname(DB_PATH), { recursive: true });

// --- App & server
const app = express();
// Trust first proxy (e.g., Nginx) so secure headers like HSTS work behind TLS terminators
app.set('trust proxy', 1);
require('./modules/jsonEnvelope')(app);
require('./modules/jsonify_proxy')({ app });
// requestGuard preserves req.rawBody for webhook verification. If you swap it out,
// ensure express.raw({ type: 'application/json' }) (or equivalent) runs before
// the billing webhook route so Stripe receives the exact payload.
require('./modules/requestGuard')(app);
const server = http.createServer(app);
const io = new SocketIOServer(server, {
  path: '/socket.io',
  serveClient: false,
  cors: { origin: false }, // same-origin via Nginx
});

require('./modules/deploy_hook')({ app });

// Partner relay for mTLS-authenticated teammates
require('./modules/partner_relay_mtls')({ app });
require('./modules/projects')({ app });
require('./modules/pr_proxy')({ app });
require('./modules/patentnet')({ app });
require('./modules/love_math')({ app });
<<<<<<< HEAD
require('./modules/jobs')({ app });
require('./modules/memory')({ app });
require('./modules/brain_chat')({ app });
// --- Middleware
app.disable('x-powered-by');
app.use(helmet());
// Enforce strict transport security and limit referrer leakage
app.use(
  helmet.hsts({
    maxAge: 60 * 60 * 24 * 365 * 2, // 2 years
    includeSubDomains: true,
    preload: true,
  })
);
app.use(helmet.referrerPolicy({ policy: 'no-referrer' }));
=======
require('./modules/trust_math')({ app });

>>>>>>> 818ca3c8
const emitter = new EventEmitter();
const jobs = new Map();
let jobSeq = 0;

function addJob(type, payload, runner) {
  const id = String(++jobSeq);
  const job = { id, type, payload, status: 'queued', created: Date.now(), logs: [] };
  jobs.set(id, job);
  process.nextTick(async () => {
    job.status = 'running';
    try {
      await runner(id, payload);
      job.status = 'success';
    } catch (e) {
      job.status = 'failed';
      job.error = String(e);
    } finally {
      emitter.emit(id, null);
    }
  });
  return job;
}

function logLine(id, line) {
  const job = jobs.get(id);
  if (job) job.logs.push(line);
  emitter.emit(id, line);
}

// --- Middleware
app.disable('x-powered-by');
app.use(helmet());
app.use(
  cors({
    origin: (origin, cb) => {
      if (!origin || ALLOW_ORIGINS.includes(origin)) return cb(null, true);
      return cb(new Error('Not allowed'), false);
    },
    credentials: true,
  })
);
app.use(rateLimit({ windowMs: 60_000, max: 100 }));
app.use((req, res, next) => {
  const start = Date.now();
  res.on('finish', () => {
    logger.info({
      id: res.getHeader('X-Request-ID'),
      method: req.method,
      path: req.originalUrl,
      status: res.statusCode,
      duration: Date.now() - start,
    });
  }),
);
app.use(rateLimit({ windowMs: 60_000, max: 100 }));
app.use((req, res, next) => {
  const id = randomUUID();
  req.id = id;
  const start = Date.now();
  res.on('finish', () => {
    logger.info({ id, method: req.method, path: req.originalUrl, status: res.statusCode, duration: Date.now() - start });
  });
  next();
});
app.use(compression());
app.use(express.json({ limit: '1mb' }));
app.use(morgan('tiny'));
app.use(
  cookieSession({
    name: 'brsess',
    keys: [SESSION_SECRET],
    httpOnly: true,
    sameSite: 'lax',
    secure: process.env.NODE_ENV === 'production',
    maxAge: 1000 * 60 * 60 * 8, // 8h
  })
);

app.use(maintenanceGuard({ logger }));

  }),
);

// --- Homepage
app.get('/', (_, res) => {
  res.sendFile(path.join(WEB_ROOT, 'index.html'));
});
app.head('/health/live', (_req, res) => {
  res.setHeader('Cache-Control', 'max-age=10');
  res.status(200).end();
});
app.get('/health/live', (_req, res) => {
  res.setHeader('Cache-Control', 'max-age=10');
  res.json({ status: 'ok', ts: new Date().toISOString() });
});
app.head('/health/ready', (_req, res) => {
  res.status(200).end();
});
app.get('/health/ready', (_req, res) => {
  res.json({ status: 'ok', ts: new Date().toISOString() });
});
app.head('/health', (_req, res) => res.status(200).end());
app.get('/health', (_req, res) => {
  res.json({ ok: true, version: '1.0.0', uptime: process.uptime() });
});


// --- Health
app.head('/api/health', (_, res) => res.status(200).end());
app.get('/api/health', async (_req, res) => {
  let llm = false;
  try {
    const r = await fetch('http://127.0.0.1:8000/health');
    llm = r.ok;
  } catch {}
  res.json({
    ok: true,
    version: '1.0.0',
    uptime: process.uptime(),
    services: { api: true, llm },
    services: { api: true, llm }
  });
});

// --- Auth (cookie-session)
function requireAuth(req, res, next) {
  if (req.session && req.session.user) return next();
  return res.status(401).json({ error: 'unauthorized' });
}
app.get('/api/session', (req, res) => {
  res.json({ user: req.session?.user || null });
});
app.post(
  '/api/login',
  [body('username').isString(), body('password').isString()],
  (req, res) => {
    const errors = validationResult(req);
    if (!errors.isEmpty()) {
      return res.status(400).json({ error: 'invalid_request' });
    }
    const { username, password } = req.body || {};
    // dev defaults: root / Codex2025 (can be replaced with real auth)
    if (
      (username === 'root' && password === 'Codex2025') ||
      process.env.BYPASS_LOGIN === 'true'
    ) {
    if ((username === 'root' && password === 'Codex2025') || process.env.BYPASS_LOGIN === 'true') {
      req.session.user = { username, role: 'dev', plan: 'free' };
      return res.json({ ok: true, user: req.session.user });
    }
    return res.status(401).json({ error: 'invalid_credentials' });
  }
  },
);
app.post('/api/logout', (req, res) => {
  req.session = null;
  res.json({ ok: true });
});

// --- Billing (stubs)
app.get('/api/billing/plans', (req, res) => {
  res.json(
    PLANS.map(({ id, name, slug, monthly, annual, features }) => ({
      id,
      name,
      slug,
      monthly,
      annual,
      features,
    }))
  );
});

app.get('/api/billing/entitlements/me', requireAuth, (req, res) => {
  const plan = req.session.user.plan || 'free';
  const conf = PLAN_ENTITLEMENTS[plan] || PLAN_ENTITLEMENTS.free;
  res.json({ planName: conf.planName, entitlements: conf.entitlements });
});

app.post('/api/billing/checkout', requireAuth, (req, res) => {
  if (BILLING_DISABLE) return res.status(503).json({ disabled: true });
  res.json({ checkoutUrl: '/subscribe?demo=1' });
});

app.post('/api/billing/portal', requireAuth, (req, res) => {
  if (BILLING_DISABLE) return res.status(503).json({ disabled: true });
  res.json({ portalUrl: '/subscribe?portal=1' });
});

app.post('/api/billing/webhook', (req, res) => {
  if (!stripeClient || !STRIPE_WEBHOOK_SECRET) {
    return res.status(501).json({ error: 'stripe_unconfigured' });
  }
  const sig = req.headers['stripe-signature'];
  const rawBody =
    typeof req.rawBody === 'string'
      ? req.rawBody
      : JSON.stringify(req.body ?? {});
  let event;
  try {
    event = stripeClient.webhooks.constructEvent(
      rawBody,
  let event;
  try {
    event = stripeClient.webhooks.constructEvent(
      JSON.stringify(req.body),
      sig,
      STRIPE_WEBHOOK_SECRET
    );
  } catch (e) {
    logger.error('stripe_webhook_verify_failed', e);
    return res.status(400).json({ error: 'invalid_signature' });
  }
  emitter.emit('stripe:event', event);
  res.json({ received: true });
});

// --- SQLite bootstrap
const db = new Database(DB_PATH);
db.pragma('journal_mode = WAL');
db.pragma('synchronous = NORMAL');

attachSlackExceptions({ app, db });

const TABLES = ['projects', 'agents', 'datasets', 'models', 'integrations'];
for (const t of TABLES) {
  db.prepare(
    `
    CREATE TABLE IF NOT EXISTS ${t} (
      id INTEGER PRIMARY KEY AUTOINCREMENT,
      name TEXT NOT NULL,
      updated_at TEXT NOT NULL DEFAULT (datetime('now')),
      meta JSON
    )
  `
  ).run();
}

// Subscription tables
db.prepare(
  `
db.prepare(`
  CREATE TABLE IF NOT EXISTS subscribers (
    id TEXT PRIMARY KEY,
    email TEXT UNIQUE,
    name TEXT,
    company TEXT,
    created_at TEXT,
    source TEXT
  )
`
).run();
db.prepare(
  `
`).run();
db.prepare(`
  CREATE TABLE IF NOT EXISTS subscriptions (
    id TEXT PRIMARY KEY,
    subscriber_id TEXT,
    plan TEXT,
    cycle TEXT,
    status TEXT,
    stripe_customer_id TEXT,
    stripe_subscription_id TEXT,
    created_at TEXT,
    updated_at TEXT
  )
`
).run();
db.prepare(
  `
`).run();
db.prepare(`
  CREATE TABLE IF NOT EXISTS payments (
    id TEXT PRIMARY KEY,
    subscription_id TEXT,
    provider TEXT,
    amount_cents INTEGER,
    currency TEXT,
    status TEXT,
    raw JSON,
    created_at TEXT
  )
`
).run();
db.prepare(
  `
`).run();
db.prepare(`
  CREATE TABLE IF NOT EXISTS logs_connectors (
    id TEXT PRIMARY KEY,
    subscriber_id TEXT,
    action TEXT,
    connector TEXT,
    ok INTEGER,
    detail TEXT,
    created_at TEXT
  )
`
).run();

// Billing tables (minimal subset)
db.prepare(
  `
`).run();

// Billing tables (minimal subset)
db.prepare(`
  CREATE TABLE IF NOT EXISTS plans (
    id TEXT PRIMARY KEY,
    name TEXT NOT NULL,
    monthly_price_cents INTEGER NOT NULL DEFAULT 0,
    yearly_price_cents INTEGER NOT NULL DEFAULT 0,
    features TEXT NOT NULL,
    is_active INTEGER NOT NULL DEFAULT 1
  )
`
).run();
`).run();

// Seed default plans if table empty
const planCount = db.prepare('SELECT COUNT(*) as c FROM plans').get().c;
if (planCount === 0) {
  const defaultPlans = [
    {
      id: 'free',
      name: 'Free',
      monthly: 0,
      yearly: 0,
      features: ['Basic access'],
    },
    {
      id: 'builder',
      name: 'Builder',
      monthly: 1500,
      yearly: 15000,
      features: ['Builder tools', 'Email support'],
    },
    {
      id: 'pro',
      name: 'Pro',
      monthly: 4000,
      yearly: 40000,
      features: ['All builder features', 'Priority support'],
    },
    {
      id: 'enterprise',
      name: 'Enterprise',
      monthly: 0,
      yearly: 0,
      features: ['Custom pricing', 'Dedicated support'],
    },
  ];
  const stmt = db.prepare(
    'INSERT INTO plans (id, name, monthly_price_cents, yearly_price_cents, features, is_active) VALUES (?, ?, ?, ?, ?, 1)'
  );
    { id: 'free', name: 'Free', monthly: 0, yearly: 0, features: ['Basic access'] },
    { id: 'builder', name: 'Builder', monthly: 1500, yearly: 15000, features: ['Builder tools', 'Email support'] },
    { id: 'pro', name: 'Pro', monthly: 4000, yearly: 40000, features: ['All builder features', 'Priority support'] },
    { id: 'enterprise', name: 'Enterprise', monthly: 0, yearly: 0, features: ['Custom pricing', 'Dedicated support'] },
  ];
  const stmt = db.prepare('INSERT INTO plans (id, name, monthly_price_cents, yearly_price_cents, features, is_active) VALUES (?, ?, ?, ?, ?, 1)');
  for (const p of defaultPlans) {
    stmt.run(p.id, p.name, p.monthly, p.yearly, JSON.stringify(p.features));
  }
}

// Quantum AI table seed
db.prepare(
  `
  CREATE TABLE IF NOT EXISTS quantum_ai (
    topic TEXT PRIMARY KEY,
    summary TEXT NOT NULL
  )
`
).run();
const qSeed = [
  {
    topic: 'reasoning',
    summary:
      'Quantum parallelism lets models explore many reasoning paths simultaneously for accelerated insight.',
  },
  {
    topic: 'memory',
    summary:
      'Quantum RAM with entangled states hints at dense, instantly linked memory architectures.',
  },
  {
    topic: 'symbolic',
    summary:
      'Interference in quantum-symbolic AI could amplify useful symbol chains while damping noise.',
  },
];
for (const row of qSeed) {
  db.prepare(
    'INSERT OR IGNORE INTO quantum_ai (topic, summary) VALUES (?, ?)'
  ).run(row.topic, row.summary);
}

// Git API
app.use('/api/git', requireAuth, gitRouter);
app.use('/v1/providers', providersRouter);

// Helpers
function listRows(t) {
  return db
    .prepare(
      `SELECT id, name, updated_at, meta FROM ${t} ORDER BY datetime(updated_at) DESC`
    )
    .all();
}
function createRow(t, name, meta = null) {
  const stmt = db.prepare(
    `INSERT INTO ${t} (name, updated_at, meta) VALUES (?, datetime('now'), ?)`
  );
  const info = stmt.run(name, meta ? JSON.stringify(meta) : null);
  return info.lastInsertRowid;
}
function updateRow(t, id, name, meta = null) {
  const stmt = db.prepare(
    `UPDATE ${t} SET name = COALESCE(?, name), meta = COALESCE(?, meta), updated_at = datetime('now') WHERE id = ?`
  );
  stmt.run(name ?? null, meta ? JSON.stringify(meta) : null, id);
}
function deleteRow(t, id) {
  db.prepare(`DELETE FROM ${t} WHERE id = ?`).run(id);
}
function validKind(kind) {
  return TABLES.includes(kind);
}

// --- CRUD routes (guard with auth once you’re ready)
app.get('/api/:kind', requireAuth, (req, res) => {
  const { kind } = req.params;
  if (!validKind(kind)) return res.status(404).json({ error: 'unknown_kind' });
  try {
    res.json(listRows(kind));
  } catch (e) {
    res.status(500).json({ error: 'db_list_failed', detail: String(e) });
  }
});
app.post('/api/:kind', requireAuth, (req, res) => {
  const { kind } = req.params;
  const { name, meta } = req.body || {};
  if (!validKind(kind)) return res.status(404).json({ error: 'unknown_kind' });
  if (!name) return res.status(400).json({ error: 'name_required' });
  try {
    const id = createRow(kind, name, meta);
    res.json({ ok: true, id });
  } catch (e) {
    res.status(500).json({ error: 'db_create_failed', detail: String(e) });
  }
});
app.post('/api/:kind/:id', requireAuth, (req, res) => {
  const { kind, id } = req.params;
  const { name, meta } = req.body || {};
  if (!validKind(kind)) return res.status(404).json({ error: 'unknown_kind' });
  try {
    updateRow(kind, Number(id), name, meta);
    res.json({ ok: true });
  } catch (e) {
    res.status(500).json({ error: 'db_update_failed', detail: String(e) });
  }
});
app.delete('/api/:kind/:id', requireAuth, (req, res) => {
  const { kind, id } = req.params;
  if (!validKind(kind)) return res.status(404).json({ error: 'unknown_kind' });
  try {
    deleteRow(kind, Number(id));
    res.json({ ok: true });
  } catch (e) {
    res.status(500).json({ error: 'db_delete_failed', detail: String(e) });
  }
});

// --- Subscribe & connectors
const VALID_PLANS = ['free', 'builder', 'guardian'];
const VALID_CYCLES = ['monthly', 'annual'];

app.get('/api/connectors/status', async (_req, res) => {
  const config = {
    stripe: !!(
      process.env.STRIPE_PUBLIC_KEY &&
      process.env.STRIPE_SECRET &&
      process.env.STRIPE_WEBHOOK_SECRET
    ),
    mail: !!process.env.MAIL_PROVIDER,
    sheets: !!(
      process.env.GSHEETS_SA_JSON || process.env.SHEETS_CONNECTOR_TOKEN
    ),
    calendar: !!(
      process.env.GOOGLE_CALENDAR_CREDENTIALS || process.env.ICS_URL
    ),
    discord: !!process.env.DISCORD_INVITE,
    webhooks: false,
  };

  const live = {
    slack: false,
    airtable: false,
    linear: false,
    salesforce: false,
  };

  try {
    if (process.env.SLACK_WEBHOOK_URL) {
      await notify.slack('status check');
      live.slack = true;
    }
  } catch {}

  try {
    if (process.env.AIRTABLE_API_KEY) live.airtable = true;
  } catch {}

  try {
    if (process.env.LINEAR_API_KEY) live.linear = true;
  } catch {}

  try {
    if (process.env.SF_USERNAME) live.salesforce = true;
  } catch {}

  config.webhooks = config.stripe;

  res.json({ config, live });
});

// Basic health endpoint exposing provider mode
app.get('/api/subscribe/health', (_req, res) => {
  const mode =
    process.env.SUBSCRIBE_MODE ||
    (process.env.STRIPE_SECRET
      ? 'stripe'
      : process.env.GUMROAD_TOKEN
        ? 'gumroad'
        : 'local');
  let providerReady = false;
  if (mode === 'stripe') providerReady = !!process.env.STRIPE_SECRET;
  else if (mode === 'gumroad') providerReady = !!process.env.GUMROAD_TOKEN;
  else providerReady = true;
  res.json({ ok: true, mode, providerReady });
});

app.post('/api/subscribe/checkout', (req, res) => {
  const { plan, cycle } = req.body || {};
  if (!VALID_PLANS.includes(plan) || !VALID_CYCLES.includes(cycle)) {
    return res.status(400).json({ error: 'invalid_input' });
  }
  if (!process.env.STRIPE_SECRET) {
    return res.status(409).json({ mode: 'invoice' });
  }
  // Stripe integration would go here
  res.json({ url: 'https://stripe.example/checkout' });
});

app.post('/api/subscribe/invoice-intent', (req, res) => {
  const { plan, cycle, email, name, company, address, notes } = req.body || {};
  if (!email || !VALID_PLANS.includes(plan) || !VALID_CYCLES.includes(cycle)) {
    return res.status(400).json({ error: 'invalid_input' });
  }
  let sub = db.prepare('SELECT id FROM subscribers WHERE email = ?').get(email);
  let subscriberId = sub ? sub.id : randomUUID();
  if (!sub) {
    db.prepare(
      'INSERT INTO subscribers (id, email, name, company, created_at, source) VALUES (?, ?, ?, ?, datetime("now"), ?)'
    ).run(subscriberId, email, name || null, company || null, 'invoice');
  }
  const subscriptionId = randomUUID();
  db.prepare(
    'INSERT INTO subscriptions (id, subscriber_id, plan, cycle, status, created_at, updated_at) VALUES (?, ?, ?, ?, ?, datetime("now"), datetime("now"))'
  ).run(subscriptionId, subscriberId, plan, cycle, 'pending_invoice');
  res.json({ ok: true, next: '/subscribe/thanks' });
});

app.get('/api/subscribe/status', (req, res) => {
  const { email } = req.query || {};
  if (!email) return res.status(400).json({ error: 'email_required' });
  const row = db
    .prepare(
      'SELECT s.plan, s.cycle, s.status FROM subscribers sub JOIN subscriptions s ON sub.id = s.subscriber_id WHERE sub.email = ? ORDER BY datetime(s.created_at) DESC LIMIT 1'
    )
    .get(email);
  res.json(row || { status: 'none' });
});

// --- Billing: plans
app.get('/api/subscribe/plans', requireAuth, (_req, res) => {
  try {
    const rows = db
      .prepare(
        'SELECT id, name, monthly_price_cents, yearly_price_cents, features, is_active FROM plans WHERE is_active = 1'
      )
      .all();
    for (const r of rows) {
      try {
        r.features = JSON.parse(r.features);
      } catch {
        r.features = [];
      }
    }
    res.json(rows);
  } catch (e) {
    res.status(500).json({ error: 'db_plans_failed', detail: String(e) });
  }
});

// --- Subscribe & connectors
const VALID_PLANS = ['free', 'builder', 'guardian'];
const VALID_CYCLES = ['monthly', 'annual'];

app.get('/api/connectors/status', (req, res) => {
  const stripe = !!(process.env.STRIPE_PUBLIC_KEY && process.env.STRIPE_SECRET && process.env.STRIPE_WEBHOOK_SECRET);
  const mail = !!process.env.MAIL_PROVIDER;
  const sheets = !!(process.env.GSHEETS_SA_JSON || process.env.SHEETS_CONNECTOR_TOKEN);
  const calendar = !!(process.env.GOOGLE_CALENDAR_CREDENTIALS || process.env.ICS_URL);
  const discord = !!process.env.DISCORD_INVITE;
  const webhooks = stripe; // placeholder
  res.json({ stripe, mail, sheets, calendar, discord, webhooks });
});

// Basic health endpoint exposing provider mode
app.get('/api/subscribe/health', (_req, res) => {
  const mode = process.env.SUBSCRIBE_MODE || (process.env.STRIPE_SECRET ? 'stripe' : process.env.GUMROAD_TOKEN ? 'gumroad' : 'local');
  let providerReady = false;
  if (mode === 'stripe') providerReady = !!process.env.STRIPE_SECRET;
  else if (mode === 'gumroad') providerReady = !!process.env.GUMROAD_TOKEN;
  else providerReady = true;
  res.json({ ok: true, mode, providerReady });
});

app.post('/api/subscribe/checkout', (req, res) => {
  const { plan, cycle } = req.body || {};
  if (!VALID_PLANS.includes(plan) || !VALID_CYCLES.includes(cycle)) {
    return res.status(400).json({ error: 'invalid_input' });
  }
  if (!process.env.STRIPE_SECRET) {
    return res.status(409).json({ mode: 'invoice' });
  }
  // Stripe integration would go here
  res.json({ url: 'https://stripe.example/checkout' });
});

app.post('/api/subscribe/invoice-intent', (req, res) => {
  const { plan, cycle, email, name, company, address, notes } = req.body || {};
  if (!email || !VALID_PLANS.includes(plan) || !VALID_CYCLES.includes(cycle)) {
    return res.status(400).json({ error: 'invalid_input' });
  }
  let sub = db.prepare('SELECT id FROM subscribers WHERE email = ?').get(email);
  let subscriberId = sub ? sub.id : randomUUID();
  if (!sub) {
    db.prepare('INSERT INTO subscribers (id, email, name, company, created_at, source) VALUES (?, ?, ?, ?, datetime("now"), ?)')
      .run(subscriberId, email, name || null, company || null, 'invoice');
  }
  const subscriptionId = randomUUID();
  db.prepare('INSERT INTO subscriptions (id, subscriber_id, plan, cycle, status, created_at, updated_at) VALUES (?, ?, ?, ?, ?, datetime("now"), datetime("now"))')
    .run(subscriptionId, subscriberId, plan, cycle, 'pending_invoice');
  res.json({ ok: true, next: '/subscribe/thanks' });
});

app.get('/api/subscribe/status', (req, res) => {
  const { email } = req.query || {};
  if (!email) return res.status(400).json({ error: 'email_required' });
  const row = db.prepare('SELECT s.plan, s.cycle, s.status FROM subscribers sub JOIN subscriptions s ON sub.id = s.subscriber_id WHERE sub.email = ? ORDER BY datetime(s.created_at) DESC LIMIT 1').get(email);
  res.json(row || { status: 'none' });
});

// --- Billing: plans
app.get('/api/subscribe/plans', requireAuth, (_req, res) => {
  try {
    const rows = db.prepare('SELECT id, name, monthly_price_cents, yearly_price_cents, features, is_active FROM plans WHERE is_active = 1').all();
    for (const r of rows) {
      try { r.features = JSON.parse(r.features); } catch { r.features = []; }
    }
    res.json(rows);
  } catch (e) {
    res.status(500).json({ error: 'db_plans_failed', detail: String(e) });
  }
});

// --- LLM bridge (/api/llm/chat)
// Forwards body to FastAPI (LLM_URL) and streams raw text back to the client.
app.post('/api/llm/chat', requireAuth, async (req, res) => {
  try {
    const upstream = await fetch(LLM_URL, {
      method: 'POST',
      headers: { 'Content-Type': 'application/json' },
      body: JSON.stringify(req.body || {}),
    });

    // Stream if possible
    if (upstream.ok && upstream.body) {
      res.status(200);
      res.setHeader('Content-Type', 'text/plain; charset=utf-8');
      res.setHeader('Transfer-Encoding', 'chunked');

      const reader = upstream.body.getReader();
      while (true) {
        const { done, value } = await reader.read();
        if (done) break;
        // passthrough raw bytes (FastAPI may send plain text or SSE-like chunks)
        res.write(Buffer.from(value));
      }
      return res.end();
    }

    // Non-stream fallback
    const txt = await upstream.text().catch(() => '');
    // try to unwrap {text: "..."}
    let out = txt;
    try {
      const j = JSON.parse(txt);
      if (j && typeof j.text === 'string') out = j.text;
    } catch {}
    res
      .status(upstream.ok ? 200 : upstream.status)
      .type('text/plain')
      .send(out || '(no content)');
  } catch (e) {
    res.status(502).type('text/plain').send('(llm upstream error)');
  }
});

attachLlmRoutes(app);

// --- Optional shell exec (disabled by default)
app.post('/api/exec', requireAuth, (req, res) => {
  if (!ALLOW_SHELL) return res.status(403).json({ error: 'exec_disabled' });
  const cmd = ((req.body && req.body.cmd) || '').trim();
  if (!cmd) return res.status(400).json({ error: 'cmd_required' });
  exec(cmd, { timeout: 20000 }, (err, stdout, stderr) => {
    if (err)
      return res
        .status(500)
        .json({ error: 'exec_failed', detail: String(err), stderr });
    res.json({ out: stdout, stderr });
  });
});


// --- Quantum AI summaries
app.get('/api/quantum/:topic', (req, res) => {
  const { topic } = req.params;
  const row = db
    .prepare('SELECT summary FROM quantum_ai WHERE topic = ?')
    .get(topic);
  if (!row) return res.status(404).json({ error: 'not_found' });
  res.json({ topic, summary: row.summary });
// --- Deployment and CI endpoints
app.post('/api/webhooks/github', async (req, res) => {
  const sig = req.get('X-Hub-Signature-256');
  const raw = JSON.stringify(req.body || {});
  if (!verify.verifySignature(GITHUB_WEBHOOK_SECRET, raw, sig)) {
    return res.status(401).end('invalid_signature');
  }
  const event = req.get('X-GitHub-Event');
  if (event === 'ping') return res.json({ ok: true });
  if (event === 'push') {
    const branch = req.body.ref?.replace('refs/heads/', '');
    if (!verify.branchAllowed(branch, [BRANCH_MAIN, BRANCH_STAGING])) return res.status(202).end();
    const sha = req.body.after;
    const job = addJob('deploy', { branch, sha }, async (id, payload) => {
      logLine(id, 'git fetch');
      await git.fetch();
      await git.checkout(payload.branch);
      await git.resetHard(payload.sha);
      await git.clean();
      logLine(id, 'deploy');
      await deploy.stageAndSwitch(payload);
      await notify.slack(`Deploy ${payload.branch} ${payload.sha} succeeded`);
    });
    return res.json({ ok: true, jobId: job.id });
  }
  if (event === 'pull_request') {
    const job = addJob('ci', {}, async (id) => logLine(id, 'ci not implemented'));
    return res.json({ ok: true, jobId: job.id });
  }
  res.json({ ok: true });
});

app.post('/api/deploy/plan', (req, res) => {
  if (!verify.verifyToken(req.get('X-Internal-Token'), INTERNAL_TOKEN)) return res.status(401).end();
  res.json({ ok: true, steps: ['build', 'switch'] });
});

app.post('/api/deploy/execute', (req, res) => {
  if (!verify.verifyToken(req.get('X-Internal-Token'), INTERNAL_TOKEN)) return res.status(401).end();
  const { branch = BRANCH_MAIN, sha } = req.body || {};
  const job = addJob('deploy_manual', { branch, sha }, async (id, payload) => {
    await git.fetch();
    await git.checkout(payload.branch);
    if (payload.sha) await git.resetHard(payload.sha);
    await git.clean();
    await deploy.stageAndSwitch(payload);
  });
  res.json({ ok: true, jobId: job.id });
});

app.post('/api/git/sync', (req, res) => {
  if (!verify.verifyToken(req.get('X-Internal-Token'), INTERNAL_TOKEN)) return res.status(401).end();
  const { branch = BRANCH_MAIN } = req.body || {};
  addJob('git_sync', { branch }, async (id, payload) => {
    await git.fetch();
    await git.checkout(payload.branch);
    await git.resetHard(`origin/${payload.branch}`);
    await git.clean();
  });
  res.json({ ok: true });
});

app.get('/api/jobs', (req, res) => {
  res.json(Array.from(jobs.values()).reverse());
});

app.get('/api/jobs/:id/log', (req, res) => {
  const { id } = req.params;
  res.setHeader('Content-Type', 'text/event-stream');
  res.setHeader('Cache-Control', 'no-cache');
  const send = (line) => {
    if (line === null) return res.write('event: end\n\n');
    res.write(`data: ${line}\n\n`);
  };
  const listener = (l) => send(l);
  emitter.on(id, listener);
  const job = jobs.get(id);
  if (job) job.logs.forEach(send);
  req.on('close', () => emitter.removeListener(id, listener));
});

app.post('/api/rollback/:releaseId', (req, res) => {
  if (!verify.verifyToken(req.get('X-Internal-Token'), INTERNAL_TOKEN)) return res.status(401).end();
  const releaseId = req.params.releaseId;
  const job = addJob('rollback', { releaseId }, async (id, payload) => {
    await deploy.stageAndSwitch({ branch: 'rollback', sha: payload.releaseId });
  });
  res.json({ ok: true, jobId: job.id });
});

app.get('/api/connectors/status', async (_req, res) => {
  const status = { slack: false, airtable: false, linear: false, salesforce: false };
  try { if (process.env.SLACK_WEBHOOK_URL) { await notify.slack('status check'); status.slack = true; } } catch {}
  try { if (process.env.AIRTABLE_API_KEY) status.airtable = true; } catch {}
  try { if (process.env.LINEAR_API_KEY) status.linear = true; } catch {}
  try { if (process.env.SF_USERNAME) status.salesforce = true; } catch {}
  res.json(status);
});

// --- Actions (stubs)
app.post('/api/actions/mint', requireAuth, (req, res) => {
  // TODO: integrate wallet; for now echo a stub tx id
  res.json({
    ok: true,
    minted: Number(req.body?.amount || 1),
    tx: 'rc_' + Math.random().toString(36).slice(2, 10),
  });
});

require('./modules/yjs_callback')({ app });
require('./modules/trust_curvature')({ app });
require('./modules/truth_diff')({ app });

// --- Socket.IO presence (metrics)
io.on('connection', (socket) => {
  socket.emit('hello', { ok: true, t: Date.now() });
});
setInterval(() => {
  const total = os.totalmem(),
    free = os.freemem();
  const payload = {
    t: Date.now(),
    load: os.loadavg()[0],
    mem: { total, free, used: total - free, pct: 1 - free / total },
    cpuCount: os.cpus()?.length || 1,
    host: os.hostname(),
  };
  io.emit('metrics', payload);
}, 2000).unref();

// --- Start
server.listen(PORT, () => {
  console.log(
    `[blackroad-api] listening on ${PORT} (db: ${DB_PATH}, llm: ${LLM_URL}, shell: ${ALLOW_SHELL})`
  );
});

// --- Safety
process.on('unhandledRejection', (e) => console.error('UNHANDLED', e));
process.on('uncaughtException', (e) => console.error('UNCAUGHT', e));

module.exports = { app, server };<|MERGE_RESOLUTION|>--- conflicted
+++ resolved
@@ -196,7 +196,6 @@
 require('./modules/pr_proxy')({ app });
 require('./modules/patentnet')({ app });
 require('./modules/love_math')({ app });
-<<<<<<< HEAD
 require('./modules/jobs')({ app });
 require('./modules/memory')({ app });
 require('./modules/brain_chat')({ app });
@@ -212,10 +211,8 @@
   })
 );
 app.use(helmet.referrerPolicy({ policy: 'no-referrer' }));
-=======
 require('./modules/trust_math')({ app });
 
->>>>>>> 818ca3c8
 const emitter = new EventEmitter();
 const jobs = new Map();
 let jobSeq = 0;
