--- conflicted
+++ resolved
@@ -97,7 +97,6 @@
       }
     }
     const isDirty = staged > 0 || unstaged > 0 || untracked > 0;
-<<<<<<< HEAD
     const ok = !isDirty;
     const shortHash = (
       await runGit(['rev-parse', '--short', 'HEAD'])
@@ -105,7 +104,6 @@
     const lastCommitMsg = (
       await runGit(['log', '-1', '--pretty=%s'])
     ).stdout.trim();
-=======
     const lastCommitRaw = (
       await runGit([
         'log',
@@ -123,7 +121,6 @@
       authoredAt = '',
       lastCommitMsg = '',
     ] = lastCommitRaw;
->>>>>>> 400a0cad
     res.json({
       ok,
       branch,
