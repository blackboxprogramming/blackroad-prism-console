--- conflicted
+++ resolved
@@ -1,5 +1,4 @@
 {
-<<<<<<< HEAD
   "name": "BlackRoad Dev",
   "image": "mcr.microsoft.com/devcontainers/typescript-node:20",
   "features": {
@@ -14,7 +13,6 @@
     }
   },
   "remoteUser": "node"
-=======
   "name": "blackroad",
   "image": "mcr.microsoft.com/devcontainers/javascript-node:22",
   "features": {
@@ -32,5 +30,4 @@
     "VITE_TELEMETRY": "off"
   },
   "forwardPorts": [5173]
->>>>>>> f415a474
 }