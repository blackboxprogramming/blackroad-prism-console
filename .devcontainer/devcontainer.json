{
  "name": "BlackRoad Dev",
  "image": "mcr.microsoft.com/devcontainers/typescript-node:20",
  "features": {
    "ghcr.io/devcontainers/features/python:1": {},
    "ghcr.io/devcontainers/features/docker-in-docker:2": {}
  },
  "postCreateCommand": "bash scripts/install-all.sh || true",
  "customizations": {
<<<<<<< HEAD
    "codespaces": {
      "openFiles": ["README.md", "main.py"]
    },
    "vscode": {
      "settings": {},
      "extensions": ["ms-python.python", "ms-python.vscode-pylance"]
=======
    "vscode": {
      "settings": { "editor.formatOnSave": true, "files.eol": "\n" },
      "extensions": ["dbaeumer.vscode-eslint", "esbenp.prettier-vscode", "ms-playwright.playwright"]
>>>>>>> ef3ff10b
    }
  },
  "remoteUser": "node"
  "name": "blackroad",
  "image": "mcr.microsoft.com/devcontainers/javascript-node:22",
  "features": {
    "ghcr.io/devcontainers/features/git:1": {},
    "ghcr.io/devcontainers/features/github-cli:1": {}
  },
  "postCreateCommand": "bash scripts/bootstrap.sh",
  "customizations": {
    "vscode": {
      "extensions": ["esbenp.prettier-vscode", "dbaeumer.vscode-eslint"]
    }
  },
<<<<<<< HEAD
  "forwardPorts": [8501]
=======
  "remoteEnv": {
    "VITE_SITE_URL": "http://localhost:5173",
    "VITE_TELEMETRY": "off"
  },
  "forwardPorts": [5173]
>>>>>>> ef3ff10b
}<|MERGE_RESOLUTION|>--- conflicted
+++ resolved
@@ -7,18 +7,9 @@
   },
   "postCreateCommand": "bash scripts/install-all.sh || true",
   "customizations": {
-<<<<<<< HEAD
-    "codespaces": {
-      "openFiles": ["README.md", "main.py"]
-    },
-    "vscode": {
-      "settings": {},
-      "extensions": ["ms-python.python", "ms-python.vscode-pylance"]
-=======
     "vscode": {
       "settings": { "editor.formatOnSave": true, "files.eol": "\n" },
       "extensions": ["dbaeumer.vscode-eslint", "esbenp.prettier-vscode", "ms-playwright.playwright"]
->>>>>>> ef3ff10b
     }
   },
   "remoteUser": "node"
@@ -34,13 +25,9 @@
       "extensions": ["esbenp.prettier-vscode", "dbaeumer.vscode-eslint"]
     }
   },
-<<<<<<< HEAD
-  "forwardPorts": [8501]
-=======
   "remoteEnv": {
     "VITE_SITE_URL": "http://localhost:5173",
     "VITE_TELEMETRY": "off"
   },
   "forwardPorts": [5173]
->>>>>>> ef3ff10b
 }