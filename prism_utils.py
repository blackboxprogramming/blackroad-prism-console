--- conflicted
+++ resolved
@@ -14,7 +14,6 @@
 def parse_numeric_prefix(text: str) -> float:
     """Extract a leading decimal value from ``text``.
 
-<<<<<<< HEAD
     The regex ignores leading whitespace and accepts an optional ``+`` or ``-``
     sign and an optional fractional part. Numbers lacking a leading zero, such
     as ``".5 kg"`` or ``"-.25"``, are also recognized. If no valid number is
@@ -27,7 +26,6 @@
             return float(match.group(1))
         except ValueError:
             pass
-=======
     This uses :func:`ast.literal_eval` for safety instead of ``eval`` and
     accepts inputs like ``"2, something"``. Literal boolean values such as
     ``"True"`` or ``"False"`` are treated as non-numeric, and only
@@ -42,5 +40,4 @@
             return float(value)
     except (ValueError, SyntaxError):
         pass
->>>>>>> 7f2cf9a5
     return 1.0