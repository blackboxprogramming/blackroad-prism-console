# Upstreams (Docker service names on port 8000)
upstream blackroad_app {
  least_conn;
  server lucidia-blackroad:8000 max_fails=3 fail_timeout=30s;
  keepalive 32;
}
upstream blackroadinc_app {
  least_conn;
  server lucidia-blackroadinc:8000 max_fails=3 fail_timeout=30s;
  keepalive 32;
}

# HTTP -> HTTPS redirect (both hosts)
server {
  listen 80 default_server;
  listen [::]:80 default_server;
  server_name blackroad.io blackroadinc.us;
  return 301 https://$host$request_uri;
}

# blackroad.io
server {
  listen 443 ssl http2;
  listen [::]:443 ssl http2;
  server_name blackroad.io;

  # TLS – mount your certs into ./nginx/ssl/
  ssl_certificate     /etc/ssl/private/blackroad.io.fullchain.pem;
  ssl_certificate_key /etc/ssl/private/blackroad.io.privkey.pem;
  ssl_session_cache   shared:SSL:10m;
  ssl_session_timeout 1d;
  ssl_protocols TLSv1.2 TLSv1.3;
  ssl_prefer_server_ciphers on;

  add_header X-Frame-Options "SAMEORIGIN" always;
  add_header X-Content-Type-Options "nosniff" always;
  add_header Referrer-Policy "strict-origin-when-cross-origin" always;
  add_header X-XSS-Protection "1; mode=block" always;
  include snippets/job_applier.conf;

<<<<<<< HEAD
    location /api/ {
      limit_req zone=api burst=20 nodelay;
      proxy_pass http://blackroad_app;
      proxy_http_version 1.1;
      proxy_set_header Host $host;
      proxy_set_header X-Real-IP $remote_addr;
      proxy_set_header X-Forwarded-For $proxy_add_x_forwarded_for;
      proxy_set_header X-Forwarded-Proto $scheme;
      proxy_set_header Upgrade $http_upgrade;
      proxy_set_header Connection $connection_upgrade;
      proxy_read_timeout 60s;
    }

    location /api/chat {
      proxy_pass http://127.0.0.1:3000;
      proxy_http_version 1.1;
      proxy_set_header Connection "";
      proxy_buffering off;
      proxy_cache off;
    }

    location /api/ {
      limit_req zone=api burst=20 nodelay;
      proxy_pass http://blackroad_app;
      proxy_http_version 1.1;
      proxy_set_header Host $host;
      proxy_set_header X-Real-IP $remote_addr;
      proxy_set_header X-Forwarded-For $proxy_add_x_forwarded_for;
      proxy_set_header X-Forwarded-Proto $scheme;
      proxy_set_header Upgrade $http_upgrade;
      proxy_set_header Connection $connection_upgrade;
      proxy_read_timeout 60s;
    }

    location /api/chat {
      proxy_pass http://127.0.0.1:3000;
      proxy_http_version 1.1;
      proxy_set_header Connection "";
      proxy_buffering off;
      proxy_cache off;
    }
=======
  location /api/chat {
    proxy_pass http://127.0.0.1:3000;
    proxy_http_version 1.1;
    proxy_set_header Connection "";
    proxy_buffering off;
    proxy_cache off;
  }

  location /api/ {
    limit_req zone=api burst=20 nodelay;
    proxy_pass http://blackroad_app;
    proxy_http_version 1.1;
    proxy_set_header Host $host;
    proxy_set_header X-Real-IP $remote_addr;
    proxy_set_header X-Forwarded-For $proxy_add_x_forwarded_for;
    proxy_set_header X-Forwarded-Proto $scheme;
    proxy_set_header Upgrade $http_upgrade;
    proxy_set_header Connection $connection_upgrade;
    proxy_read_timeout 60s;
  }
>>>>>>> 30fbe9a4

  location / {
    limit_req zone=general burst=10 nodelay;
    proxy_pass http://blackroad_app;
    proxy_http_version 1.1;
    proxy_set_header Host $host;
    proxy_set_header X-Real-IP $remote_addr;
    proxy_set_header X-Forwarded-For $proxy_add_x_forwarded_for;
    proxy_set_header X-Forwarded-Proto $scheme;
    proxy_set_header Upgrade $http_upgrade;
    proxy_set_header Connection $connection_upgrade;
    proxy_read_timeout 60s;
  }

  location = /nginx-health {
    access_log off;
    return 200 "ok";
  }
}

# blackroadinc.us
server {
  listen 443 ssl http2;
  listen [::]:443 ssl http2;
  server_name blackroadinc.us;

  ssl_certificate     /etc/ssl/private/blackroadinc.us.fullchain.pem;
  ssl_certificate_key /etc/ssl/private/blackroadinc.us.privkey.pem;
  ssl_session_cache   shared:SSL:10m;
  ssl_session_timeout 1d;
  ssl_protocols TLSv1.2 TLSv1.3;
  ssl_prefer_server_ciphers on;

  add_header X-Frame-Options "SAMEORIGIN" always;
  add_header X-Content-Type-Options "nosniff" always;
  add_header Referrer-Policy "strict-origin-when-cross-origin" always;
  add_header X-XSS-Protection "1; mode=block" always;
  include snippets/job_applier.conf;

<<<<<<< HEAD
    location /api/ {
      limit_req zone=api burst=20 nodelay;
      proxy_pass http://blackroadinc_app;
      proxy_http_version 1.1;
      proxy_set_header Host $host;
      proxy_set_header X-Real-IP $remote_addr;
      proxy_set_header X-Forwarded-For $proxy_add_x_forwarded_for;
      proxy_set_header X-Forwarded-Proto $scheme;
      proxy_set_header Upgrade $http_upgrade;
      proxy_set_header Connection $connection_upgrade;
      proxy_read_timeout 60s;
    }

    location /api/chat {
      proxy_pass http://127.0.0.1:3000;
      proxy_http_version 1.1;
      proxy_set_header Connection "";
      proxy_buffering off;
      proxy_cache off;
    }

    location /api/ {
      limit_req zone=api burst=20 nodelay;
      proxy_pass http://blackroadinc_app;
      proxy_http_version 1.1;
      proxy_set_header Host $host;
      proxy_set_header X-Real-IP $remote_addr;
      proxy_set_header X-Forwarded-For $proxy_add_x_forwarded_for;
      proxy_set_header X-Forwarded-Proto $scheme;
      proxy_set_header Upgrade $http_upgrade;
      proxy_set_header Connection $connection_upgrade;
      proxy_read_timeout 60s;
    }

    location /api/chat {
      proxy_pass http://127.0.0.1:3000;
      proxy_http_version 1.1;
      proxy_set_header Connection "";
      proxy_buffering off;
      proxy_cache off;
    }
=======
  location /api/chat {
    proxy_pass http://127.0.0.1:3000;
    proxy_http_version 1.1;
    proxy_set_header Connection "";
    proxy_buffering off;
    proxy_cache off;
  }

  location /api/ {
    limit_req zone=api burst=20 nodelay;
    proxy_pass http://blackroadinc_app;
    proxy_http_version 1.1;
    proxy_set_header Host $host;
    proxy_set_header X-Real-IP $remote_addr;
    proxy_set_header X-Forwarded-For $proxy_add_x_forwarded_for;
    proxy_set_header X-Forwarded-Proto $scheme;
    proxy_set_header Upgrade $http_upgrade;
    proxy_set_header Connection $connection_upgrade;
    proxy_read_timeout 60s;
  }
>>>>>>> 30fbe9a4

  location / {
    limit_req zone=general burst=10 nodelay;
    proxy_pass http://blackroadinc_app;
    proxy_http_version 1.1;
    proxy_set_header Host $host;
    proxy_set_header X-Real-IP $remote_addr;
    proxy_set_header X-Forwarded-For $proxy_add_x_forwarded_for;
    proxy_set_header X-Forwarded-Proto $scheme;
    proxy_set_header Upgrade $http_upgrade;
    proxy_set_header Connection $connection_upgrade;
    proxy_read_timeout 60s;
  }

  location = /nginx-health {
    access_log off;
    return 200 "ok";
  }
}<|MERGE_RESOLUTION|>--- conflicted
+++ resolved
@@ -38,7 +38,6 @@
   add_header X-XSS-Protection "1; mode=block" always;
   include snippets/job_applier.conf;
 
-<<<<<<< HEAD
     location /api/ {
       limit_req zone=api burst=20 nodelay;
       proxy_pass http://blackroad_app;
@@ -80,7 +79,6 @@
       proxy_buffering off;
       proxy_cache off;
     }
-=======
   location /api/chat {
     proxy_pass http://127.0.0.1:3000;
     proxy_http_version 1.1;
@@ -101,7 +99,6 @@
     proxy_set_header Connection $connection_upgrade;
     proxy_read_timeout 60s;
   }
->>>>>>> 30fbe9a4
 
   location / {
     limit_req zone=general burst=10 nodelay;
@@ -141,7 +138,6 @@
   add_header X-XSS-Protection "1; mode=block" always;
   include snippets/job_applier.conf;
 
-<<<<<<< HEAD
     location /api/ {
       limit_req zone=api burst=20 nodelay;
       proxy_pass http://blackroadinc_app;
@@ -183,7 +179,6 @@
       proxy_buffering off;
       proxy_cache off;
     }
-=======
   location /api/chat {
     proxy_pass http://127.0.0.1:3000;
     proxy_http_version 1.1;
@@ -204,7 +199,6 @@
     proxy_set_header Connection $connection_upgrade;
     proxy_read_timeout 60s;
   }
->>>>>>> 30fbe9a4
 
   location / {
     limit_req zone=general burst=10 nodelay;
