# blackroad.io Nginx Baseline

- Canonical vhost file: `/etc/nginx/sites-available/blackroad.conf`
- Enabled symlink: `/etc/nginx/sites-enabled/blackroad.conf`
- `nginx.conf` includes: `sites-enabled/*.conf`
- SPA root: `/var/www/blackroad`
- SPA fallback: `try_files $uri /index.html`
- `/api/*` and `/socket.io/*` → `proxy_pass http://127.0.0.1:4000`
- WebSocket headers enabled (`Upgrade` + `Connection`)
- SSL certs: `/etc/letsencrypt/live/blackroad.io/{fullchain.pem, privkey.pem}`
- Port 80 = `default_server`
  - `/health` returns JSON: `{"ok":true,"service":"nginx","port":80}`
  - everything else redirects to HTTPS
- Port 443
  - `/health` returns JSON: `{"ok":true,"service":"nginx","port":443}`
  - serves SPA at `/var/www/blackroad`
  - `/api/*` proxies to Node API on `:4000`
  - `/api/health` returns JSON from `blackroad-api`
- gzip enabled for text assets
- All duplicate vhosts removed; this file is the single source of truth

Expected curls:
- `curl -sS http://127.0.0.1/health` → JSON ok
- `curl -sS https://blackroad.io/health` → JSON ok
- `curl -sS https://blackroad.io/api/health` → JSON from blackroad-api

<<<<<<< HEAD
_Last updated on 2025-09-11_

## Verifying Brotli/Gzip responses

Use `scripts/nginx/check_content_encoding.sh` to confirm public endpoints
honour Brotli/Gzip requests and to capture a sample for log correlation.

```bash
# Probe a handful of endpoints and write the sample to /tmp/enc-sample.txt
scripts/nginx/check_content_encoding.sh https://YOUR.DOMAIN \
  / /index.html /assets/app.js /assets/app.css

# Re-run with a pre-generated list of paths and a custom output file
TMP_FILE=/tmp/my-sample.txt \
  scripts/nginx/check_content_encoding.sh https://YOUR.DOMAIN $(cat path-list.txt)

# Include an access log that uses the main_ce format below for aggregation
ACCESS_LOG=/var/log/nginx/access.log \
  scripts/nginx/check_content_encoding.sh https://YOUR.DOMAIN
```

The script writes the header-only responses to `TMP_FILE` (default
`/tmp/enc-sample.txt`), prints aggregate counts for all endpoints and for
non-static (HTML-like) endpoints, and exits non-zero if any HTML-like
endpoint fails to return `br` or `gzip`.

### Access log format (optional)

To correlate live requests with the sample, enable a log format that
emits the negotiated encoding once:

```nginx
log_format main_ce '$remote_addr - $remote_user [$time_local] "$request" '
                   '$status $body_bytes_sent "$http_referer" "$http_user_agent" '
                   '$request_uri $sent_http_content_encoding';
access_log /var/log/nginx/access.log main_ce;
```

Reload after editing (`nginx -t && systemctl reload nginx`), then run the
script again with `ACCESS_LOG` pointing to that file to see log-derived
counts alongside the live probe output.
=======
## Quick symlink sanity check

Broken vhost symlinks in `/etc/nginx/sites-enabled/` cause partial config loads and intermittent 502s.
Run the bundled helper to verify every enabled site links back to `sites-available` before reloading nginx:

```bash
./scripts/checks.sh
```

Or manually:

1. Inspect symlinks
   ```bash
   ls -l /etc/nginx/sites-enabled/
   ```
2. Remove or recreate any entries that do **not** point into `/etc/nginx/sites-available/`.
3. Validate and reload
   ```bash
   sudo nginx -t
   sudo systemctl reload nginx
   ```

_Last updated on 2025-09-11_
>>>>>>> a5f6d943
<|MERGE_RESOLUTION|>--- conflicted
+++ resolved
@@ -24,7 +24,28 @@
 - `curl -sS https://blackroad.io/health` → JSON ok
 - `curl -sS https://blackroad.io/api/health` → JSON from blackroad-api
 
-<<<<<<< HEAD
+## Quick symlink sanity check
+
+Broken vhost symlinks in `/etc/nginx/sites-enabled/` cause partial config loads and intermittent 502s.
+Run the bundled helper to verify every enabled site links back to `sites-available` before reloading nginx:
+
+```bash
+./scripts/checks.sh
+```
+
+Or manually:
+
+1. Inspect symlinks
+   ```bash
+   ls -l /etc/nginx/sites-enabled/
+   ```
+2. Remove or recreate any entries that do **not** point into `/etc/nginx/sites-available/`.
+3. Validate and reload
+   ```bash
+   sudo nginx -t
+   sudo systemctl reload nginx
+   ```
+
 _Last updated on 2025-09-11_
 
 ## Verifying Brotli/Gzip responses
@@ -65,29 +86,4 @@
 
 Reload after editing (`nginx -t && systemctl reload nginx`), then run the
 script again with `ACCESS_LOG` pointing to that file to see log-derived
-counts alongside the live probe output.
-=======
-## Quick symlink sanity check
-
-Broken vhost symlinks in `/etc/nginx/sites-enabled/` cause partial config loads and intermittent 502s.
-Run the bundled helper to verify every enabled site links back to `sites-available` before reloading nginx:
-
-```bash
-./scripts/checks.sh
-```
-
-Or manually:
-
-1. Inspect symlinks
-   ```bash
-   ls -l /etc/nginx/sites-enabled/
-   ```
-2. Remove or recreate any entries that do **not** point into `/etc/nginx/sites-available/`.
-3. Validate and reload
-   ```bash
-   sudo nginx -t
-   sudo systemctl reload nginx
-   ```
-
-_Last updated on 2025-09-11_
->>>>>>> a5f6d943
+counts alongside the live probe output.