--- conflicted
+++ resolved
@@ -1,5 +1,4 @@
 rule_id: SECRET_EXPIRY_CLUSTER
-<<<<<<< HEAD
 id: SECRET_EXPIRY_CLUSTER
 name: Secret expiry cluster
 description: Cluster secret-expired errors to trigger automated rotation.
@@ -11,8 +10,6 @@
   - "@platform-secrets"
   - "secrets@company.com"
 docs_url: https://your.docs/policies/secret_expiry_cluster
-=======
->>>>>>> ca2a3831
 id: SECRET_EXPIRY_CLUSTER
 name: Secret expiry cluster
 description: Cluster secret-expired errors to trigger automated rotation.
