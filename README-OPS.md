# Ops quickstart
Bridge runs on :4000; nginx routes `/api` and `/ws`. Static web artifacts publish through GitHub Pages while containerised services land on AWS ECS Fargate.

## Environment map

| Environment | Domains | Primary workflow | Notes |
| --- | --- | --- | --- |
| Preview (`pr`) | `https://dev.blackroad.io`, `https://pr-<n>.dev.blackroad.io` | `.github/workflows/preview.yml` | Spins up ephemeral ECS services + ALB rules per pull request. Terraform config lives in `infra/preview-env/` and the manifest is documented in `environments/preview.yml`. |
| Staging (`stg`) | `https://stage.blackroad.io` | `.github/workflows/pages-stage.yml` | Builds and archives the static site proof artifact. API wiring is planned; see `environments/staging.yml` for current status. |
| Production (`prod`) | `https://blackroad.io`, `https://www.blackroad.io`, `https://api.blackroad.io` | `.github/workflows/blackroad-deploy.yml` | GitHub Pages publishes the marketing site; API gateway will promote via the same workflow once the ECS module is enabled. Full manifest: `environments/production.yml`. |

Reference the manifests whenever DNS, workflow, or Terraform parameters change so automation and runbooks stay aligned.

Infrastructure pushes now run through the codified policy gate in
`runbooks/examples/infra_release_policy.yaml`. The runbook checks that the
Change Advisory Board workflow has approved the change, triggers the
`.github/workflows/blackroad-deploy.yml` release, and falls back to
`infra_release_rollback` so `scripts/rollback.sh` is exercised when health
checks fail. Keep both runbooks handy during CAB reviews.

## Deployment workflows

### Preview (per PR)
- Triggered automatically on pull request open/update via `preview.yml`.
- Builds the image, applies Terraform (`infra/preview-env`), and comments with the preview URL.
- Closing the PR or re-running the `destroy` job removes ALB rules, target groups, ECS services, and Route53 aliases.
- Smoke test: `curl -sSfL https://pr-<n>.dev.blackroad.io/healthz/ui` (already executed in the workflow).

### Staging
- Pushes to `main` touching `blackroad-stage/**` or manual dispatch run `pages-stage.yml`.
- Generates a daily proof + `health.json` for `stage.blackroad.io` and uploads the artifact (no automatic publish step yet).
- Use the artifact for QA sign-off or handoff to downstream deploy automation.

### Production
- `blackroad-deploy.yml` runs on every `main` push and exposes a `workflow_dispatch` entry for manual redeploys.
- Builds the SPA, triggers the deploy webhook (`BR_DEPLOY_SECRET` / `BR_DEPLOY_URL`), then lets downstream infra promote the build.
- API and NGINX remain accessible over SSH while we finish migrating to ECS; scripts live under `scripts/` for TLS + health.

## Rollback and forward

| Scope | Rollback | Forward fix |
| --- | --- | --- |
| Preview env | Re-run the workflow with the prior commit (Actions → `preview-env` → `Run workflow` with old SHA) or close the PR to tear everything down. | Push a new commit or dispatch the workflow with the hotfix branch; Terraform will update in place. |
| Staging site | Download the previous `blackroad-stage` artifact from Actions and republish manually if needed. | Re-run `pages-stage.yml` after merging the fix or push a corrective commit to `blackroad-stage/**`. |
| Production site/API | Trigger `BlackRoad • Deploy` with `workflow_dispatch`, selecting the last known-good `main` commit. For API hosts still on SSH, run `.github/workflows/prism-ssh-deploy.yml` or `scripts/nginx-ensure-and-health.sh` from the bastion. | Merge the fix and re-run `BlackRoad • Deploy`; ECS workloads will follow once the production module is switched on. |

Document every rollback/forward action in the incident log and update the corresponding manifest to reflect configuration changes.

## Routine health & cleanup

<<<<<<< HEAD
- API health checks: `https://api.blackroad.io/health` (prod) and `http://127.0.0.1:4000/api/health` (bridge).
- Static site health endpoints: `https://blackroad.io/healthz`, `https://stage.blackroad.io/health.json`.
- Server helpers:
  ```sh
  scripts/nginx-ensure-and-health.sh
  scripts/nginx-enable-tls.sh   # optional TLS helper
  ```
- Cleanup broom: `usr/local/sbin/br-cleanup.sh` audits API, Yjs, bridges, nginx, IPFS, etc. Modes:
  ```sh
  sudo br-cleanup.sh audit | tee /srv/ops/cleanup-audit.txt
  sudo br-cleanup.sh fix   | tee /srv/ops/cleanup-fix.txt
  sudo br-cleanup.sh prune | tee /srv/ops/cleanup-prune.txt
  ```
  Install the systemd service + timer from `etc/systemd/system/` and enable `br-cleanup-nightly.timer` for scheduled runs. Optional sudoers entry: `etc/sudoers.d/br-cleanup`.

## References

- Environment manifests: `environments/*.yml`
- Preview Terraform stack: `infra/preview-env/`
- Reusable module: `modules/preview-env/`
- Deployment workflows: `.github/workflows/preview.yml`, `pages-stage.yml`, `blackroad-deploy.yml`, `prism-ssh-deploy.yml`

_Last updated on 2025-10-06_
=======
## PD↔Jira sandbox smoke

- Configure the sandbox credentials (see `.env` or Secrets Manager) including `PD_*_SANDBOX`, `JIRA_*_SANDBOX`, `SMOKE_SYSTEM_KEY`, and `RUNBOOK_URL_SANDBOX`.
- Ops Portal exposes a **Run PD+Jira Smoke** button on `/ops` once your ops identity is stored locally. The button calls `/api/smoke/pd-jira?sandbox=1`, which opens and resolves a PagerDuty + Jira pair in under 90 seconds.
- The smoke flow also lives in GitHub Actions as `.github/workflows/pd-jira-smoke.yml`. Trigger it manually with the service identity (`vars.SMOKE_ACTOR_EMAIL` and `vars.SMOKE_ACTOR_GROUPS`).
- A one-hour throttle prevents repeated sandbox pages. Results surface in the heatmap snapshot as system `sandbox`, including PD and Jira links.


_Last updated on 2025-10-31_
>>>>>>> c4316c28
<|MERGE_RESOLUTION|>--- conflicted
+++ resolved
@@ -48,7 +48,6 @@
 
 ## Routine health & cleanup
 
-<<<<<<< HEAD
 - API health checks: `https://api.blackroad.io/health` (prod) and `http://127.0.0.1:4000/api/health` (bridge).
 - Static site health endpoints: `https://blackroad.io/healthz`, `https://stage.blackroad.io/health.json`.
 - Server helpers:
@@ -72,7 +71,6 @@
 - Deployment workflows: `.github/workflows/preview.yml`, `pages-stage.yml`, `blackroad-deploy.yml`, `prism-ssh-deploy.yml`
 
 _Last updated on 2025-10-06_
-=======
 ## PD↔Jira sandbox smoke
 
 - Configure the sandbox credentials (see `.env` or Secrets Manager) including `PD_*_SANDBOX`, `JIRA_*_SANDBOX`, `SMOKE_SYSTEM_KEY`, and `RUNBOOK_URL_SANDBOX`.
@@ -81,5 +79,4 @@
 - A one-hour throttle prevents repeated sandbox pages. Results surface in the heatmap snapshot as system `sandbox`, including PD and Jira links.
 
 
-_Last updated on 2025-10-31_
->>>>>>> c4316c28
+_Last updated on 2025-10-31_