--- conflicted
+++ resolved
@@ -49,16 +49,13 @@
 
 Document every rollback/forward action in the incident log and update the corresponding manifest to reflect configuration changes.
 
-<<<<<<< HEAD
 ## Routine health & cleanup
-=======
 ## Environment manifests
 
 - `environments/production.yml` documents the GitHub Environment that drives the main deploy workflow.
 - `environments/staging.yml` captures pre-production checks (smoke tests and Slack alerts) used before promoting builds.
 - `environments/preview.yml` maps the per-PR AWS ECS Fargate previews under `dev.blackroad.io` managed by Terraform.
 
->>>>>>> cf9ca63a
 
 - API health checks: `https://api.blackroad.io/health` (prod) and `http://127.0.0.1:4000/api/health` (bridge).
 - Static site health endpoints: `https://blackroad.io/healthz`, `https://stage.blackroad.io/health.json`.
