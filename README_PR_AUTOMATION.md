--- conflicted
+++ resolved
@@ -162,13 +162,10 @@
 
 Track the Slack, Asana Auth Bot, and GitLab mirroring setup in
 [`docs/PR_BUNDLE_INTEGRATIONS.md`](docs/PR_BUNDLE_INTEGRATIONS.md). Update the integration status
-<<<<<<< HEAD
 matrix in this file once each service is configured in the target environment. When you are ready to
 validate the live wiring, follow the runbook in
 [`docs/VALIDATION_SPRINT.md`](docs/VALIDATION_SPRINT.md) to exercise every workflow end to end.
-=======
 matrix in this file once each service is configured in the target environment.
->>>>>>> 26088835
 
 For the broader operations rollout—including the `blackroad.io` product surface, the
 `blackroadinc.us` operations hub, and the multi-system integration backlog—work from the
