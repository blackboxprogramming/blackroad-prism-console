"""Public interface for the BlackRoad agent package."""

from __future__ import annotations

import os
from importlib import import_module
from pathlib import Path
from typing import TYPE_CHECKING, Any

from .config import active_target, auth_token, load, save, set_target

__all__ = [
    "DEFAULT_REMOTE_HOST",
    "DEFAULT_REMOTE_USER",
    "DEFAULT_DB_PATH",
    "_host_user",
    "auth_token",
    "active_target",
    "set_target",
    "load",
    "save",
    "discover",
    "jobs",
    "models",
    "store",
    "telemetry",
    "transcribe",
    "__version__",
]

_MODULE_EXPORTS = {
    "discover": "discover",
    "jobs": "jobs",
    "models": "models",
    "store": "store",
    "telemetry": "telemetry",
    "transcribe": "transcribe",
}

if TYPE_CHECKING:  # pragma: no cover - import-time only for type checkers
    from . import discover, jobs, models, store, telemetry, transcribe


def __getattr__(name: str) -> Any:
    """Lazily import agent submodules when accessed."""

    if name in _MODULE_EXPORTS:
        module = import_module(f"{__name__}.{_MODULE_EXPORTS[name]}")
        globals()[name] = module
        return module
    raise AttributeError(f"module '{__name__}' has no attribute '{name}'")

DEFAULT_REMOTE_HOST = os.getenv("BLACKROAD_REMOTE_HOST", "jetson-01")
DEFAULT_REMOTE_USER = os.getenv("BLACKROAD_REMOTE_USER", "pi")
DEFAULT_DB_PATH = Path(os.getenv("BLACKROAD_JOBS_DB", "/var/lib/blackroad/jobs.db"))


def _host_user(host: str | None = None, user: str | None = None) -> tuple[str, str]:
    """Resolve the remote host/user pair for SSH operations."""

    resolved_host = host or DEFAULT_REMOTE_HOST
    resolved_user = user or DEFAULT_REMOTE_USER
    return resolved_host, resolved_user


<<<<<<< HEAD
__all__ = ["__version__"]
__version__ = "0.1.0"
"""Agent utilities for remote job orchestration."""

from . import jobs, store  # noqa: F401

__all__ = ["jobs", "store"]
"""Agent control surface utilities."""

from .flash import flash, list_devices

__all__ = ["flash", "list_devices"]
"""Agent package for BlackRoad Pi services."""

from . import flash  # re-export for convenience

__all__ = ["flash"]
"""Utilities for managing remote jobs executed on Jetson hosts."""

from . import jobs, store

__all__ = ["jobs", "store"]
"""BlackRoad agent service helpers."""

from . import api, config, flash, jobs, telemetry  # noqa: F401

__all__ = ["api", "config", "flash", "jobs", "telemetry"]
"""Utility modules for the BlackRoad agent dashboard."""

__all__ = []
=======
__version__ = "0.1.0"
>>>>>>> 88cbcf64
<|MERGE_RESOLUTION|>--- conflicted
+++ resolved
@@ -63,8 +63,6 @@
     return resolved_host, resolved_user
 
 
-<<<<<<< HEAD
-__all__ = ["__version__"]
 __version__ = "0.1.0"
 """Agent utilities for remote job orchestration."""
 
@@ -93,7 +91,4 @@
 __all__ = ["api", "config", "flash", "jobs", "telemetry"]
 """Utility modules for the BlackRoad agent dashboard."""
 
-__all__ = []
-=======
-__version__ = "0.1.0"
->>>>>>> 88cbcf64
+__all__ = []