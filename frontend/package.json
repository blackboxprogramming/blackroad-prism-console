--- conflicted
+++ resolved
@@ -27,11 +27,8 @@
     "postcss": "^8.4.40",
     "tailwindcss": "^3.4.9",
     "vite": "^5.2.0",
-<<<<<<< HEAD
     "cypress": "^13.6.0"
-=======
     "cypress": "^13.6.0",
     "@vitejs/plugin-react": "^4.1.0"
->>>>>>> 2066a753
   }
 }