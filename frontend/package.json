--- conflicted
+++ resolved
@@ -7,11 +7,8 @@
     "dev": "vite",
     "build": "vite build",
     "preview": "vite preview",
-<<<<<<< HEAD
     "test": "vite build && cypress run"
-=======
     "test": "echo \"No tests configured\""
->>>>>>> 689b23a9
   },
   "dependencies": {
     "axios": "^1.7.2",
