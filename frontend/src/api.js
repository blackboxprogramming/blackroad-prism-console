import axios from 'axios'

const API_BASE = import.meta.env.VITE_API_BASE || ''

export function setToken(token){
  axios.defaults.headers.common['Authorization'] = token ? `Bearer ${token}` : ''
}

export async function login(username, password){
  const { data } = await axios.post(`${API_BASE}/api/auth/login`, { username, password })
  return data
}

export async function me(){
  const { data } = await axios.get(`${API_BASE}/api/auth/me`)
  return data.user
}

export async function fetchTimeline(){
  const { data } = await axios.get(`${API_BASE}/api/timeline`)
  return data.timeline
}

export async function fetchTasks(){
  const { data } = await axios.get(`${API_BASE}/api/tasks`)
  return data.tasks
}

export async function fetchCommits(){
  const { data } = await axios.get(`${API_BASE}/api/commits`)
  return data.commits
}

export async function fetchAgents(){
  const { data } = await axios.get(`${API_BASE}/api/agents`)
  return data.agents
}

export async function fetchOrchestratorAgents(){
  const { data } = await axios.get(`${API_BASE}/api/orchestrator/agents`)
  return data.agents
}

export async function controlAgent(id, action){
  const { data } = await axios.post(`${API_BASE}/api/orchestrator/control/${id}`, { action })
  return data
}
<<<<<<< HEAD

=======
>>>>>>> 292c0dac
export async function fetchWallet(){
  const { data } = await axios.get(`${API_BASE}/api/wallet`)
  return data.wallet
}

export async function fetchRoadcoinWallet(){
  const { data } = await axios.get(`${API_BASE}/api/roadcoin/wallet`)
  return data
}

export async function mintRoadcoin(){
  const { data } = await axios.post(`${API_BASE}/api/roadcoin/mint`)
  return data
}
<<<<<<< HEAD

=======
>>>>>>> 292c0dac
export async function fetchContradictions(){
  const { data } = await axios.get(`${API_BASE}/api/contradictions`)
  return data.contradictions
}

export async function getNotes(){
  const { data } = await axios.get(`${API_BASE}/api/notes`)
  return data.notes
}

export async function setNotes(notes){
  const { data } = await axios.post(`${API_BASE}/api/notes`, { notes })
  return data
}

export async function action(name){
  const { data } = await axios.post(`${API_BASE}/api/actions/${name}`)
  return data
}

export async function fetchGuardianStatus(){
  const { data } = await axios.get(`${API_BASE}/api/guardian/status`)
  return data
}

export async function fetchGuardianAlerts(){
  const { data } = await axios.get(`${API_BASE}/api/guardian/alerts`)
  return data.alerts
}

<<<<<<< HEAD
export async function resolveGuardianAlert(id, status = 'resolved'){
  const { data } = await axios.post(`${API_BASE}/api/guardian/alerts/${id}/resolve`, { status })
  return data.alert
}

=======
export async function resolveGuardianAlert(id, status='resolved'){
  const { data } = await axios.post(`${API_BASE}/api/guardian/alerts/${id}/resolve`, { status })
  return data.alert
>>>>>>> 292c0dac
export async function fetchDashboardSystem(){
  const { data } = await axios.get(`${API_BASE}/api/dashboard/system`)
  return data
}

export async function fetchDashboardFeed(){
  const { data } = await axios.get(`${API_BASE}/api/dashboard/feed`)
  return data.events
}

export async function fetchProfile(){
  const { data } = await axios.get(`${API_BASE}/api/you/profile`)
<<<<<<< HEAD
  return data.profile
}

=======
  return data
>>>>>>> 292c0dac
export async function claudeChat(prompt){
  const { data } = await axios.post(`${API_BASE}/api/claude/chat`, { prompt })
  return data
}

export async function fetchClaudeHistory(){
  const { data } = await axios.get(`${API_BASE}/api/claude/history`)
  return data.history
<<<<<<< HEAD
}

=======
>>>>>>> 292c0dac
export async function runCodex(prompt){
  const { data } = await axios.post(`${API_BASE}/api/codex/run`, { prompt })
  return data
}

export async function fetchCodexHistory(){
  const { data } = await axios.get(`${API_BASE}/api/codex/history`)
  return data.runs
}

export async function fetchRoadbookChapters(){
  const { data } = await axios.get(`${API_BASE}/api/roadbook/chapters`)
  return data.chapters
}

export async function fetchRoadbookChapter(id){
  const { data } = await axios.get(`${API_BASE}/api/roadbook/chapter/${id}`)
  return data.chapter
}

export async function searchRoadbook(term){
  const { data } = await axios.get(`${API_BASE}/api/roadbook/search`, { params: { q: term } })
  return data.results
}

export async function fetchRoadviewStreams(){
  const { data } = await axios.get(`${API_BASE}/api/roadview/list`)
  return data.streams
}

export async function fetchManifesto(){
  const { data } = await axios.get(`${API_BASE}/api/manifesto`)
  return data.content
}

export async function fetchAutohealEvents(){
  const { data } = await axios.get(`${API_BASE}/api/autoheal/events`)
  return data.events
}

export async function postAutohealEscalation(note){
  const { data } = await axios.post(`${API_BASE}/api/autoheal/escalations`, { note })
  return data.event
}

<<<<<<< HEAD
export async function fetchSecuritySpotlights(){
  const { data } = await axios.get(`${API_BASE}/api/security/spotlights`)
  return data.spotlights
}

export async function updateSecuritySpotlight(panel, payload){
  const { data } = await axios.post(`${API_BASE}/api/security/spotlights/${panel}`, payload)
  return data
}

=======
>>>>>>> 292c0dac
export async function infer(x, y){
  const { data } = await axios.post(`${API_BASE}/api/mini/infer`, { x, y })
  return data
}

export { API_BASE }<|MERGE_RESOLUTION|>--- conflicted
+++ resolved
@@ -45,10 +45,7 @@
   const { data } = await axios.post(`${API_BASE}/api/orchestrator/control/${id}`, { action })
   return data
 }
-<<<<<<< HEAD
 
-=======
->>>>>>> 292c0dac
 export async function fetchWallet(){
   const { data } = await axios.get(`${API_BASE}/api/wallet`)
   return data.wallet
@@ -63,10 +60,7 @@
   const { data } = await axios.post(`${API_BASE}/api/roadcoin/mint`)
   return data
 }
-<<<<<<< HEAD
 
-=======
->>>>>>> 292c0dac
 export async function fetchContradictions(){
   const { data } = await axios.get(`${API_BASE}/api/contradictions`)
   return data.contradictions
@@ -97,17 +91,14 @@
   return data.alerts
 }
 
-<<<<<<< HEAD
 export async function resolveGuardianAlert(id, status = 'resolved'){
   const { data } = await axios.post(`${API_BASE}/api/guardian/alerts/${id}/resolve`, { status })
   return data.alert
 }
 
-=======
 export async function resolveGuardianAlert(id, status='resolved'){
   const { data } = await axios.post(`${API_BASE}/api/guardian/alerts/${id}/resolve`, { status })
   return data.alert
->>>>>>> 292c0dac
 export async function fetchDashboardSystem(){
   const { data } = await axios.get(`${API_BASE}/api/dashboard/system`)
   return data
@@ -120,13 +111,10 @@
 
 export async function fetchProfile(){
   const { data } = await axios.get(`${API_BASE}/api/you/profile`)
-<<<<<<< HEAD
   return data.profile
 }
 
-=======
   return data
->>>>>>> 292c0dac
 export async function claudeChat(prompt){
   const { data } = await axios.post(`${API_BASE}/api/claude/chat`, { prompt })
   return data
@@ -135,11 +123,8 @@
 export async function fetchClaudeHistory(){
   const { data } = await axios.get(`${API_BASE}/api/claude/history`)
   return data.history
-<<<<<<< HEAD
 }
 
-=======
->>>>>>> 292c0dac
 export async function runCodex(prompt){
   const { data } = await axios.post(`${API_BASE}/api/codex/run`, { prompt })
   return data
@@ -185,7 +170,6 @@
   return data.event
 }
 
-<<<<<<< HEAD
 export async function fetchSecuritySpotlights(){
   const { data } = await axios.get(`${API_BASE}/api/security/spotlights`)
   return data.spotlights
@@ -196,8 +180,6 @@
   return data
 }
 
-=======
->>>>>>> 292c0dac
 export async function infer(x, y){
   const { data } = await axios.post(`${API_BASE}/api/mini/infer`, { x, y })
   return data
