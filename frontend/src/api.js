import axios from 'axios'

const API_BASE = import.meta.env.VITE_API_BASE || ''

export function setToken(token){
  axios.defaults.headers.common['Authorization'] = token ? `Bearer ${token}` : ''
}

export async function login(username, password){
  const { data } = await axios.post(`${API_BASE}/api/auth/login`, { username, password })
  return data
}

export async function me(){
  const { data } = await axios.get(`${API_BASE}/api/auth/me`)
  return data.user
}

export async function fetchTimeline(){
  const { data } = await axios.get(`${API_BASE}/api/timeline`)
  return data.timeline
}

export async function fetchTasks(){
  const { data } = await axios.get(`${API_BASE}/api/tasks`)
  return data.tasks
}

export async function fetchCommits(){
  const { data } = await axios.get(`${API_BASE}/api/commits`)
  return data.commits
}

export async function fetchAgents(){
  const { data } = await axios.get(`${API_BASE}/api/agents`)
  return data.agents
}

export async function fetchOrchestratorAgents(){
  const { data } = await axios.get(`${API_BASE}/api/orchestrator/agents`)
  return data.agents
}

export async function controlAgent(id, action){
  const { data } = await axios.post(`${API_BASE}/api/orchestrator/control/${id}`, { action })
  return data
}

export async function fetchWallet(){
  const { data } = await axios.get(`${API_BASE}/api/wallet`)
  return data.wallet
}

export async function fetchRoadcoinWallet(){
  const { data } = await axios.get(`${API_BASE}/api/roadcoin/wallet`)
  return data
}

export async function mintRoadcoin(){
  const { data } = await axios.post(`${API_BASE}/api/roadcoin/mint`)
  return data
}

export async function fetchContradictions(){
  const { data } = await axios.get(`${API_BASE}/api/contradictions`)
  return data.contradictions
}

export async function getNotes(){
  const { data } = await axios.get(`${API_BASE}/api/notes`)
  return data.notes
}

export async function setNotes(notes){
  const { data } = await axios.post(`${API_BASE}/api/notes`, { notes })
  return data
}

export async function action(name){
  const { data } = await axios.post(`${API_BASE}/api/actions/${name}`)
  return data
}

export async function fetchGuardianStatus(){
  const { data } = await axios.get(`${API_BASE}/api/guardian/status`)
  return data
}

export async function fetchGuardianAlerts(){
  const { data } = await axios.get(`${API_BASE}/api/guardian/alerts`)
  return data.alerts
}

export async function resolveGuardianAlert(id, status = 'resolved'){
  const { data } = await axios.post(`${API_BASE}/api/guardian/alerts/${id}/resolve`, { status })
  return data.alert
}

export async function resolveGuardianAlert(id, status='resolved'){
  const { data } = await axios.post(`${API_BASE}/api/guardian/alerts/${id}/resolve`, { status })
  return data.alert
export async function fetchDashboardSystem(){
  const { data } = await axios.get(`${API_BASE}/api/dashboard/system`)
  return data
}

export async function fetchDashboardFeed(){
  const { data } = await axios.get(`${API_BASE}/api/dashboard/feed`)
  return data.events
}

export async function fetchProfile(){
  const { data } = await axios.get(`${API_BASE}/api/you/profile`)
  return data.profile
}

  return data
export async function claudeChat(prompt){
  const { data } = await axios.post(`${API_BASE}/api/claude/chat`, { prompt })
  return data
}

export async function fetchClaudeHistory(){
  const { data } = await axios.get(`${API_BASE}/api/claude/history`)
  return data.history
}

export async function runCodex(prompt){
  const { data } = await axios.post(`${API_BASE}/api/codex/run`, { prompt })
  return data
}

export async function fetchCodexHistory(){
  const { data } = await axios.get(`${API_BASE}/api/codex/history`)
  return data.runs
}

export async function fetchRoadbookChapters(){
  const { data } = await axios.get(`${API_BASE}/api/roadbook/chapters`)
  return data.chapters
}

export async function fetchRoadbookChapter(id){
  const { data } = await axios.get(`${API_BASE}/api/roadbook/chapter/${id}`)
  return data.chapter
}

export async function searchRoadbook(term){
  const { data } = await axios.get(`${API_BASE}/api/roadbook/search`, { params: { q: term } })
  return data.results
}

export async function fetchRoadviewStreams(){
  const { data } = await axios.get(`${API_BASE}/api/roadview/list`)
  return data.streams
}

<<<<<<< HEAD
export async function fetchManifesto(){
  const { data } = await axios.get(`${API_BASE}/api/manifesto`)
  return data.content
}

export async function fetchAutohealEvents(){
  const { data } = await axios.get(`${API_BASE}/api/autoheal/events`)
  return data.events
}

export async function postAutohealEscalation(note){
  const { data } = await axios.post(`${API_BASE}/api/autoheal/escalations`, { note })
  return data.event
}

export async function fetchSecuritySpotlights(){
  const { data } = await axios.get(`${API_BASE}/api/security/spotlights`)
  return data.spotlights
}

export async function updateSecuritySpotlight(panel, payload){
  const { data } = await axios.post(`${API_BASE}/api/security/spotlights/${panel}`, payload)
  return data
}

export async function infer(x, y){
  const { data } = await axios.post(`${API_BASE}/api/mini/infer`, { x, y })
=======
export async function restartService(name){
  const { data } = await axios.post(`${API_BASE}/api/autoheal/restart/${name}`)
  return data
}

export async function rollbackLatest(){
  const { data } = await axios.post(`${API_BASE}/api/rollback/latest`)
  return data
}

export async function rollbackTo(id){
  const { data } = await axios.post(`${API_BASE}/api/rollback/${id}`)
  return data
}

export async function purgeContradictions(){
  const { data } = await axios.delete(`${API_BASE}/api/contradictions/all`)
  return data
}

export async function injectContradictionTest(){
  const { data } = await axios.post(`${API_BASE}/api/contradictions/test`)
>>>>>>> 297425ec
  return data
}

export { API_BASE }<|MERGE_RESOLUTION|>--- conflicted
+++ resolved
@@ -155,7 +155,6 @@
   return data.streams
 }
 
-<<<<<<< HEAD
 export async function fetchManifesto(){
   const { data } = await axios.get(`${API_BASE}/api/manifesto`)
   return data.content
@@ -183,7 +182,6 @@
 
 export async function infer(x, y){
   const { data } = await axios.post(`${API_BASE}/api/mini/infer`, { x, y })
-=======
 export async function restartService(name){
   const { data } = await axios.post(`${API_BASE}/api/autoheal/restart/${name}`)
   return data
@@ -206,7 +204,6 @@
 
 export async function injectContradictionTest(){
   const { data } = await axios.post(`${API_BASE}/api/contradictions/test`)
->>>>>>> 297425ec
   return data
 }
 
