--- conflicted
+++ resolved
@@ -63,7 +63,6 @@
   return data
 }
 
-<<<<<<< HEAD
 export async function fetchGuardianStatus(){
   const { data } = await axios.get(`${API_BASE}/api/guardian/status`)
   return data
@@ -90,7 +89,6 @@
 export async function fetchProfile(){
   const { data } = await axios.get(`${API_BASE}/api/you/profile`)
   return data
-=======
 export async function claudeChat(prompt){
   const { data } = await axios.post(`${API_BASE}/api/claude/chat`, { prompt })
   return data
@@ -99,7 +97,6 @@
 export async function fetchClaudeHistory(){
   const { data } = await axios.get(`${API_BASE}/api/claude/history`)
   return data.history
->>>>>>> b20719c1
 }
 
 export { API_BASE }