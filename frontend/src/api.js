import axios from 'axios'

const API_BASE = import.meta.env.VITE_API_BASE || ''

export function setToken(token){
  axios.defaults.headers.common['Authorization'] = token ? `Bearer ${token}` : ''
}

export async function login(username, password){
  const { data } = await axios.post(`${API_BASE}/api/auth/login`, { username, password })
  return data
}

export async function me(){
  const { data } = await axios.get(`${API_BASE}/api/auth/me`)
  return data.user
}

export async function fetchTimeline(){
  const { data } = await axios.get(`${API_BASE}/api/timeline`)
  return data.timeline
}

export async function fetchTasks(){
  const { data } = await axios.get(`${API_BASE}/api/tasks`)
  return data.tasks
}

export async function fetchCommits(){
  const { data } = await axios.get(`${API_BASE}/api/commits`)
  return data.commits
}

export async function fetchAgents(){
  const { data } = await axios.get(`${API_BASE}/api/agents`)
  return data.agents
}

export async function fetchOrchestratorAgents(){
  const { data } = await axios.get(`${API_BASE}/api/orchestrator/agents`)
  return data.agents
}

export async function controlAgent(id, action){
  const { data } = await axios.post(`${API_BASE}/api/orchestrator/control/${id}`, { action })
  return data
}

export async function fetchWallet(){
  const { data } = await axios.get(`${API_BASE}/api/wallet`)
  return data.wallet
}

export async function fetchRoadcoinWallet(){
  const { data } = await axios.get(`${API_BASE}/api/roadcoin/wallet`)
  return data
}

export async function mintRoadcoin(){
  const { data } = await axios.post(`${API_BASE}/api/roadcoin/mint`)
  return data
}

export async function fetchContradictions(){
  const { data } = await axios.get(`${API_BASE}/api/contradictions`)
  return data.contradictions
}

export async function getNotes(){
  const { data } = await axios.get(`${API_BASE}/api/notes`)
  return data.notes
}

export async function setNotes(notes){
  const { data } = await axios.post(`${API_BASE}/api/notes`, { notes })
  return data
}

export async function action(name){
  const { data } = await axios.post(`${API_BASE}/api/actions/${name}`)
  return data
}

export async function fetchGuardianStatus(){
  const { data } = await axios.get(`${API_BASE}/api/guardian/status`)
  return data
}

export async function fetchGuardianAlerts(){
  const { data } = await axios.get(`${API_BASE}/api/guardian/alerts`)
  return data.alerts
}

<<<<<<< HEAD
export async function resolveGuardianAlert(id, status = 'resolved'){
  const { data } = await axios.post(`${API_BASE}/api/guardian/alerts/${id}/resolve`, { status })
  return data.alert
}

export async function resolveGuardianAlert(id, status='resolved'){
=======
export async function resolveGuardianAlert(id, status = 'resolved') {
>>>>>>> 2066a753
  const { data } = await axios.post(`${API_BASE}/api/guardian/alerts/${id}/resolve`, { status })
  return data.alert
}

export async function fetchDashboardSystem() {
  const { data } = await axios.get(`${API_BASE}/api/dashboard/system`)
  return data
}

export async function fetchDashboardFeed() {
  const { data } = await axios.get(`${API_BASE}/api/dashboard/feed`)
  return data.events
}

export async function fetchProfile() {
  const { data } = await axios.get(`${API_BASE}/api/you/profile`)
  return data.profile
}

  return data
}

export async function claudeChat(prompt) {
  const { data } = await axios.post(`${API_BASE}/api/claude/chat`, { prompt })
  return data
}

export async function fetchClaudeHistory() {
  const { data } = await axios.get(`${API_BASE}/api/claude/history`)
  return data.history
}

<<<<<<< HEAD
export async function runCodex(prompt){
=======
export async function runCodex(prompt) {
>>>>>>> 2066a753
  const { data } = await axios.post(`${API_BASE}/api/codex/run`, { prompt })
  return data
}

export async function fetchCodexHistory() {
  const { data } = await axios.get(`${API_BASE}/api/codex/history`)
  return data.runs
}

<<<<<<< HEAD
export async function fetchRoadbookChapters(){
=======
export async function fetchRoadbookChapters() {
>>>>>>> 2066a753
  const { data } = await axios.get(`${API_BASE}/api/roadbook/chapters`)
  return data.chapters
}

export async function fetchRoadbookChapter(id) {
  const { data } = await axios.get(`${API_BASE}/api/roadbook/chapter/${id}`)
  return data.chapter
}

export async function searchRoadbook(term) {
  const { data } = await axios.get(`${API_BASE}/api/roadbook/search`, { params: { q: term } })
  return data.results
}

<<<<<<< HEAD
export async function fetchRoadviewStreams(){
=======
export async function fetchRoadviewStreams() {
>>>>>>> 2066a753
  const { data } = await axios.get(`${API_BASE}/api/roadview/list`)
  return data.streams
}

<<<<<<< HEAD
export async function fetchManifesto(){
  const { data } = await axios.get(`${API_BASE}/api/manifesto`)
  return data.content
}

export async function fetchAutohealEvents(){
  const { data } = await axios.get(`${API_BASE}/api/autoheal/events`)
  return data.events
}

export async function postAutohealEscalation(note){
  const { data } = await axios.post(`${API_BASE}/api/autoheal/escalations`, { note })
  return data.event
}

export async function fetchSecuritySpotlights(){
  const { data } = await axios.get(`${API_BASE}/api/security/spotlights`)
  return data.spotlights
}

export async function updateSecuritySpotlight(panel, payload){
  const { data } = await axios.post(`${API_BASE}/api/security/spotlights/${panel}`, payload)
  return data
}

export async function infer(x, y){
  const { data } = await axios.post(`${API_BASE}/api/mini/infer`, { x, y })
export async function restartService(name){
  const { data } = await axios.post(`${API_BASE}/api/autoheal/restart/${name}`)
  return data
}

export async function rollbackLatest(){
  const { data } = await axios.post(`${API_BASE}/api/rollback/latest`)
  return data
}

export async function rollbackTo(id){
=======
export async function fetchSnapshots() {
  const { data } = await axios.get(`${API_BASE}/api/snapshots`)
  return data.snapshots
}

export async function createSnapshot() {
  const { data } = await axios.post(`${API_BASE}/api/snapshots`)
  return data.snapshot
}

export async function rollbackSnapshot(id) {
>>>>>>> 2066a753
  const { data } = await axios.post(`${API_BASE}/api/rollback/${id}`)
  return data
}

<<<<<<< HEAD
export async function purgeContradictions(){
  const { data } = await axios.delete(`${API_BASE}/api/contradictions/all`)
  return data
}

export async function injectContradictionTest(){
  const { data } = await axios.post(`${API_BASE}/api/contradictions/test`)
  return data
=======
export async function fetchSnapshotLogs() {
  const { data } = await axios.get(`${API_BASE}/api/snapshots/logs`)
  return data.logs
}

export async function fetchRollbackLogs() {
  const { data } = await axios.get(`${API_BASE}/api/rollback/logs`)
  return data.logs
>>>>>>> 2066a753
}

export { API_BASE }<|MERGE_RESOLUTION|>--- conflicted
+++ resolved
@@ -91,16 +91,13 @@
   return data.alerts
 }
 
-<<<<<<< HEAD
 export async function resolveGuardianAlert(id, status = 'resolved'){
   const { data } = await axios.post(`${API_BASE}/api/guardian/alerts/${id}/resolve`, { status })
   return data.alert
 }
 
 export async function resolveGuardianAlert(id, status='resolved'){
-=======
 export async function resolveGuardianAlert(id, status = 'resolved') {
->>>>>>> 2066a753
   const { data } = await axios.post(`${API_BASE}/api/guardian/alerts/${id}/resolve`, { status })
   return data.alert
 }
@@ -133,11 +130,8 @@
   return data.history
 }
 
-<<<<<<< HEAD
 export async function runCodex(prompt){
-=======
 export async function runCodex(prompt) {
->>>>>>> 2066a753
   const { data } = await axios.post(`${API_BASE}/api/codex/run`, { prompt })
   return data
 }
@@ -147,11 +141,8 @@
   return data.runs
 }
 
-<<<<<<< HEAD
 export async function fetchRoadbookChapters(){
-=======
 export async function fetchRoadbookChapters() {
->>>>>>> 2066a753
   const { data } = await axios.get(`${API_BASE}/api/roadbook/chapters`)
   return data.chapters
 }
@@ -166,16 +157,12 @@
   return data.results
 }
 
-<<<<<<< HEAD
 export async function fetchRoadviewStreams(){
-=======
 export async function fetchRoadviewStreams() {
->>>>>>> 2066a753
   const { data } = await axios.get(`${API_BASE}/api/roadview/list`)
   return data.streams
 }
 
-<<<<<<< HEAD
 export async function fetchManifesto(){
   const { data } = await axios.get(`${API_BASE}/api/manifesto`)
   return data.content
@@ -214,7 +201,6 @@
 }
 
 export async function rollbackTo(id){
-=======
 export async function fetchSnapshots() {
   const { data } = await axios.get(`${API_BASE}/api/snapshots`)
   return data.snapshots
@@ -226,12 +212,10 @@
 }
 
 export async function rollbackSnapshot(id) {
->>>>>>> 2066a753
   const { data } = await axios.post(`${API_BASE}/api/rollback/${id}`)
   return data
 }
 
-<<<<<<< HEAD
 export async function purgeContradictions(){
   const { data } = await axios.delete(`${API_BASE}/api/contradictions/all`)
   return data
@@ -240,7 +224,6 @@
 export async function injectContradictionTest(){
   const { data } = await axios.post(`${API_BASE}/api/contradictions/test`)
   return data
-=======
 export async function fetchSnapshotLogs() {
   const { data } = await axios.get(`${API_BASE}/api/snapshots/logs`)
   return data.logs
@@ -249,7 +232,6 @@
 export async function fetchRollbackLogs() {
   const { data } = await axios.get(`${API_BASE}/api/rollback/logs`)
   return data.logs
->>>>>>> 2066a753
 }
 
 export { API_BASE }