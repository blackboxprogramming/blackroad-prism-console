--- conflicted
+++ resolved
@@ -63,7 +63,6 @@
   return data
 }
 
-<<<<<<< HEAD
 export async function fetchGuardianStatus(){
   const { data } = await axios.get(`${API_BASE}/api/guardian/status`)
   return data
@@ -119,11 +118,9 @@
 export async function searchRoadbook(term){
   const { data } = await axios.get(`${API_BASE}/api/roadbook/search`, { params: { q: term } })
   return data.results
-=======
 export async function fetchRoadviewStreams(){
   const { data } = await axios.get(`${API_BASE}/api/roadview/list`)
   return data.streams
->>>>>>> d974701b
 }
 
 export { API_BASE }