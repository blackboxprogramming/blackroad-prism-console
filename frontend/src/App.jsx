import React, { useEffect, useState } from 'react'
import { Routes, Route, useNavigate } from 'react-router-dom'
import io from 'socket.io-client'
import { API_BASE, setToken, login, me, fetchTimeline, fetchTasks, fetchCommits, fetchAgents, fetchRoadcoinWallet, fetchContradictions, getNotes, setNotes, action } from './api'
import { API_BASE, setToken, login, me, fetchTimeline, fetchTasks, fetchCommits, fetchAgents, fetchWallet, fetchContradictions, getNotes, setNotes, action } from './api'
import Guardian from './Guardian.jsx'
import { Activity, Brain, Cpu, Database, GitCommit, LayoutGrid, Rocket, Settings, ShieldCheck, SquareDashedMousePointer, Wallet } from 'lucide-react'
import { Activity, Brain, Cpu, Database, GitCommit, LayoutGrid, Rocket, Settings, ShieldCheck, SquareDashedMousePointer, Wallet, User } from 'lucide-react'
import { Activity, Brain, Cpu, Database, GitCommit, LayoutGrid, Rocket, Settings, ShieldCheck, SquareDashedMousePointer, Wallet, BookOpen } from 'lucide-react'
import io from 'socket.io-client'
import { Routes, Route, NavLink } from 'react-router-dom'
import { API_BASE, setToken, login, me, fetchTimeline, fetchTasks, fetchCommits, fetchAgents, fetchWallet, fetchContradictions, getNotes, setNotes, action } from './api'
import { Activity, Brain, Database, LayoutGrid, Rocket, Settings, ShieldCheck, SquareDashedMousePointer, Wallet } from 'lucide-react'
import Timeline from './components/Timeline.jsx'
import Tasks from './components/Tasks.jsx'
import Commits from './components/Commits.jsx'
import AgentStack from './components/AgentStack.jsx'
import Login from './components/Login.jsx'
<<<<<<< HEAD
import RoadCoin from './components/RoadCoin.jsx'
import Dashboard from './components/Dashboard.jsx'
import You from './components/You.jsx'
import Claude from './components/Claude.jsx'
import Codex from './components/Codex.jsx'
import Roadbook from './components/Roadbook.jsx'
import Subscribe from './Subscribe.jsx'
import io from 'socket.io-client'
import { Routes, Route, NavLink } from 'react-router-dom'
import { API_BASE, setToken, login, me, fetchTimeline, fetchTasks, fetchCommits, fetchAgents, fetchWallet, fetchContradictions, getNotes, setNotes, action } from './api'
import { Activity, Brain, Database, LayoutGrid, Settings, ShieldCheck, SquareDashedMousePointer } from 'lucide-react'
import Login from './components/Login.jsx'
import Dashboard from './pages/Dashboard.jsx'
import RoadView from './pages/RoadView.jsx'
import Orchestrator from './Orchestrator.jsx'
=======
import Manifesto from './components/Manifesto.jsx'
>>>>>>> 5731ff79

export default function App(){
  const [user, setUser] = useState(null)
  const [tab, setTab] = useState('timeline')
  const [timeline, setTimeline] = useState([])
  const [tasks, setTasks] = useState([])
  const [commits, setCommits] = useState([])
  const [agents, setAgents] = useState([])
  const [wallet, setWallet] = useState({ rc: 0 })
  const [contradictions, setContradictions] = useState({ issues: 0 })
  const [system, setSystem] = useState({ cpu: 0, mem: 0, gpu: 0, net: 0 })
  const [notes, setNotesState] = useState('')
  const [stream, setStream] = useState(true)
  const path = window.location.pathname
<<<<<<< HEAD
  const isRoadcoin = path === '/roadcoin'
  const route = window.location.pathname
  const isDashboard = path === '/dashboard'
  const isYou = path === '/you'
  const isClaude = path === '/claude'
  const isDashboard = path === '/dashboard'
  const isYou = path === '/you'
  const isCodex = path === '/codex'
  const isSubscribe = path === '/subscribe'
=======
>>>>>>> 5731ff79

  useEffect(()=>{
    const token = localStorage.getItem('token')
    if (token) setToken(token)
    (async()=>{
      try {
        if (token) {
          const u = await me()
          setUser(u)
          await bootData()
          connectSocket()
        }
      } catch(e) {}
    })()
  }, [])

  async function bootData(){
    const [tl, ts, cs, ag, w, c, n] = await Promise.all([
      fetchTimeline(), fetchTasks(), fetchCommits(), fetchAgents(), fetchRoadcoinWallet(), fetchContradictions(), getNotes()
    ])
    setTimeline(tl); setTasks(ts); setCommits(cs); setAgents(ag); setWallet({ rc: w.balance }); setContradictions(c); setNotesState(n || '')
  }

  function connectSocket(){
    const s = io(API_BASE, { transports: ['websocket'] })
    s.on('system:update', d => stream && setSystem(d))
    s.on('timeline:new', d => setTimeline(prev => [d.item, ...prev]))
    s.on('wallet:update', w => setWallet(w))
    s.on('notes:update', n => setNotesState(n || ''))
  }

  async function handleLogin(usr, pass){
    const { token, user } = await login(usr, pass)
    localStorage.setItem('token', token)
    setToken(token)
    setUser(user)
    await bootData()
    connectSocket()
  }

  async function onAction(name){
    await action(name)
  }

  if (isSubscribe) {
    return <Subscribe />
  }

  return (
    <div className="min-h-screen flex">
      {!user && <Login onLogin={handleLogin} />}
      {user && (
        <>
          {/* Sidebar */}
          <aside className="w-64 p-4 space-y-6 border-r border-slate-800 bg-slate-950/60">
            <div className="flex items-center gap-2 text-xl font-semibold">
              <div className="w-8 h-8 rounded-lg bg-gradient-to-tr from-pink-500 to-indigo-500" />
              BlackRoad.io
            </div>

            <nav className="space-y-1">
<<<<<<< HEAD
              <NavItem icon={<Activity size={18} />} text="Dashboard" href="/dashboard" />
              <NavItem icon={<User size={18} />} text="You" href="/you" />
=======
>>>>>>> 5731ff79
              <NavItem icon={<LayoutGrid size={18} />} text="Workspace" href="/" />
              <NavItem icon={<SquareDashedMousePointer size={18} />} text="Projects" />
              <NavItem icon={<Brain size={18} />} text="Agents" />
              <NavItem icon={<Database size={18} />} text="Datasets" />
              <NavItem icon={<ShieldCheck size={18} />} text="Models" />
              <NavItem icon={<Settings size={18} />} text="Integrations" />
<<<<<<< HEAD
              <NavItem icon={<Cpu size={18} />} text="Claude" href="/claude" />
              <NavItem icon={<Cpu size={18} />} text="Codex" href="/codex" />
              <NavItem icon={<Wallet size={18} />} text="RoadCoin" href="/roadcoin" />
              <NavItem icon={<Rocket size={18} />} text="Subscribe" href="/subscribe" />
              <NavItem icon={<BookOpen size={18} />} text="Roadbook" to="/roadbook" />
              <NavItem to="/" icon={<Activity size={18} />} text="Chat" />
              <NavItem to="/projects" icon={<SquareDashedMousePointer size={18} />} text="Projects" />
              <NavItem to="/agents" icon={<Brain size={18} />} text="Agents" />
              <NavItem to="/datasets" icon={<Database size={18} />} text="Datasets" />
              <NavItem to="/models" icon={<ShieldCheck size={18} />} text="Models" />
              <NavItem to="/integrations" icon={<Settings size={18} />} text="Integrations" />
              <NavItem to="/roadview" icon={<LayoutGrid size={18} />} text="RoadView" />
              <NavItem icon={<Rocket size={18} />} text="Orchestrator" to="/orchestrator" />
=======
              <NavItem icon={<Rocket size={18} />} text="Manifesto" href="/manifesto" />
>>>>>>> 5731ff79
            </nav>
          </aside>

          {/* Main */}
          <main className="flex-1 px-6 py-4 grid grid-cols-12 gap-6">
            <section className="col-span-8">
<<<<<<< HEAD
              {isDashboard && <Dashboard />}
              {isYou && <You />}
              {!isDashboard && !isYou && !isRoadcoin && (
              {!isRoadcoin && !isClaude && (
              {isRoadcoin && <RoadCoin onUpdate={(data)=>setWallet({ rc: data.balance })} />}
              {isCodex && <Codex socket={socket} />}
              {!isRoadcoin && !isCodex && (
=======
              {path === '/manifesto' ? (
                <Manifesto />
              ) : (
>>>>>>> 5731ff79
                <>
                  <header className="flex items-center gap-8 border-b border-slate-800 mb-4">
                    <Tab onClick={()=>setTab('timeline')} active={tab==='timeline'}>Timeline</Tab>
                    <Tab onClick={()=>setTab('tasks')} active={tab==='tasks'}>Tasks</Tab>
                    <Tab onClick={()=>setTab('commits')} active={tab==='commits'}>Commits</Tab>
                    <div className="ml-auto flex items-center gap-2 py-3">
                      <button className="badge" onClick={()=>onAction('run')}>Run</button>
                      <button className="badge" onClick={()=>onAction('revert')}>Revert</button>
                      <button className="badge" onClick={()=>onAction('mint')}><Wallet size={14}/> Mint</button>
                    </div>
                  </header>

                  {tab==='timeline' && <Timeline items={timeline} />}
                  {tab==='tasks' && <Tasks items={tasks} />}
                  {tab==='commits' && <Commits items={commits} />}
                </>
              )}
<<<<<<< HEAD
              {isRoadcoin && <RoadCoin onUpdate={(data)=>setWallet({ rc: data.balance })} />}
              {isClaude && <Claude socket={socket} />}
              <Routes>
                <Route path="/roadbook" element={<Roadbook />} />
                <Route path="*" element={<Dashboard tab={tab} setTab={setTab} timeline={timeline} tasks={tasks} commits={commits} onAction={onAction} />} />
              <Routes>
                <Route path="/" element={<Dashboard tab={tab} setTab={setTab} timeline={timeline} tasks={tasks} commits={commits} onAction={onAction} />} />
                <Route path="/orchestrator" element={<Orchestrator socket={socket} />} />
              </Routes>
=======
>>>>>>> 5731ff79
            </section>
            {route === '/guardian' ? (
              <Guardian />
            ) : (
              <section className="col-span-8">
                <header className="flex items-center gap-8 border-b border-slate-800 mb-4">
                  <Tab onClick={()=>setTab('timeline')} active={tab==='timeline'}>Timeline</Tab>
                  <Tab onClick={()=>setTab('tasks')} active={tab==='tasks'}>Tasks</Tab>
                  <Tab onClick={()=>setTab('commits')} active={tab==='commits'}>Commits</Tab>
                  <div className="ml-auto flex items-center gap-2 py-3">
                    <button className="badge" onClick={()=>onAction('run')}>Run</button>
                    <button className="badge" onClick={()=>onAction('revert')}>Revert</button>
                    <button className="badge" onClick={()=>onAction('mint')}><Wallet size={14}/> Mint</button>
                  </div>
                </header>

                {tab==='timeline' && <Timeline items={timeline} />}
                {tab==='tasks' && <Tasks items={tasks} />}
                {tab==='commits' && <Commits items={commits} />}
              </section>
            )}

            {/* Right bar */}
            <section className="col-span-4 flex flex-col gap-4">
              <AgentStack stream={stream} setStream={setStream} system={system} wallet={wallet} contradictions={contradictions}
                notes={notes} setNotes={async (v)=>{ setNotesState(v); await setNotes(v); }} />
            </section>
            <Routes>
              <Route path="/" element={<Dashboard tab={tab} setTab={setTab} timeline={timeline} tasks={tasks} commits={commits} onAction={onAction} stream={stream} setStream={setStream} system={system} wallet={wallet} contradictions={contradictions} notes={notes} setNotes={async (v)=>{ setNotesState(v); await setNotes(v); }} />} />
              <Route path="/roadview" element={<RoadView agents={agents} stream={stream} setStream={setStream} system={system} wallet={wallet} contradictions={contradictions} notes={notes} setNotes={async (v)=>{ setNotesState(v); await setNotes(v); }} />} />
            </Routes>
          </main>
        </>
      )}
    </div>
  )
}

function NavItem({ icon, text, href }){
<<<<<<< HEAD
  const className = "flex items-center gap-3 px-2 py-2 rounded-xl hover:bg-slate-900 cursor-pointer";
  return href ? (
    <a href={href} className={className}>{icon}<span>{text}</span></a>
  ) : (
    <div className={className}>{icon}<span>{text}</span></div>
  );
function NavItem({ icon, text, to }){
  const navigate = useNavigate()
  return (
    <div onClick={()=> to && navigate(to)} className="flex items-center gap-3 px-2 py-2 rounded-xl hover:bg-slate-900 cursor-pointer">
function NavItem({ icon, text, to }){
  return (
    <NavLink to={to} className={({isActive})=>`flex items-center gap-3 px-2 py-2 rounded-xl hover:bg-slate-900 ${isActive?'text-white':'text-slate-300'}`}>
      {icon}<span>{text}</span>
    </NavLink>
  )
function NavItem({ icon, text, to }){
  const cls = 'flex items-center gap-3 px-2 py-2 rounded-xl hover:bg-slate-900 cursor-pointer'
  if (to) {
    return (
      <NavLink to={to} className={({isActive}) => `${cls} ${isActive ? 'bg-slate-900 text-white' : ''}`}>
        {icon}<span>{text}</span>
      </NavLink>
    )
  }
  return (<div className={cls}>{icon}<span>{text}</span></div>)
}

function Dashboard({ tab, setTab, timeline, tasks, commits, onAction }){
  return (
    <>
      <header className="flex items-center gap-8 border-b border-slate-800 mb-4">
        <Tab onClick={()=>setTab('timeline')} active={tab==='timeline'}>Timeline</Tab>
        <Tab onClick={()=>setTab('tasks')} active={tab==='tasks'}>Tasks</Tab>
        <Tab onClick={()=>setTab('commits')} active={tab==='commits'}>Commits</Tab>
        <div className="ml-auto flex items-center gap-2 py-3">
          <button className="badge" onClick={()=>onAction('run')}>Run</button>
          <button className="badge" onClick={()=>onAction('revert')}>Revert</button>
          <button className="badge" onClick={()=>onAction('mint')}><Wallet size={14}/> Mint</button>
        </div>
      </header>

      {tab==='timeline' && <Timeline items={timeline} />}
      {tab==='tasks' && <Tasks items={tasks} />}
      {tab==='commits' && <Commits items={commits} />}
    </>
=======
  const Comp = href ? 'a' : 'div'
  return (
    <Comp href={href} className="flex items-center gap-3 px-2 py-2 rounded-xl hover:bg-slate-900 cursor-pointer">
      {icon}<span>{text}</span>
    </Comp>
>>>>>>> 5731ff79
  )
}

function Dashboard({ tab, setTab, timeline, tasks, commits, onAction }){
  return (
    <>
      <header className="flex items-center gap-8 border-b border-slate-800 mb-4">
        <Tab onClick={()=>setTab('timeline')} active={tab==='timeline'}>Timeline</Tab>
        <Tab onClick={()=>setTab('tasks')} active={tab==='tasks'}>Tasks</Tab>
        <Tab onClick={()=>setTab('commits')} active={tab==='commits'}>Commits</Tab>
        <div className="ml-auto flex items-center gap-2 py-3">
          <button className="badge" onClick={()=>onAction('run')}>Run</button>
          <button className="badge" onClick={()=>onAction('revert')}>Revert</button>
          <button className="badge" onClick={()=>onAction('mint')}><Wallet size={14}/> Mint</button>
        </div>
      </header>

      {tab==='timeline' && <Timeline items={timeline} />}
      {tab==='tasks' && <Tasks items={tasks} />}
      {tab==='commits' && <Commits items={commits} />}
    </>
  )
}<|MERGE_RESOLUTION|>--- conflicted
+++ resolved
@@ -16,7 +16,6 @@
 import Commits from './components/Commits.jsx'
 import AgentStack from './components/AgentStack.jsx'
 import Login from './components/Login.jsx'
-<<<<<<< HEAD
 import RoadCoin from './components/RoadCoin.jsx'
 import Dashboard from './components/Dashboard.jsx'
 import You from './components/You.jsx'
@@ -32,9 +31,7 @@
 import Dashboard from './pages/Dashboard.jsx'
 import RoadView from './pages/RoadView.jsx'
 import Orchestrator from './Orchestrator.jsx'
-=======
 import Manifesto from './components/Manifesto.jsx'
->>>>>>> 5731ff79
 
 export default function App(){
   const [user, setUser] = useState(null)
@@ -49,7 +46,6 @@
   const [notes, setNotesState] = useState('')
   const [stream, setStream] = useState(true)
   const path = window.location.pathname
-<<<<<<< HEAD
   const isRoadcoin = path === '/roadcoin'
   const route = window.location.pathname
   const isDashboard = path === '/dashboard'
@@ -59,8 +55,6 @@
   const isYou = path === '/you'
   const isCodex = path === '/codex'
   const isSubscribe = path === '/subscribe'
-=======
->>>>>>> 5731ff79
 
   useEffect(()=>{
     const token = localStorage.getItem('token')
@@ -122,18 +116,14 @@
             </div>
 
             <nav className="space-y-1">
-<<<<<<< HEAD
               <NavItem icon={<Activity size={18} />} text="Dashboard" href="/dashboard" />
               <NavItem icon={<User size={18} />} text="You" href="/you" />
-=======
->>>>>>> 5731ff79
               <NavItem icon={<LayoutGrid size={18} />} text="Workspace" href="/" />
               <NavItem icon={<SquareDashedMousePointer size={18} />} text="Projects" />
               <NavItem icon={<Brain size={18} />} text="Agents" />
               <NavItem icon={<Database size={18} />} text="Datasets" />
               <NavItem icon={<ShieldCheck size={18} />} text="Models" />
               <NavItem icon={<Settings size={18} />} text="Integrations" />
-<<<<<<< HEAD
               <NavItem icon={<Cpu size={18} />} text="Claude" href="/claude" />
               <NavItem icon={<Cpu size={18} />} text="Codex" href="/codex" />
               <NavItem icon={<Wallet size={18} />} text="RoadCoin" href="/roadcoin" />
@@ -147,16 +137,13 @@
               <NavItem to="/integrations" icon={<Settings size={18} />} text="Integrations" />
               <NavItem to="/roadview" icon={<LayoutGrid size={18} />} text="RoadView" />
               <NavItem icon={<Rocket size={18} />} text="Orchestrator" to="/orchestrator" />
-=======
               <NavItem icon={<Rocket size={18} />} text="Manifesto" href="/manifesto" />
->>>>>>> 5731ff79
             </nav>
           </aside>
 
           {/* Main */}
           <main className="flex-1 px-6 py-4 grid grid-cols-12 gap-6">
             <section className="col-span-8">
-<<<<<<< HEAD
               {isDashboard && <Dashboard />}
               {isYou && <You />}
               {!isDashboard && !isYou && !isRoadcoin && (
@@ -164,11 +151,9 @@
               {isRoadcoin && <RoadCoin onUpdate={(data)=>setWallet({ rc: data.balance })} />}
               {isCodex && <Codex socket={socket} />}
               {!isRoadcoin && !isCodex && (
-=======
               {path === '/manifesto' ? (
                 <Manifesto />
               ) : (
->>>>>>> 5731ff79
                 <>
                   <header className="flex items-center gap-8 border-b border-slate-800 mb-4">
                     <Tab onClick={()=>setTab('timeline')} active={tab==='timeline'}>Timeline</Tab>
@@ -186,7 +171,6 @@
                   {tab==='commits' && <Commits items={commits} />}
                 </>
               )}
-<<<<<<< HEAD
               {isRoadcoin && <RoadCoin onUpdate={(data)=>setWallet({ rc: data.balance })} />}
               {isClaude && <Claude socket={socket} />}
               <Routes>
@@ -196,8 +180,6 @@
                 <Route path="/" element={<Dashboard tab={tab} setTab={setTab} timeline={timeline} tasks={tasks} commits={commits} onAction={onAction} />} />
                 <Route path="/orchestrator" element={<Orchestrator socket={socket} />} />
               </Routes>
-=======
->>>>>>> 5731ff79
             </section>
             {route === '/guardian' ? (
               <Guardian />
@@ -237,7 +219,6 @@
 }
 
 function NavItem({ icon, text, href }){
-<<<<<<< HEAD
   const className = "flex items-center gap-3 px-2 py-2 rounded-xl hover:bg-slate-900 cursor-pointer";
   return href ? (
     <a href={href} className={className}>{icon}<span>{text}</span></a>
@@ -284,13 +265,11 @@
       {tab==='tasks' && <Tasks items={tasks} />}
       {tab==='commits' && <Commits items={commits} />}
     </>
-=======
   const Comp = href ? 'a' : 'div'
   return (
     <Comp href={href} className="flex items-center gap-3 px-2 py-2 rounded-xl hover:bg-slate-900 cursor-pointer">
       {icon}<span>{text}</span>
     </Comp>
->>>>>>> 5731ff79
   )
 }
 
