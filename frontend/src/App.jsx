<<<<<<< HEAD
import React, { useEffect, useRef, useState } from 'react'
import { Routes, Route, NavLink, useLocation } from 'react-router-dom'
import io from 'socket.io-client'
import {
  API_BASE,
  setToken,
  login,
  me,
  fetchTimeline,
  fetchTasks,
  fetchCommits,
  fetchAgents,
  fetchRoadcoinWallet,
  fetchContradictions,
  getNotes,
  setNotes as saveNotes,
  action,
} from './api'
import Guardian from './Guardian.jsx'
import {
  Activity,
  Brain,
  Cpu,
  GitCommit,
  LayoutGrid,
  Rocket,
  Shield,
  ShieldCheck,
  HeartPulse,
  Sparkles,
  Wallet,
  User,
  BookOpen,
} from 'lucide-react'
=======
import React, { useEffect, useState } from 'react'
import { Routes, Route, useNavigate } from 'react-router-dom'
import io from 'socket.io-client'
import { API_BASE, setToken, login, me, fetchTimeline, fetchTasks, fetchCommits, fetchAgents, fetchRoadcoinWallet, fetchContradictions, getNotes, setNotes, action } from './api'
import { API_BASE, setToken, login, me, fetchTimeline, fetchTasks, fetchCommits, fetchAgents, fetchWallet, fetchContradictions, getNotes, setNotes, action } from './api'
import Guardian from './Guardian.jsx'
import { Activity, Brain, Cpu, Database, GitCommit, LayoutGrid, Rocket, Settings, ShieldCheck, SquareDashedMousePointer, Wallet } from 'lucide-react'
import { Activity, Brain, Cpu, Database, GitCommit, LayoutGrid, Rocket, Settings, ShieldCheck, SquareDashedMousePointer, Wallet, User } from 'lucide-react'
import { Activity, Brain, Cpu, Database, GitCommit, LayoutGrid, Rocket, Settings, ShieldCheck, SquareDashedMousePointer, Wallet, BookOpen } from 'lucide-react'
import io from 'socket.io-client'
import { Routes, Route, NavLink } from 'react-router-dom'
import { API_BASE, setToken, login, me, fetchTimeline, fetchTasks, fetchCommits, fetchAgents, fetchWallet, fetchContradictions, getNotes, setNotes, action } from './api'
import { Activity, Brain, Database, LayoutGrid, Rocket, Settings, ShieldCheck, SquareDashedMousePointer, Wallet } from 'lucide-react'
>>>>>>> 292c0dac
import Timeline from './components/Timeline.jsx'
import Tasks from './components/Tasks.jsx'
import Commits from './components/Commits.jsx'
import AgentStack from './components/AgentStack.jsx'
import Login from './components/Login.jsx'
import RoadCoin from './components/RoadCoin.jsx'
<<<<<<< HEAD
=======
import Dashboard from './components/Dashboard.jsx'
>>>>>>> 292c0dac
import You from './components/You.jsx'
import Claude from './components/Claude.jsx'
import Codex from './components/Codex.jsx'
import Roadbook from './components/Roadbook.jsx'
import Subscribe from './Subscribe.jsx'
<<<<<<< HEAD
import Orchestrator from './Orchestrator.jsx'
import Manifesto from './components/Manifesto.jsx'
import AutoHeal from './pages/AutoHeal.jsx'
import RoadView from './pages/RoadView.jsx'
import Git from './pages/Git.jsx'
import SecuritySpotlights from './pages/SecuritySpotlights.jsx'
=======
import io from 'socket.io-client'
import { Routes, Route, NavLink } from 'react-router-dom'
import { API_BASE, setToken, login, me, fetchTimeline, fetchTasks, fetchCommits, fetchAgents, fetchWallet, fetchContradictions, getNotes, setNotes, action } from './api'
import { Activity, Brain, Database, LayoutGrid, Settings, ShieldCheck, SquareDashedMousePointer, HeartPulse, Sparkles } from 'lucide-react'
import Login from './components/Login.jsx'
import Dashboard from './pages/Dashboard.jsx'
import RoadView from './pages/RoadView.jsx'
import Orchestrator from './Orchestrator.jsx'
import Manifesto from './components/Manifesto.jsx'
import AutoHeal from './pages/AutoHeal.jsx'
>>>>>>> 292c0dac

export default function App(){
  const location = useLocation()
  const [authChecked, setAuthChecked] = useState(false)
  const [user, setUser] = useState(null)
  const [tab, setTab] = useState('timeline')
  const [timeline, setTimeline] = useState([])
  const [tasks, setTasks] = useState([])
  const [commits, setCommits] = useState([])
  const [agents, setAgents] = useState([])
  const [wallet, setWallet] = useState({ rc: 0 })
  const [contradictions, setContradictions] = useState({ issues: 0 })
  const [system, setSystem] = useState({ cpu: 0, mem: 0, gpu: 0, net: 0 })
  const [notes, setNotesState] = useState('')
  const [stream, setStream] = useState(true)
<<<<<<< HEAD
  const [socket, setSocket] = useState(null)
  const socketRef = useRef(null)
  const streamRef = useRef(stream)

  useEffect(()=>{ streamRef.current = stream }, [stream])

  useEffect(()=>{
    const token = localStorage.getItem('token')
    if(!token){
      setAuthChecked(true)
      return
    }
    setToken(token)
    me()
      .then(async(u)=>{
        setUser(u)
        await bootData()
        connectSocket()
      })
      .catch(err=>{
        if(err?.response?.status === 401){
          localStorage.removeItem('token')
          setToken('')
        }
      })
      .finally(()=>setAuthChecked(true))
  // eslint-disable-next-line react-hooks/exhaustive-deps
      } catch(e) {
        if (e?.response?.status === 401) {
          localStorage.removeItem('token')
          setToken('')
        }
=======
  const path = window.location.pathname
  const isRoadcoin = path === '/roadcoin'
  const route = window.location.pathname
  const isDashboard = path === '/dashboard'
  const isYou = path === '/you'
  const isClaude = path === '/claude'
  const isDashboard = path === '/dashboard'
  const isYou = path === '/you'
  const isCodex = path === '/codex'
  const isSubscribe = path === '/subscribe'

  useEffect(()=>{
    const token = localStorage.getItem('token')
    if (token) setToken(token)
    (async()=>{
      try {
        if (token) {
          const u = await me()
          setUser(u)
          await bootData()
          connectSocket()
        }
      } catch(e) {
        if (e?.response?.status === 401) {
          localStorage.removeItem('token')
          setToken('')
        }
>>>>>>> 292c0dac
      }
    })()
  }, [])

  useEffect(()=>()=>{ socketRef.current?.close() }, [])

  async function bootData(){
<<<<<<< HEAD
    const results = await Promise.allSettled([
      fetchTimeline(),
      fetchTasks(),
      fetchCommits(),
      fetchAgents(),
      fetchRoadcoinWallet(),
      fetchContradictions(),
      getNotes(),
    ])
    const [tl, ts, cs, ag, w, c, n] = results
    if(tl.status === 'fulfilled') setTimeline(tl.value || [])
    else setTimeline([])
    if(ts.status === 'fulfilled') setTasks(ts.value || [])
    else setTasks([])
    if(cs.status === 'fulfilled') setCommits(cs.value || [])
    else setCommits([])
    if(ag.status === 'fulfilled') setAgents(ag.value || [])
    else setAgents([])
    if(w.status === 'fulfilled'){
      const data = w.value
      const balance = typeof data?.balance === 'number' ? data.balance : typeof data?.rc === 'number' ? data.rc : 0
      setWallet({ rc: balance })
    }
    if(c.status === 'fulfilled') setContradictions(c.value || { issues: 0 })
    else setContradictions({ issues: 0 })
    if(n.status === 'fulfilled') setNotesState(n.value || '')
    else setNotesState('')
=======
    const [tl, ts, cs, ag, w, c, n] = await Promise.all([
      fetchTimeline(), fetchTasks(), fetchCommits(), fetchAgents(), fetchRoadcoinWallet(), fetchContradictions(), getNotes()
    ])
    setTimeline(tl); setTasks(ts); setCommits(cs); setAgents(ag); setWallet({ rc: w.balance }); setContradictions(c); setNotesState(n || '')
>>>>>>> 292c0dac
  }

  function connectSocket(){
    socketRef.current?.close()
    const s = io(API_BASE, { transports: ['websocket'] })
<<<<<<< HEAD
    socketRef.current = s
    setSocket(s)

    s.on('system:update', payload => {
      if(streamRef.current && payload){
        setSystem({
          cpu: payload.cpu ?? 0,
          mem: payload.mem ?? 0,
          gpu: payload.gpu ?? 0,
          net: payload.net ?? 0,
        })
      }
    })

    s.on('timeline:new', message => {
      if(message?.item){
        setTimeline(prev => [message.item, ...prev])
      }
    })

    s.on('wallet:update', payload => {
      const balance = typeof payload?.balance === 'number'
        ? payload.balance
        : typeof payload?.rc === 'number'
          ? payload.rc
          : null
      if(balance !== null){
        setWallet({ rc: balance })
      }
    })

    s.on('notes:update', value => {
      setNotesState(value || '')
    })

    s.on('agents:update', value => {
      if(Array.isArray(value)) setAgents(value)
    })
=======
    s.on('system:update', d => stream && setSystem(d))
    s.on('timeline:new', d => setTimeline(prev => [d.item, ...prev]))
    s.on('wallet:update', w => setWallet(w))
    s.on('notes:update', n => setNotesState(n || ''))
>>>>>>> 292c0dac
  }

  async function handleLogin(username, password){
    const { token, user: nextUser } = await login(username, password)
    localStorage.setItem('token', token)
    setToken(token)
    setUser(nextUser)
    await bootData()
    connectSocket()
  }

  async function handleAction(name){
    try{
      await action(name)
    }catch(err){
      console.error('Action failed', err)
    }
  }

  async function handleNotesChange(value){
    setNotesState(value)
    try{
      await saveNotes(value)
    }catch(err){
      console.error('Failed to save notes', err)
    }
  }

  function handleWalletUpdate(data){
    const balance = typeof data?.balance === 'number' ? data.balance : typeof data?.rc === 'number' ? data.rc : wallet.rc
    setWallet({ rc: balance })
  }

  if(location.pathname === '/subscribe'){
    return <Subscribe />
  }

  if(!authChecked){
    return <div className="min-h-screen bg-slate-950" />
  }

<<<<<<< HEAD
  const currentPath = location.pathname
  const navItems = [
    { key: 'dashboard', to: '/dashboard', text: 'Dashboard', icon: <Activity size={18} />, match: path => path === '/' || path === '/dashboard' },
    { key: 'you', to: '/you', text: 'You', icon: <User size={18} /> },
    { key: 'roadview', to: '/roadview', text: 'RoadView', icon: <LayoutGrid size={18} /> },
    { key: 'autoheal', to: '/autoheal', text: 'Auto-Heal', icon: <HeartPulse size={18} /> },
    { key: 'security', to: '/security', text: 'Security Spotlights', icon: <Shield size={18} /> },
    { key: 'guardian', to: '/guardian', text: 'Guardian', icon: <ShieldCheck size={18} /> },
    { key: 'claude', to: '/claude', text: 'Claude', icon: <Cpu size={18} /> },
    { key: 'codex', to: '/codex', text: 'Codex', icon: <Brain size={18} /> },
    { key: 'roadcoin', to: '/roadcoin', text: 'RoadCoin', icon: <Wallet size={18} /> },
    { key: 'orchestrator', to: '/orchestrator', text: 'Orchestrator', icon: <Rocket size={18} /> },
    { key: 'roadbook', to: '/roadbook', text: 'Roadbook', icon: <BookOpen size={18} /> },
    { key: 'manifesto', to: '/manifesto', text: 'Manifesto', icon: <BookOpen size={18} /> },
    { key: 'git', to: '/git', text: 'Git', icon: <GitCommit size={18} /> },
    { key: 'subscribe', href: '/subscribe', text: 'Subscribe', icon: <Rocket size={18} /> },
    { key: 'novelty', to: '/novelty', text: 'Novelty Dashboard', icon: <Sparkles size={18} /> },
  ]
=======
  if (isSubscribe) {
    return <Subscribe />
  }
>>>>>>> 292c0dac

  return (
    <div className="min-h-screen flex bg-slate-950 text-slate-100">
      {!user && <Login onLogin={handleLogin} />}
      {user && (
        <>
          <aside className="w-64 p-4 space-y-6 border-r border-slate-800 bg-slate-950/60">
            <div className="flex items-center gap-2 text-xl font-semibold">
              <div className="w-8 h-8 rounded-lg bg-gradient-to-tr from-pink-500 to-indigo-500" />
              BlackRoad.io
            </div>
            <nav className="space-y-1">
<<<<<<< HEAD
              {navItems.map(item => (
                <NavItem
                  key={item.key}
                  icon={item.icon}
                  text={item.text}
                  to={item.to}
                  href={item.href}
                  currentPath={currentPath}
                  match={item.match}
                />
              ))}
            </nav>
          </aside>

          <main className="flex-1 px-6 py-4 grid grid-cols-12 gap-6 items-start">
            <Routes>
              <Route path="/" element={<HomeView tab={tab} setTab={setTab} timeline={timeline} tasks={tasks} commits={commits} onAction={handleAction} />} />
              <Route path="/dashboard" element={<HomeView tab={tab} setTab={setTab} timeline={timeline} tasks={tasks} commits={commits} onAction={handleAction} />} />
              <Route path="/you" element={<Section><You /></Section>} />
              <Route path="/roadview" element={<Section><RoadView agents={agents} /></Section>} />
              <Route path="/autoheal" element={<Section><AutoHeal /></Section>} />
              <Route path="/security" element={<Section><SecuritySpotlights /></Section>} />
              <Route path="/guardian" element={<Guardian />} />
              <Route path="/claude" element={<Section><Claude socket={socket} /></Section>} />
              <Route path="/codex" element={<Section><Codex socket={socket} /></Section>} />
              <Route path="/roadcoin" element={<Section><RoadCoin onUpdate={handleWalletUpdate} /></Section>} />
              <Route path="/orchestrator" element={<Section><Orchestrator socket={socket} /></Section>} />
              <Route path="/roadbook" element={<Section><Roadbook /></Section>} />
              <Route path="/manifesto" element={<Section><Manifesto /></Section>} />
              <Route path="/git" element={<Section><Git /></Section>} />
            </Routes>
=======
              <NavItem icon={<Activity size={18} />} text="Dashboard" href="/dashboard" />
              <NavItem icon={<User size={18} />} text="You" href="/you" />
              <NavItem icon={<LayoutGrid size={18} />} text="Workspace" href="/" />
              <NavItem icon={<SquareDashedMousePointer size={18} />} text="Projects" />
              <NavItem icon={<Brain size={18} />} text="Agents" />
              <NavItem icon={<Database size={18} />} text="Datasets" />
              <NavItem icon={<ShieldCheck size={18} />} text="Models" />
              <NavItem icon={<Settings size={18} />} text="Integrations" />
              <NavItem icon={<Cpu size={18} />} text="Claude" href="/claude" />
              <NavItem icon={<Cpu size={18} />} text="Codex" href="/codex" />
              <NavItem icon={<Wallet size={18} />} text="RoadCoin" href="/roadcoin" />
              <NavItem icon={<Rocket size={18} />} text="Subscribe" href="/subscribe" />
              <NavItem icon={<BookOpen size={18} />} text="Roadbook" to="/roadbook" />
              <NavItem to="/" icon={<Activity size={18} />} text="Chat" />
              <NavItem to="/projects" icon={<SquareDashedMousePointer size={18} />} text="Projects" />
              <NavItem to="/agents" icon={<Brain size={18} />} text="Agents" />
              <NavItem to="/datasets" icon={<Database size={18} />} text="Datasets" />
              <NavItem to="/models" icon={<ShieldCheck size={18} />} text="Models" />
              <NavItem to="/integrations" icon={<Settings size={18} />} text="Integrations" />
              <NavItem to="/roadview" icon={<LayoutGrid size={18} />} text="RoadView" />
              <NavItem to="/autoheal" icon={<HeartPulse size={18} />} text="Auto-Heal" />
              <NavItem to="/novelty" icon={<Sparkles size={18} />} text="Novelty Dashboard" />
              <NavItem icon={<Rocket size={18} />} text="Orchestrator" to="/orchestrator" />
              <NavItem icon={<Rocket size={18} />} text="Manifesto" href="/manifesto" />
            </nav>
          </aside>

          {/* Main */}
          <main className="flex-1 px-6 py-4 grid grid-cols-12 gap-6">
            <section className="col-span-8">
              {isDashboard && <Dashboard />}
              {isYou && <You />}
              {!isDashboard && !isYou && !isRoadcoin && (
              {!isRoadcoin && !isClaude && (
              {isRoadcoin && <RoadCoin onUpdate={(data)=>setWallet({ rc: data.balance })} />}
              {isCodex && <Codex socket={socket} />}
              {!isRoadcoin && !isCodex && (
              {path === '/manifesto' ? (
                <Manifesto />
              ) : (
                <>
                  <header className="flex items-center gap-8 border-b border-slate-800 mb-4">
                    <Tab onClick={()=>setTab('timeline')} active={tab==='timeline'}>Timeline</Tab>
                    <Tab onClick={()=>setTab('tasks')} active={tab==='tasks'}>Tasks</Tab>
                    <Tab onClick={()=>setTab('commits')} active={tab==='commits'}>Commits</Tab>
                    <div className="ml-auto flex items-center gap-2 py-3">
                      <button className="badge" onClick={()=>onAction('run')}>Run</button>
                      <button className="badge" onClick={()=>onAction('revert')}>Revert</button>
                      <button className="badge" onClick={()=>onAction('mint')}><Wallet size={14}/> Mint</button>
                    </div>
                  </header>

                  {tab==='timeline' && <Timeline items={timeline} />}
                  {tab==='tasks' && <Tasks items={tasks} />}
                  {tab==='commits' && <Commits items={commits} />}
                </>
              )}
              {isRoadcoin && <RoadCoin onUpdate={(data)=>setWallet({ rc: data.balance })} />}
              {isClaude && <Claude socket={socket} />}
              <Routes>
                <Route path="/roadbook" element={<Roadbook />} />
                <Route path="*" element={<Dashboard tab={tab} setTab={setTab} timeline={timeline} tasks={tasks} commits={commits} onAction={onAction} />} />
              <Routes>
                <Route path="/" element={<Dashboard tab={tab} setTab={setTab} timeline={timeline} tasks={tasks} commits={commits} onAction={onAction} />} />
                <Route path="/orchestrator" element={<Orchestrator socket={socket} />} />
              </Routes>
            </section>
            {route === '/guardian' ? (
              <Guardian />
            ) : (
              <section className="col-span-8">
                <header className="flex items-center gap-8 border-b border-slate-800 mb-4">
                  <Tab onClick={()=>setTab('timeline')} active={tab==='timeline'}>Timeline</Tab>
                  <Tab onClick={()=>setTab('tasks')} active={tab==='tasks'}>Tasks</Tab>
                  <Tab onClick={()=>setTab('commits')} active={tab==='commits'}>Commits</Tab>
                  <div className="ml-auto flex items-center gap-2 py-3">
                    <button className="badge" onClick={()=>onAction('run')}>Run</button>
                    <button className="badge" onClick={()=>onAction('revert')}>Revert</button>
                    <button className="badge" onClick={()=>onAction('mint')}><Wallet size={14}/> Mint</button>
                  </div>
                </header>

                {tab==='timeline' && <Timeline items={timeline} />}
                {tab==='tasks' && <Tasks items={tasks} />}
                {tab==='commits' && <Commits items={commits} />}
              </section>
            )}
>>>>>>> 292c0dac

            <section className="col-span-4 flex flex-col gap-4">
<<<<<<< HEAD
              <AgentStack
                stream={stream}
                setStream={setStream}
                system={system}
                wallet={wallet}
                contradictions={contradictions}
                notes={notes}
                setNotes={handleNotesChange}
              />
=======
              <AgentStack stream={stream} setStream={setStream} system={system} wallet={wallet} contradictions={contradictions}
                notes={notes} setNotes={async (v)=>{ setNotesState(v); await setNotes(v); }} />
>>>>>>> 292c0dac
            </section>
            <Routes>
              <Route path="/" element={<Dashboard tab={tab} setTab={setTab} timeline={timeline} tasks={tasks} commits={commits} onAction={onAction} stream={stream} setStream={setStream} system={system} wallet={wallet} contradictions={contradictions} notes={notes} setNotes={async (v)=>{ setNotesState(v); await setNotes(v); }} />} />
              <Route path="/roadview" element={<RoadView agents={agents} stream={stream} setStream={setStream} system={system} wallet={wallet} contradictions={contradictions} notes={notes} setNotes={async (v)=>{ setNotesState(v); await setNotes(v); }} />} />
              <Route path="/autoheal" element={<AutoHeal />} />
            </Routes>
          </main>
        </>
      )}
    </div>
  )
}

<<<<<<< HEAD
function NavItem({ icon, text, to, href, currentPath, match }){
  const base = 'flex items-center gap-3 px-2 py-2 rounded-xl transition-colors'
  const isActive = match ? match(currentPath) : to ? currentPath === to : false
  const className = `${base} ${isActive ? 'bg-slate-900 text-white' : 'text-slate-300 hover:bg-slate-900/60'}`

  if(href){
    return (
      <a href={href} className={className}>
        {icon}
        <span>{text}</span>
      </a>
    )
  }

  return (
    <NavLink to={to} className={className}>
      {icon}
      <span>{text}</span>
    </NavLink>
  )
}

function Section({ children }){
  return <section className="col-span-8">{children}</section>
}

function HomeView({ tab, setTab, timeline, tasks, commits, onAction }){
  return (
    <section className="col-span-8">
=======
function NavItem({ icon, text, href }){
  const className = "flex items-center gap-3 px-2 py-2 rounded-xl hover:bg-slate-900 cursor-pointer";
  return href ? (
    <a href={href} className={className}>{icon}<span>{text}</span></a>
  ) : (
    <div className={className}>{icon}<span>{text}</span></div>
  );
function NavItem({ icon, text, to }){
  const navigate = useNavigate()
  return (
    <div onClick={()=> to && navigate(to)} className="flex items-center gap-3 px-2 py-2 rounded-xl hover:bg-slate-900 cursor-pointer">
function NavItem({ icon, text, to }){
  return (
    <NavLink to={to} className={({isActive})=>`flex items-center gap-3 px-2 py-2 rounded-xl hover:bg-slate-900 ${isActive?'text-white':'text-slate-300'}`}>
      {icon}<span>{text}</span>
    </NavLink>
  )
function NavItem({ icon, text, to }){
  const cls = 'flex items-center gap-3 px-2 py-2 rounded-xl hover:bg-slate-900 cursor-pointer'
  if (to) {
    return (
      <NavLink to={to} className={({isActive}) => `${cls} ${isActive ? 'bg-slate-900 text-white' : ''}`}>
        {icon}<span>{text}</span>
      </NavLink>
    )
  }
  return (<div className={cls}>{icon}<span>{text}</span></div>)
}

function Dashboard({ tab, setTab, timeline, tasks, commits, onAction }){
  return (
    <>
>>>>>>> 292c0dac
      <header className="flex items-center gap-8 border-b border-slate-800 mb-4">
        <Tab onClick={()=>setTab('timeline')} active={tab==='timeline'}>Timeline</Tab>
        <Tab onClick={()=>setTab('tasks')} active={tab==='tasks'}>Tasks</Tab>
        <Tab onClick={()=>setTab('commits')} active={tab==='commits'}>Commits</Tab>
        <div className="ml-auto flex items-center gap-2 py-3">
          <button className="badge" onClick={()=>onAction('run')}>Run</button>
          <button className="badge" onClick={()=>onAction('revert')}>Revert</button>
          <button className="badge" onClick={()=>onAction('mint')}><Wallet size={14}/> Mint</button>
        </div>
      </header>

      {tab==='timeline' && <Timeline items={timeline} />}
      {tab==='tasks' && <Tasks items={tasks} />}
      {tab==='commits' && <Commits items={commits} />}
<<<<<<< HEAD
    </section>
=======
    </>
  const Comp = href ? 'a' : 'div'
  return (
    <Comp href={href} className="flex items-center gap-3 px-2 py-2 rounded-xl hover:bg-slate-900 cursor-pointer">
      {icon}<span>{text}</span>
    </Comp>
>>>>>>> 292c0dac
  )
}

function Dashboard({ tab, setTab, timeline, tasks, commits, onAction }){
  return (
<<<<<<< HEAD
    <button
      onClick={onClick}
      className={`py-3 border-b-2 ${active ? 'border-indigo-500 text-white' : 'border-transparent text-slate-400 hover:text-slate-200'}`}
    >
      {children}
    </button>
=======
    <>
      <header className="flex items-center gap-8 border-b border-slate-800 mb-4">
        <Tab onClick={()=>setTab('timeline')} active={tab==='timeline'}>Timeline</Tab>
        <Tab onClick={()=>setTab('tasks')} active={tab==='tasks'}>Tasks</Tab>
        <Tab onClick={()=>setTab('commits')} active={tab==='commits'}>Commits</Tab>
        <div className="ml-auto flex items-center gap-2 py-3">
          <button className="badge" onClick={()=>onAction('run')}>Run</button>
          <button className="badge" onClick={()=>onAction('revert')}>Revert</button>
          <button className="badge" onClick={()=>onAction('mint')}><Wallet size={14}/> Mint</button>
        </div>
      </header>

      {tab==='timeline' && <Timeline items={timeline} />}
      {tab==='tasks' && <Tasks items={tasks} />}
      {tab==='commits' && <Commits items={commits} />}
    </>
>>>>>>> 292c0dac
  )
}<|MERGE_RESOLUTION|>--- conflicted
+++ resolved
@@ -1,4 +1,3 @@
-<<<<<<< HEAD
 import React, { useEffect, useRef, useState } from 'react'
 import { Routes, Route, NavLink, useLocation } from 'react-router-dom'
 import io from 'socket.io-client'
@@ -33,7 +32,6 @@
   User,
   BookOpen,
 } from 'lucide-react'
-=======
 import React, { useEffect, useState } from 'react'
 import { Routes, Route, useNavigate } from 'react-router-dom'
 import io from 'socket.io-client'
@@ -47,30 +45,24 @@
 import { Routes, Route, NavLink } from 'react-router-dom'
 import { API_BASE, setToken, login, me, fetchTimeline, fetchTasks, fetchCommits, fetchAgents, fetchWallet, fetchContradictions, getNotes, setNotes, action } from './api'
 import { Activity, Brain, Database, LayoutGrid, Rocket, Settings, ShieldCheck, SquareDashedMousePointer, Wallet } from 'lucide-react'
->>>>>>> 292c0dac
 import Timeline from './components/Timeline.jsx'
 import Tasks from './components/Tasks.jsx'
 import Commits from './components/Commits.jsx'
 import AgentStack from './components/AgentStack.jsx'
 import Login from './components/Login.jsx'
 import RoadCoin from './components/RoadCoin.jsx'
-<<<<<<< HEAD
-=======
 import Dashboard from './components/Dashboard.jsx'
->>>>>>> 292c0dac
 import You from './components/You.jsx'
 import Claude from './components/Claude.jsx'
 import Codex from './components/Codex.jsx'
 import Roadbook from './components/Roadbook.jsx'
 import Subscribe from './Subscribe.jsx'
-<<<<<<< HEAD
 import Orchestrator from './Orchestrator.jsx'
 import Manifesto from './components/Manifesto.jsx'
 import AutoHeal from './pages/AutoHeal.jsx'
 import RoadView from './pages/RoadView.jsx'
 import Git from './pages/Git.jsx'
 import SecuritySpotlights from './pages/SecuritySpotlights.jsx'
-=======
 import io from 'socket.io-client'
 import { Routes, Route, NavLink } from 'react-router-dom'
 import { API_BASE, setToken, login, me, fetchTimeline, fetchTasks, fetchCommits, fetchAgents, fetchWallet, fetchContradictions, getNotes, setNotes, action } from './api'
@@ -81,7 +73,6 @@
 import Orchestrator from './Orchestrator.jsx'
 import Manifesto from './components/Manifesto.jsx'
 import AutoHeal from './pages/AutoHeal.jsx'
->>>>>>> 292c0dac
 
 export default function App(){
   const location = useLocation()
@@ -97,7 +88,6 @@
   const [system, setSystem] = useState({ cpu: 0, mem: 0, gpu: 0, net: 0 })
   const [notes, setNotesState] = useState('')
   const [stream, setStream] = useState(true)
-<<<<<<< HEAD
   const [socket, setSocket] = useState(null)
   const socketRef = useRef(null)
   const streamRef = useRef(stream)
@@ -130,7 +120,6 @@
           localStorage.removeItem('token')
           setToken('')
         }
-=======
   const path = window.location.pathname
   const isRoadcoin = path === '/roadcoin'
   const route = window.location.pathname
@@ -158,7 +147,6 @@
           localStorage.removeItem('token')
           setToken('')
         }
->>>>>>> 292c0dac
       }
     })()
   }, [])
@@ -166,7 +154,6 @@
   useEffect(()=>()=>{ socketRef.current?.close() }, [])
 
   async function bootData(){
-<<<<<<< HEAD
     const results = await Promise.allSettled([
       fetchTimeline(),
       fetchTasks(),
@@ -194,18 +181,15 @@
     else setContradictions({ issues: 0 })
     if(n.status === 'fulfilled') setNotesState(n.value || '')
     else setNotesState('')
-=======
     const [tl, ts, cs, ag, w, c, n] = await Promise.all([
       fetchTimeline(), fetchTasks(), fetchCommits(), fetchAgents(), fetchRoadcoinWallet(), fetchContradictions(), getNotes()
     ])
     setTimeline(tl); setTasks(ts); setCommits(cs); setAgents(ag); setWallet({ rc: w.balance }); setContradictions(c); setNotesState(n || '')
->>>>>>> 292c0dac
   }
 
   function connectSocket(){
     socketRef.current?.close()
     const s = io(API_BASE, { transports: ['websocket'] })
-<<<<<<< HEAD
     socketRef.current = s
     setSocket(s)
 
@@ -244,12 +228,10 @@
     s.on('agents:update', value => {
       if(Array.isArray(value)) setAgents(value)
     })
-=======
     s.on('system:update', d => stream && setSystem(d))
     s.on('timeline:new', d => setTimeline(prev => [d.item, ...prev]))
     s.on('wallet:update', w => setWallet(w))
     s.on('notes:update', n => setNotesState(n || ''))
->>>>>>> 292c0dac
   }
 
   async function handleLogin(username, password){
@@ -291,7 +273,6 @@
     return <div className="min-h-screen bg-slate-950" />
   }
 
-<<<<<<< HEAD
   const currentPath = location.pathname
   const navItems = [
     { key: 'dashboard', to: '/dashboard', text: 'Dashboard', icon: <Activity size={18} />, match: path => path === '/' || path === '/dashboard' },
@@ -310,11 +291,9 @@
     { key: 'subscribe', href: '/subscribe', text: 'Subscribe', icon: <Rocket size={18} /> },
     { key: 'novelty', to: '/novelty', text: 'Novelty Dashboard', icon: <Sparkles size={18} /> },
   ]
-=======
   if (isSubscribe) {
     return <Subscribe />
   }
->>>>>>> 292c0dac
 
   return (
     <div className="min-h-screen flex bg-slate-950 text-slate-100">
@@ -327,7 +306,6 @@
               BlackRoad.io
             </div>
             <nav className="space-y-1">
-<<<<<<< HEAD
               {navItems.map(item => (
                 <NavItem
                   key={item.key}
@@ -359,7 +337,6 @@
               <Route path="/manifesto" element={<Section><Manifesto /></Section>} />
               <Route path="/git" element={<Section><Git /></Section>} />
             </Routes>
-=======
               <NavItem icon={<Activity size={18} />} text="Dashboard" href="/dashboard" />
               <NavItem icon={<User size={18} />} text="You" href="/you" />
               <NavItem icon={<LayoutGrid size={18} />} text="Workspace" href="/" />
@@ -447,10 +424,8 @@
                 {tab==='commits' && <Commits items={commits} />}
               </section>
             )}
->>>>>>> 292c0dac
 
             <section className="col-span-4 flex flex-col gap-4">
-<<<<<<< HEAD
               <AgentStack
                 stream={stream}
                 setStream={setStream}
@@ -460,10 +435,8 @@
                 notes={notes}
                 setNotes={handleNotesChange}
               />
-=======
               <AgentStack stream={stream} setStream={setStream} system={system} wallet={wallet} contradictions={contradictions}
                 notes={notes} setNotes={async (v)=>{ setNotesState(v); await setNotes(v); }} />
->>>>>>> 292c0dac
             </section>
             <Routes>
               <Route path="/" element={<Dashboard tab={tab} setTab={setTab} timeline={timeline} tasks={tasks} commits={commits} onAction={onAction} stream={stream} setStream={setStream} system={system} wallet={wallet} contradictions={contradictions} notes={notes} setNotes={async (v)=>{ setNotesState(v); await setNotes(v); }} />} />
@@ -477,7 +450,6 @@
   )
 }
 
-<<<<<<< HEAD
 function NavItem({ icon, text, to, href, currentPath, match }){
   const base = 'flex items-center gap-3 px-2 py-2 rounded-xl transition-colors'
   const isActive = match ? match(currentPath) : to ? currentPath === to : false
@@ -507,7 +479,6 @@
 function HomeView({ tab, setTab, timeline, tasks, commits, onAction }){
   return (
     <section className="col-span-8">
-=======
 function NavItem({ icon, text, href }){
   const className = "flex items-center gap-3 px-2 py-2 rounded-xl hover:bg-slate-900 cursor-pointer";
   return href ? (
@@ -540,7 +511,6 @@
 function Dashboard({ tab, setTab, timeline, tasks, commits, onAction }){
   return (
     <>
->>>>>>> 292c0dac
       <header className="flex items-center gap-8 border-b border-slate-800 mb-4">
         <Tab onClick={()=>setTab('timeline')} active={tab==='timeline'}>Timeline</Tab>
         <Tab onClick={()=>setTab('tasks')} active={tab==='tasks'}>Tasks</Tab>
@@ -555,29 +525,24 @@
       {tab==='timeline' && <Timeline items={timeline} />}
       {tab==='tasks' && <Tasks items={tasks} />}
       {tab==='commits' && <Commits items={commits} />}
-<<<<<<< HEAD
     </section>
-=======
     </>
   const Comp = href ? 'a' : 'div'
   return (
     <Comp href={href} className="flex items-center gap-3 px-2 py-2 rounded-xl hover:bg-slate-900 cursor-pointer">
       {icon}<span>{text}</span>
     </Comp>
->>>>>>> 292c0dac
   )
 }
 
 function Dashboard({ tab, setTab, timeline, tasks, commits, onAction }){
   return (
-<<<<<<< HEAD
     <button
       onClick={onClick}
       className={`py-3 border-b-2 ${active ? 'border-indigo-500 text-white' : 'border-transparent text-slate-400 hover:text-slate-200'}`}
     >
       {children}
     </button>
-=======
     <>
       <header className="flex items-center gap-8 border-b border-slate-800 mb-4">
         <Tab onClick={()=>setTab('timeline')} active={tab==='timeline'}>Timeline</Tab>
@@ -594,6 +559,5 @@
       {tab==='tasks' && <Tasks items={tasks} />}
       {tab==='commits' && <Commits items={commits} />}
     </>
->>>>>>> 292c0dac
   )
 }