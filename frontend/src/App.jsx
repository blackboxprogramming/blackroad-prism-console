--- conflicted
+++ resolved
@@ -1,11 +1,8 @@
 import React, { useEffect, useMemo, useState } from 'react'
 import io from 'socket.io-client'
-<<<<<<< HEAD
 import { API_BASE, setToken, login, me, fetchTimeline, fetchTasks, fetchCommits, fetchAgents, fetchRoadcoinWallet, fetchContradictions, getNotes, setNotes, action } from './api'
-=======
 import { API_BASE, setToken, login, me, fetchTimeline, fetchTasks, fetchCommits, fetchAgents, fetchWallet, fetchContradictions, getNotes, setNotes, action } from './api'
 import Guardian from './Guardian.jsx'
->>>>>>> d71ee41a
 import { Activity, Brain, Cpu, Database, GitCommit, LayoutGrid, Rocket, Settings, ShieldCheck, SquareDashedMousePointer, Wallet } from 'lucide-react'
 import Timeline from './components/Timeline.jsx'
 import Tasks from './components/Tasks.jsx'
@@ -27,12 +24,9 @@
   const [notes, setNotesState] = useState('')
   const [socket, setSocket] = useState(null)
   const [stream, setStream] = useState(true)
-<<<<<<< HEAD
   const path = window.location.pathname
   const isRoadcoin = path === '/roadcoin'
-=======
   const route = window.location.pathname
->>>>>>> d71ee41a
 
   // bootstrap auth from localstorage
   useEffect(()=>{
@@ -116,7 +110,6 @@
 
           {/* Main */}
           <main className="flex-1 px-6 py-4 grid grid-cols-12 gap-6">
-<<<<<<< HEAD
             <section className="col-span-8">
               {!isRoadcoin && (
                 <>
@@ -138,7 +131,6 @@
               )}
               {isRoadcoin && <RoadCoin onUpdate={(data)=>setWallet({ rc: data.balance })} />}
             </section>
-=======
             {route === '/guardian' ? (
               <Guardian />
             ) : (
@@ -159,7 +151,6 @@
                 {tab==='commits' && <Commits items={commits} />}
               </section>
             )}
->>>>>>> d71ee41a
 
             {/* Right bar */}
             <section className="col-span-4 flex flex-col gap-4">
