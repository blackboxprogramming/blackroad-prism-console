import React, { useEffect, useMemo, useState } from 'react'
import io from 'socket.io-client'
import { API_BASE, setToken, login, me, fetchTimeline, fetchTasks, fetchCommits, fetchAgents, fetchRoadcoinWallet, fetchContradictions, getNotes, setNotes, action } from './api'
<<<<<<< HEAD
import { API_BASE, setToken, login, me, fetchTimeline, fetchTasks, fetchCommits, fetchAgents, fetchWallet, fetchContradictions, getNotes, setNotes, action } from './api'
import Guardian from './Guardian.jsx'
import { Activity, Brain, Cpu, Database, GitCommit, LayoutGrid, Rocket, Settings, ShieldCheck, SquareDashedMousePointer, Wallet } from 'lucide-react'
=======
import { Activity, Brain, Cpu, Database, GitCommit, LayoutGrid, Rocket, Settings, ShieldCheck, SquareDashedMousePointer, Wallet, User } from 'lucide-react'
>>>>>>> c79562c1
import Timeline from './components/Timeline.jsx'
import Tasks from './components/Tasks.jsx'
import Commits from './components/Commits.jsx'
import AgentStack from './components/AgentStack.jsx'
import Login from './components/Login.jsx'
import RoadCoin from './components/RoadCoin.jsx'
import Dashboard from './components/Dashboard.jsx'
import You from './components/You.jsx'

export default function App(){
  const [user, setUser] = useState(null)
  const [tab, setTab] = useState('timeline')
  const [timeline, setTimeline] = useState([])
  const [tasks, setTasks] = useState([])
  const [commits, setCommits] = useState([])
  const [agents, setAgents] = useState([])
  const [wallet, setWallet] = useState({ rc: 0 })
  const [contradictions, setContradictions] = useState({ issues: 0 })
  const [system, setSystem] = useState({ cpu: 0, mem: 0, gpu: 0, net: 0 })
  const [notes, setNotesState] = useState('')
  const [socket, setSocket] = useState(null)
  const [stream, setStream] = useState(true)
  const path = window.location.pathname
  const isRoadcoin = path === '/roadcoin'
<<<<<<< HEAD
  const route = window.location.pathname
=======
  const isDashboard = path === '/dashboard'
  const isYou = path === '/you'
>>>>>>> c79562c1

  // bootstrap auth from localstorage
  useEffect(()=>{
    const token = localStorage.getItem('token')
    if (token) setToken(token)
    (async ()=>{
      try {
        if (token) {
          const u = await me()
          setUser(u)
          await bootData()
          connectSocket()
        }
      } catch(e){ /* not authed */ }
    })()
  }, [])

  async function bootData(){
    const [tl, ts, cs, ag, w, c, n] = await Promise.all([
      fetchTimeline(), fetchTasks(), fetchCommits(), fetchAgents(), fetchRoadcoinWallet(), fetchContradictions(), getNotes()
    ])
    setTimeline(tl); setTasks(ts); setCommits(cs); setAgents(ag); setWallet({ rc: w.balance }); setContradictions(c); setNotesState(n || '')
  }

  function connectSocket(){
    const s = io(API_BASE, { transports: ['websocket'] })
    s.on('system:update', d => stream && setSystem(d))
    s.on('timeline:new', d => setTimeline(prev => [d.item, ...prev]))
    s.on('wallet:update', w => setWallet(w))
    s.on('notes:update', n => setNotesState(n || ''))
    setSocket(s)
  }

  async function handleLogin(usr, pass){
    const { token, user } = await login(usr, pass)
    localStorage.setItem('token', token)
    setToken(token)
    setUser(user)
    await bootData()
    connectSocket()
  }

  async function onAction(name){
    await action(name)
  }

  return (
    <div className="min-h-screen flex">
      {!user && <Login onLogin={handleLogin} />}
      {user && (
        <>
          {/* Sidebar */}
          <aside className="w-64 p-4 space-y-6 border-r border-slate-800 bg-slate-950/60">
            <div className="flex items-center gap-2 text-xl font-semibold">
              <div className="w-8 h-8 rounded-lg bg-gradient-to-tr from-pink-500 to-indigo-500" />
              BlackRoad.io
            </div>

            <nav className="space-y-1">
              <NavItem icon={<Activity size={18} />} text="Dashboard" href="/dashboard" />
              <NavItem icon={<User size={18} />} text="You" href="/you" />
              <NavItem icon={<LayoutGrid size={18} />} text="Workspace" href="/" />
              <NavItem icon={<SquareDashedMousePointer size={18} />} text="Projects" />
              <NavItem icon={<Brain size={18} />} text="Agents" />
              <NavItem icon={<Database size={18} />} text="Datasets" />
              <NavItem icon={<ShieldCheck size={18} />} text="Models" />
              <NavItem icon={<Settings size={18} />} text="Integrations" />
              <NavItem icon={<Wallet size={18} />} text="RoadCoin" href="/roadcoin" />
            </nav>

            <button className="btn w-full text-white font-semibold">Start Co‑Coding</button>

            <div className="pt-8">
              <div className="uppercase text-[11px] text-slate-400 tracking-widest mb-2">Workspace</div>
              <div className="space-y-2">
                <div className="flex items-center justify-between"><span>Projects</span><span className="badge">12</span></div>
                <div>Agents</div>
                <div>Sessions</div>
                <div>Datasets</div>
              </div>
            </div>
          </aside>

          {/* Main */}
          <main className="flex-1 px-6 py-4 grid grid-cols-12 gap-6">
            <section className="col-span-8">
              {isDashboard && <Dashboard />}
              {isYou && <You />}
              {!isDashboard && !isYou && !isRoadcoin && (
                <>
                  <header className="flex items-center gap-8 border-b border-slate-800 mb-4">
                    <Tab onClick={()=>setTab('timeline')} active={tab==='timeline'}>Timeline</Tab>
                    <Tab onClick={()=>setTab('tasks')} active={tab==='tasks'}>Tasks</Tab>
                    <Tab onClick={()=>setTab('commits')} active={tab==='commits'}>Commits</Tab>
                    <div className="ml-auto flex items-center gap-2 py-3">
                      <button className="badge" onClick={()=>onAction('run')}>Run</button>
                      <button className="badge" onClick={()=>onAction('revert')}>Revert</button>
                      <button className="badge" onClick={()=>onAction('mint')}><Wallet size={14}/> Mint</button>
                    </div>
                  </header>

                  {tab==='timeline' && <Timeline items={timeline} />}
                  {tab==='tasks' && <Tasks items={tasks} />}
                  {tab==='commits' && <Commits items={commits} />}
                </>
              )}
              {isRoadcoin && <RoadCoin onUpdate={(data)=>setWallet({ rc: data.balance })} />}
            </section>
            {route === '/guardian' ? (
              <Guardian />
            ) : (
              <section className="col-span-8">
                <header className="flex items-center gap-8 border-b border-slate-800 mb-4">
                  <Tab onClick={()=>setTab('timeline')} active={tab==='timeline'}>Timeline</Tab>
                  <Tab onClick={()=>setTab('tasks')} active={tab==='tasks'}>Tasks</Tab>
                  <Tab onClick={()=>setTab('commits')} active={tab==='commits'}>Commits</Tab>
                  <div className="ml-auto flex items-center gap-2 py-3">
                    <button className="badge" onClick={()=>onAction('run')}>Run</button>
                    <button className="badge" onClick={()=>onAction('revert')}>Revert</button>
                    <button className="badge" onClick={()=>onAction('mint')}><Wallet size={14}/> Mint</button>
                  </div>
                </header>

                {tab==='timeline' && <Timeline items={timeline} />}
                {tab==='tasks' && <Tasks items={tasks} />}
                {tab==='commits' && <Commits items={commits} />}
              </section>
            )}

            {/* Right bar */}
            <section className="col-span-4 flex flex-col gap-4">
              <AgentStack stream={stream} setStream={setStream} system={system} wallet={wallet} contradictions={contradictions} notes={notes} setNotes={async (v)=>{ setNotesState(v); await setNotes(v); }} />
            </section>
          </main>
        </>
      )}
    </div>
  )
}

function NavItem({ icon, text, href }){
  const className = "flex items-center gap-3 px-2 py-2 rounded-xl hover:bg-slate-900 cursor-pointer";
  return href ? (
    <a href={href} className={className}>{icon}<span>{text}</span></a>
  ) : (
    <div className={className}>{icon}<span>{text}</span></div>
  );
}

function Tab({ children, active, onClick }){
  return (
    <button onClick={onClick} className={`py-3 border-b-2 ${active?'border-indigo-500 text-white':'border-transparent text-slate-400 hover:text-slate-200'}`}>
      {children}
    </button>
  )
}<|MERGE_RESOLUTION|>--- conflicted
+++ resolved
@@ -1,13 +1,10 @@
 import React, { useEffect, useMemo, useState } from 'react'
 import io from 'socket.io-client'
 import { API_BASE, setToken, login, me, fetchTimeline, fetchTasks, fetchCommits, fetchAgents, fetchRoadcoinWallet, fetchContradictions, getNotes, setNotes, action } from './api'
-<<<<<<< HEAD
 import { API_BASE, setToken, login, me, fetchTimeline, fetchTasks, fetchCommits, fetchAgents, fetchWallet, fetchContradictions, getNotes, setNotes, action } from './api'
 import Guardian from './Guardian.jsx'
 import { Activity, Brain, Cpu, Database, GitCommit, LayoutGrid, Rocket, Settings, ShieldCheck, SquareDashedMousePointer, Wallet } from 'lucide-react'
-=======
 import { Activity, Brain, Cpu, Database, GitCommit, LayoutGrid, Rocket, Settings, ShieldCheck, SquareDashedMousePointer, Wallet, User } from 'lucide-react'
->>>>>>> c79562c1
 import Timeline from './components/Timeline.jsx'
 import Tasks from './components/Tasks.jsx'
 import Commits from './components/Commits.jsx'
@@ -32,12 +29,9 @@
   const [stream, setStream] = useState(true)
   const path = window.location.pathname
   const isRoadcoin = path === '/roadcoin'
-<<<<<<< HEAD
   const route = window.location.pathname
-=======
   const isDashboard = path === '/dashboard'
   const isYou = path === '/you'
->>>>>>> c79562c1
 
   // bootstrap auth from localstorage
   useEffect(()=>{
