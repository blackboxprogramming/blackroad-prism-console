import React, { useEffect, useRef, useState } from 'react'
import { Routes, Route, NavLink, useLocation } from 'react-router-dom'
import io from 'socket.io-client'
import {
  API_BASE,
  setToken,
  login,
  me,
  fetchTimeline,
  fetchTasks,
  fetchCommits,
  fetchAgents,
  fetchRoadcoinWallet,
  fetchContradictions,
  getNotes,
  setNotes as saveNotes,
  action,
} from './api'
import Guardian from './Guardian.jsx'
import {
  Activity,
  Brain,
  Cpu,
  FunctionSquare,
  GitCommit,
  LayoutGrid,
  Music,
  Rocket,
  Shield,
  ShieldCheck,
  HeartPulse,
  Sparkles,
  Wallet,
  User,
  BookOpen,
  GraduationCap,
} from 'lucide-react'
import React, { useEffect, useState } from 'react'
import { Routes, Route, useNavigate } from 'react-router-dom'
import io from 'socket.io-client'
import { API_BASE, setToken, login, me, fetchTimeline, fetchTasks, fetchCommits, fetchAgents, fetchRoadcoinWallet, fetchContradictions, getNotes, setNotes, action } from './api'
import { API_BASE, setToken, login, me, fetchTimeline, fetchTasks, fetchCommits, fetchAgents, fetchWallet, fetchContradictions, getNotes, setNotes, action } from './api'
import Guardian from './Guardian.jsx'
import { Activity, Brain, Cpu, Database, GitCommit, LayoutGrid, Rocket, Settings, ShieldCheck, SquareDashedMousePointer, Wallet } from 'lucide-react'
import { Activity, Brain, Cpu, Database, GitCommit, LayoutGrid, Rocket, Settings, ShieldCheck, SquareDashedMousePointer, Wallet, User } from 'lucide-react'
import { Activity, Brain, Cpu, Database, GitCommit, LayoutGrid, Rocket, Settings, ShieldCheck, SquareDashedMousePointer, Wallet, BookOpen } from 'lucide-react'
import io from 'socket.io-client'
import { Routes, Route, NavLink } from 'react-router-dom'
import { API_BASE, setToken, login, me, fetchTimeline, fetchTasks, fetchCommits, fetchAgents, fetchWallet, fetchContradictions, getNotes, setNotes, action } from './api'
import { Activity, Brain, Database, LayoutGrid, Rocket, Settings, ShieldCheck, SquareDashedMousePointer, Wallet } from 'lucide-react'
import Timeline from './components/Timeline.jsx'
import Tasks from './components/Tasks.jsx'
import Commits from './components/Commits.jsx'
import AgentStack from './components/AgentStack.jsx'
import Login from './components/Login.jsx'
import RoadCoin from './components/RoadCoin.jsx'
import Dashboard from './components/Dashboard.jsx'
import You from './components/You.jsx'
import Claude from './components/Claude.jsx'
import Codex from './components/Codex.jsx'
import Roadbook from './components/Roadbook.jsx'
import Subscribe from './Subscribe.jsx'
import Orchestrator from './Orchestrator.jsx'
import Manifesto from './components/Manifesto.jsx'
import AutoHeal from './pages/AutoHeal.jsx'
import RoadView from './pages/RoadView.jsx'
import Git from './pages/Git.jsx'
import SecuritySpotlights from './pages/SecuritySpotlights.jsx'
import io from 'socket.io-client'
import { Routes, Route, NavLink } from 'react-router-dom'
import { API_BASE, setToken, login, me, fetchTimeline, fetchTasks, fetchCommits, fetchAgents, fetchWallet, fetchContradictions, getNotes, setNotes, action } from './api'
import { Activity, Brain, Database, LayoutGrid, Settings, ShieldCheck, SquareDashedMousePointer, HeartPulse, Sparkles } from 'lucide-react'
import Login from './components/Login.jsx'
import Dashboard from './pages/Dashboard.jsx'
import RoadView from './pages/RoadView.jsx'
import Orchestrator from './Orchestrator.jsx'
import Manifesto from './components/Manifesto.jsx'
import AutoHeal from './pages/AutoHeal.jsx'
import GitPage from './pages/GitPage.jsx'
import ControlPanel from './pages/ControlPanel.jsx'
import PeriodicTableOfEquations from './pages/PeriodicTableOfEquations.jsx'
import Resilience from './pages/Resilience.jsx'
import AgentLineage from './pages/AgentLineage.jsx'
import WebEngine from './pages/WebEngine.jsx'
import DesktopOS from './pages/DesktopOS.jsx'
import MusicApp from './pages/MusicApp.jsx'
import SimplifiedOS from './pages/SimplifiedOS.jsx'

export default function App(){
  const location = useLocation()
  const [authChecked, setAuthChecked] = useState(false)
  const [user, setUser] = useState(null)
  const [tab, setTab] = useState('timeline')
  const [timeline, setTimeline] = useState([])
  const [tasks, setTasks] = useState([])
  const [commits, setCommits] = useState([])
  const [agents, setAgents] = useState([])
  const [wallet, setWallet] = useState({ rc: 0 })
  const [contradictions, setContradictions] = useState({ issues: 0 })
  const [system, setSystem] = useState({ cpu: 0, mem: 0, gpu: 0, net: 0 })
  const [notes, setNotesState] = useState('')
  const [stream, setStream] = useState(true)
  const [socket, setSocket] = useState(null)
  const socketRef = useRef(null)
  const streamRef = useRef(stream)

  useEffect(()=>{ streamRef.current = stream }, [stream])

  useEffect(()=>{
    const token = localStorage.getItem('token')
    if(!token){
      setAuthChecked(true)
      return
    }
    setToken(token)
    me()
      .then(async(u)=>{
        setUser(u)
        await bootData()
        connectSocket()
      })
      .catch(err=>{
        if(err?.response?.status === 401){
          localStorage.removeItem('token')
          setToken('')
        }
      })
      .finally(()=>setAuthChecked(true))
  // eslint-disable-next-line react-hooks/exhaustive-deps
      } catch(e) {
        if (e?.response?.status === 401) {
          localStorage.removeItem('token')
          setToken('')
        }
  const path = window.location.pathname
  const isRoadcoin = path === '/roadcoin'
  const route = window.location.pathname
  const isDashboard = path === '/dashboard'
  const isYou = path === '/you'
  const isClaude = path === '/claude'
  const isDashboard = path === '/dashboard'
  const isYou = path === '/you'
  const isCodex = path === '/codex'
  const isSubscribe = path === '/subscribe'

  useEffect(()=>{
    const token = localStorage.getItem('token')
    if (token) setToken(token)
    (async()=>{
      try {
        if (token) {
          const u = await me()
          setUser(u)
          await bootData()
          connectSocket()
        }
      } catch(e) {
        if (e?.response?.status === 401) {
          localStorage.removeItem('token')
          setToken('')
        }
      }
    })()
  }, [])

  useEffect(()=>()=>{ socketRef.current?.close() }, [])

  async function bootData(){
    const results = await Promise.allSettled([
      fetchTimeline(),
      fetchTasks(),
      fetchCommits(),
      fetchAgents(),
      fetchRoadcoinWallet(),
      fetchContradictions(),
      getNotes(),
    ])
    const [tl, ts, cs, ag, w, c, n] = results
    if(tl.status === 'fulfilled') setTimeline(tl.value || [])
    else setTimeline([])
    if(ts.status === 'fulfilled') setTasks(ts.value || [])
    else setTasks([])
    if(cs.status === 'fulfilled') setCommits(cs.value || [])
    else setCommits([])
    if(ag.status === 'fulfilled') setAgents(ag.value || [])
    else setAgents([])
    if(w.status === 'fulfilled'){
      const data = w.value
      const balance = typeof data?.balance === 'number' ? data.balance : typeof data?.rc === 'number' ? data.rc : 0
      setWallet({ rc: balance })
    }
    if(c.status === 'fulfilled') setContradictions(c.value || { issues: 0 })
    else setContradictions({ issues: 0 })
    if(n.status === 'fulfilled') setNotesState(n.value || '')
    else setNotesState('')
    const [tl, ts, cs, ag, w, c, n] = await Promise.all([
      fetchTimeline(), fetchTasks(), fetchCommits(), fetchAgents(), fetchRoadcoinWallet(), fetchContradictions(), getNotes()
    ])
    setTimeline(tl); setTasks(ts); setCommits(cs); setAgents(ag); setWallet({ rc: w.balance }); setContradictions(c); setNotesState(n || '')
  }

  function connectSocket(){
    socketRef.current?.close()
    const s = io(API_BASE, { transports: ['websocket'] })
    socketRef.current = s
    setSocket(s)

    s.on('system:update', payload => {
      if(streamRef.current && payload){
        setSystem({
          cpu: payload.cpu ?? 0,
          mem: payload.mem ?? 0,
          gpu: payload.gpu ?? 0,
          net: payload.net ?? 0,
        })
      }
    })

    s.on('timeline:new', message => {
      if(message?.item){
        setTimeline(prev => [message.item, ...prev])
      }
    })

    s.on('wallet:update', payload => {
      const balance = typeof payload?.balance === 'number'
        ? payload.balance
        : typeof payload?.rc === 'number'
          ? payload.rc
          : null
      if(balance !== null){
        setWallet({ rc: balance })
      }
    })

    s.on('notes:update', value => {
      setNotesState(value || '')
    })

    s.on('agents:update', value => {
      if(Array.isArray(value)) setAgents(value)
    })
    s.on('system:update', d => stream && setSystem(d))
    s.on('timeline:new', d => setTimeline(prev => [d.item, ...prev]))
    s.on('wallet:update', w => setWallet(w))
    s.on('notes:update', n => setNotesState(n || ''))
  }

  async function handleLogin(username, password){
    const { token, user: nextUser } = await login(username, password)
    localStorage.setItem('token', token)
    setToken(token)
    setUser(nextUser)
    await bootData()
    connectSocket()
  }

  async function handleAction(name){
    try{
      await action(name)
    }catch(err){
      console.error('Action failed', err)
    }
  }

  async function handleNotesChange(value){
    setNotesState(value)
    try{
      await saveNotes(value)
    }catch(err){
      console.error('Failed to save notes', err)
    }
  }

  function handleWalletUpdate(data){
    const balance = typeof data?.balance === 'number' ? data.balance : typeof data?.rc === 'number' ? data.rc : wallet.rc
    setWallet({ rc: balance })
  }

  if(location.pathname === '/subscribe'){
    return <Subscribe />
  }

  if(!authChecked){
    return <div className="min-h-screen bg-slate-950" />
  }

  const currentPath = location.pathname
  const navItems = [
    { key: 'dashboard', to: '/dashboard', text: 'Dashboard', icon: <Activity size={18} />, match: path => path === '/' || path === '/dashboard' },
    { key: 'you', to: '/you', text: 'You', icon: <User size={18} /> },
    { key: 'roadview', to: '/roadview', text: 'RoadView', icon: <LayoutGrid size={18} /> },
    { key: 'web-engine', to: '/web-engine', text: 'Web Engine', icon: <span className="text-lg" aria-hidden="true">🌐</span> },
<<<<<<< HEAD
    { key: 'simplified-os', to: '/simplified-os', text: 'Simplified OS', icon: <span className="text-lg" aria-hidden="true">🖥️</span> },
=======
    { key: 'desktop-os', to: '/desktop-os', text: 'Desktop OS', icon: <span className="text-lg" aria-hidden="true">🖥️</span> },
>>>>>>> fb9db567
    { key: 'autoheal', to: '/autoheal', text: 'Auto-Heal', icon: <HeartPulse size={18} /> },
    { key: 'security', to: '/security', text: 'Security Spotlights', icon: <Shield size={18} /> },
    { key: 'guardian', to: '/guardian', text: 'Guardian', icon: <ShieldCheck size={18} /> },
    { key: 'claude', to: '/claude', text: 'Claude', icon: <Cpu size={18} /> },
    { key: 'agents', to: '/agents', text: 'Agent Lineage', icon: <Brain size={18} /> },
    { key: 'codex', to: '/codex', text: 'Codex', icon: <Brain size={18} /> },
    { key: 'equations', to: '/equations', text: 'Equations', icon: <FunctionSquare size={18} /> },
    { key: 'roadcoin', to: '/roadcoin', text: 'RoadCoin', icon: <Wallet size={18} /> },
    { key: 'orchestrator', to: '/orchestrator', text: 'Orchestrator', icon: <Rocket size={18} /> },
    { key: 'roadbook', to: '/roadbook', text: 'Roadbook', icon: <BookOpen size={18} /> },
    { key: 'manifesto', to: '/manifesto', text: 'Manifesto', icon: <BookOpen size={18} /> },
    { key: 'homework', to: '/homework', text: 'Homework', icon: <GraduationCap size={18} /> },
    { key: 'sonic', to: '/sonic', text: 'BlackRoad Sonic', icon: <Music size={18} /> },
    { key: 'git', to: '/git', text: 'Git', icon: <GitCommit size={18} /> },
    { key: 'subscribe', href: '/subscribe', text: 'Subscribe', icon: <Rocket size={18} /> },
    { key: 'nexus', href: '/nexus', text: 'Nexus Console', icon: <LayoutGrid size={18} /> },
    { key: 'novelty', to: '/novelty', text: 'Novelty Dashboard', icon: <Sparkles size={18} /> },
  ]
  if (isSubscribe) {
    return <Subscribe />
  }

  return (
    <div className="min-h-screen flex bg-slate-950 text-slate-100">
      {!user && <Login onLogin={handleLogin} />}
      {user && (
        <>
          <aside className="w-64 p-4 space-y-6 border-r border-slate-800 bg-slate-950/60">
            <div className="flex items-center gap-2 text-xl font-semibold">
              <div className="w-8 h-8 rounded-lg bg-gradient-to-tr from-pink-500 to-indigo-500" />
              BlackRoad.io
            </div>
            <nav className="space-y-1">
              {navItems.map(item => (
                <NavItem
                  key={item.key}
                  icon={item.icon}
                  text={item.text}
                  to={item.to}
                  href={item.href}
                  currentPath={currentPath}
                  match={item.match}
                />
              ))}
            </nav>
          </aside>

          <main className="flex-1 px-6 py-4 grid grid-cols-12 gap-6 items-start">
            <Routes>
              <Route path="/" element={<HomeView tab={tab} setTab={setTab} timeline={timeline} tasks={tasks} commits={commits} onAction={handleAction} />} />
              <Route path="/dashboard" element={<HomeView tab={tab} setTab={setTab} timeline={timeline} tasks={tasks} commits={commits} onAction={handleAction} />} />
              <Route path="/you" element={<Section><You /></Section>} />
              <Route path="/roadview" element={<Section><RoadView agents={agents} /></Section>} />
              <Route path="/web-engine" element={<WebEngine />} />
<<<<<<< HEAD
              <Route path="/simplified-os" element={<div className="col-span-12"><SimplifiedOS /></div>} />
=======
              <Route path="/desktop-os" element={<DesktopOS />} />
>>>>>>> fb9db567
              <Route path="/autoheal" element={<Section><AutoHeal /></Section>} />
              <Route path="/security" element={<Section><SecuritySpotlights /></Section>} />
              <Route path="/guardian" element={<Guardian />} />
              <Route path="/agents" element={<Section><AgentLineage /></Section>} />
              <Route path="/claude" element={<Section><Claude socket={socket} /></Section>} />
              <Route path="/codex" element={<Section><Codex socket={socket} /></Section>} />
              <Route path="/equations" element={<Section><PeriodicTableOfEquations /></Section>} />
              <Route path="/roadcoin" element={<Section><RoadCoin onUpdate={handleWalletUpdate} /></Section>} />
              <Route path="/orchestrator" element={<Section><Orchestrator socket={socket} /></Section>} />
              <Route path="/roadbook" element={<Section><Roadbook /></Section>} />
              <Route path="/manifesto" element={<Section><Manifesto /></Section>} />
              <Route path="/sonic" element={<Section><MusicApp /></Section>} />
              <Route path="/git" element={<Section><Git /></Section>} />
            </Routes>
              <NavItem icon={<Activity size={18} />} text="Dashboard" href="/dashboard" />
              <NavItem icon={<User size={18} />} text="You" href="/you" />
              <NavItem icon={<LayoutGrid size={18} />} text="Workspace" href="/" />
              <NavItem icon={<SquareDashedMousePointer size={18} />} text="Projects" />
              <NavItem icon={<Brain size={18} />} text="Agents" />
              <NavItem icon={<Database size={18} />} text="Datasets" />
              <NavItem icon={<ShieldCheck size={18} />} text="Models" />
              <NavItem icon={<Settings size={18} />} text="Integrations" />
              <NavItem icon={<Cpu size={18} />} text="Claude" href="/claude" />
              <NavItem icon={<Cpu size={18} />} text="Codex" href="/codex" />
              <NavItem icon={<Wallet size={18} />} text="RoadCoin" href="/roadcoin" />
              <NavItem icon={<Rocket size={18} />} text="Subscribe" href="/subscribe" />
              <NavItem icon={<BookOpen size={18} />} text="Roadbook" to="/roadbook" />
              <NavItem to="/" icon={<Activity size={18} />} text="Chat" />
              <NavItem to="/projects" icon={<SquareDashedMousePointer size={18} />} text="Projects" />
              <NavItem to="/agents" icon={<Brain size={18} />} text="Agents" />
              <NavItem to="/datasets" icon={<Database size={18} />} text="Datasets" />
              <NavItem to="/models" icon={<ShieldCheck size={18} />} text="Models" />
              <NavItem to="/integrations" icon={<Settings size={18} />} text="Integrations" />
              <NavItem to="/roadview" icon={<LayoutGrid size={18} />} text="RoadView" />
              <NavItem to="/autoheal" icon={<HeartPulse size={18} />} text="Auto-Heal" />
              <NavItem to="/git" icon={<GitCommit size={18} />} text="Git" />
              <NavItem to="/novelty" icon={<Sparkles size={18} />} text="Novelty Dashboard" />
              <NavItem icon={<Rocket size={18} />} text="Orchestrator" to="/orchestrator" />
              <NavItem icon={<Rocket size={18} />} text="Manifesto" href="/manifesto" />
              <NavItem to="/resilience" icon={<ShieldCheck size={18} />} text="Resilience" />
            </nav>
          </aside>
                <NavItem to="/roadview" icon={<LayoutGrid size={18} />} text="RoadView" />
                <NavItem to="/control" icon={<Settings size={18} />} text="Control Panel" />
                <NavItem icon={<Rocket size={18} />} text="Orchestrator" to="/orchestrator" />
              </nav>
            </aside>

          {/* Main */}
          <main className="flex-1 px-6 py-4 grid grid-cols-12 gap-6">
            <section className="col-span-8">
              {isDashboard && <Dashboard />}
              {isYou && <You />}
              {!isDashboard && !isYou && !isRoadcoin && (
              {!isRoadcoin && !isClaude && (
              {isRoadcoin && <RoadCoin onUpdate={(data)=>setWallet({ rc: data.balance })} />}
              {isCodex && <Codex socket={socket} />}
              {!isRoadcoin && !isCodex && (
              {path === '/manifesto' ? (
                <Manifesto />
              ) : (
                <>
                  <header className="flex items-center gap-8 border-b border-slate-800 mb-4">
                    <Tab onClick={()=>setTab('timeline')} active={tab==='timeline'}>Timeline</Tab>
                    <Tab onClick={()=>setTab('tasks')} active={tab==='tasks'}>Tasks</Tab>
                    <Tab onClick={()=>setTab('commits')} active={tab==='commits'}>Commits</Tab>
                    <div className="ml-auto flex items-center gap-2 py-3">
                      <button className="badge" onClick={()=>onAction('run')}>Run</button>
                      <button className="badge" onClick={()=>onAction('revert')}>Revert</button>
                      <button className="badge" onClick={()=>onAction('mint')}><Wallet size={14}/> Mint</button>
                    </div>
                  </header>

                  {tab==='timeline' && <Timeline items={timeline} />}
                  {tab==='tasks' && <Tasks items={tasks} />}
                  {tab==='commits' && <Commits items={commits} />}
                </>
              )}
              {isRoadcoin && <RoadCoin onUpdate={(data)=>setWallet({ rc: data.balance })} />}
              {isClaude && <Claude socket={socket} />}
              <Routes>
                <Route path="/roadbook" element={<Roadbook />} />
                <Route path="*" element={<Dashboard tab={tab} setTab={setTab} timeline={timeline} tasks={tasks} commits={commits} onAction={onAction} />} />
              <Routes>
                <Route path="/" element={<Dashboard tab={tab} setTab={setTab} timeline={timeline} tasks={tasks} commits={commits} onAction={onAction} />} />
                <Route path="/orchestrator" element={<Orchestrator socket={socket} />} />
              </Routes>
            </section>
            {route === '/guardian' ? (
              <Guardian />
            ) : (
              <section className="col-span-8">
                <header className="flex items-center gap-8 border-b border-slate-800 mb-4">
                  <Tab onClick={()=>setTab('timeline')} active={tab==='timeline'}>Timeline</Tab>
                  <Tab onClick={()=>setTab('tasks')} active={tab==='tasks'}>Tasks</Tab>
                  <Tab onClick={()=>setTab('commits')} active={tab==='commits'}>Commits</Tab>
                  <div className="ml-auto flex items-center gap-2 py-3">
                    <button className="badge" onClick={()=>onAction('run')}>Run</button>
                    <button className="badge" onClick={()=>onAction('revert')}>Revert</button>
                    <button className="badge" onClick={()=>onAction('mint')}><Wallet size={14}/> Mint</button>
                  </div>
                </header>

                {tab==='timeline' && <Timeline items={timeline} />}
                {tab==='tasks' && <Tasks items={tasks} />}
                {tab==='commits' && <Commits items={commits} />}
              </section>
            )}

            <section className="col-span-4 flex flex-col gap-4">
              <AgentStack
                stream={stream}
                setStream={setStream}
                system={system}
                wallet={wallet}
                contradictions={contradictions}
                notes={notes}
                setNotes={handleNotesChange}
              />
              <AgentStack stream={stream} setStream={setStream} system={system} wallet={wallet} contradictions={contradictions}
                notes={notes} setNotes={async (v)=>{ setNotesState(v); await setNotes(v); }} />
            </section>
            <Routes>
              <Route path="/" element={<Dashboard tab={tab} setTab={setTab} timeline={timeline} tasks={tasks} commits={commits} onAction={onAction} stream={stream} setStream={setStream} system={system} wallet={wallet} contradictions={contradictions} notes={notes} setNotes={async (v)=>{ setNotesState(v); await setNotes(v); }} />} />
              <Route path="/roadview" element={<RoadView agents={agents} stream={stream} setStream={setStream} system={system} wallet={wallet} contradictions={contradictions} notes={notes} setNotes={async (v)=>{ setNotesState(v); await setNotes(v); }} />} />
              <Route path="/autoheal" element={<AutoHeal />} />
              <Route path="/git" element={<GitPage />} />
              <Route path="/control" element={<ControlPanel />} />
              <Route path="/resilience" element={<Resilience />} />
              <Route path="/sonic" element={<MusicApp />} />
            </Routes>
          </main>
        </>
      )}
    </div>
  )
}

function NavItem({ icon, text, to, href, currentPath, match }){
  const base = 'flex items-center gap-3 px-2 py-2 rounded-xl transition-colors'
  const isActive = match ? match(currentPath) : to ? currentPath === to : false
  const className = `${base} ${isActive ? 'bg-slate-900 text-white' : 'text-slate-300 hover:bg-slate-900/60'}`

  if(href){
    return (
      <a href={href} className={className}>
        {icon}
        <span>{text}</span>
      </a>
    )
  }

  return (
    <NavLink to={to} className={className}>
      {icon}
      <span>{text}</span>
    </NavLink>
  )
}

function Section({ children }){
  return <section className="col-span-8">{children}</section>
}

function HomeView({ tab, setTab, timeline, tasks, commits, onAction }){
  return (
    <section className="col-span-8">
function NavItem({ icon, text, href }){
  const className = "flex items-center gap-3 px-2 py-2 rounded-xl hover:bg-slate-900 cursor-pointer";
  return href ? (
    <a href={href} className={className}>{icon}<span>{text}</span></a>
  ) : (
    <div className={className}>{icon}<span>{text}</span></div>
  );
function NavItem({ icon, text, to }){
  const navigate = useNavigate()
  return (
    <div onClick={()=> to && navigate(to)} className="flex items-center gap-3 px-2 py-2 rounded-xl hover:bg-slate-900 cursor-pointer">
function NavItem({ icon, text, to }){
  return (
    <NavLink to={to} className={({isActive})=>`flex items-center gap-3 px-2 py-2 rounded-xl hover:bg-slate-900 ${isActive?'text-white':'text-slate-300'}`}>
      {icon}<span>{text}</span>
    </NavLink>
  )
function NavItem({ icon, text, to }){
  const cls = 'flex items-center gap-3 px-2 py-2 rounded-xl hover:bg-slate-900 cursor-pointer'
  if (to) {
    return (
      <NavLink to={to} className={({isActive}) => `${cls} ${isActive ? 'bg-slate-900 text-white' : ''}`}>
        {icon}<span>{text}</span>
      </NavLink>
    )
  }
  return (<div className={cls}>{icon}<span>{text}</span></div>)
}

function Dashboard({ tab, setTab, timeline, tasks, commits, onAction }){
  return (
    <>
      <header className="flex items-center gap-8 border-b border-slate-800 mb-4">
        <Tab onClick={()=>setTab('timeline')} active={tab==='timeline'}>Timeline</Tab>
        <Tab onClick={()=>setTab('tasks')} active={tab==='tasks'}>Tasks</Tab>
        <Tab onClick={()=>setTab('commits')} active={tab==='commits'}>Commits</Tab>
        <div className="ml-auto flex items-center gap-2 py-3">
          <button className="badge" onClick={()=>onAction('run')}>Run</button>
          <button className="badge" onClick={()=>onAction('revert')}>Revert</button>
          <button className="badge" onClick={()=>onAction('mint')}><Wallet size={14}/> Mint</button>
        </div>
      </header>

      {tab==='timeline' && <Timeline items={timeline} />}
      {tab==='tasks' && <Tasks items={tasks} />}
      {tab==='commits' && <Commits items={commits} />}
    </section>
    </>
  const Comp = href ? 'a' : 'div'
  return (
    <Comp href={href} className="flex items-center gap-3 px-2 py-2 rounded-xl hover:bg-slate-900 cursor-pointer">
      {icon}<span>{text}</span>
    </Comp>
  )
}

function Dashboard({ tab, setTab, timeline, tasks, commits, onAction }){
  return (
    <button
      onClick={onClick}
      className={`py-3 border-b-2 ${active ? 'border-indigo-500 text-white' : 'border-transparent text-slate-400 hover:text-slate-200'}`}
    >
      {children}
    </button>
    <>
      <header className="flex items-center gap-8 border-b border-slate-800 mb-4">
        <Tab onClick={()=>setTab('timeline')} active={tab==='timeline'}>Timeline</Tab>
        <Tab onClick={()=>setTab('tasks')} active={tab==='tasks'}>Tasks</Tab>
        <Tab onClick={()=>setTab('commits')} active={tab==='commits'}>Commits</Tab>
        <div className="ml-auto flex items-center gap-2 py-3">
          <button className="badge" onClick={()=>onAction('run')}>Run</button>
          <button className="badge" onClick={()=>onAction('revert')}>Revert</button>
          <button className="badge" onClick={()=>onAction('mint')}><Wallet size={14}/> Mint</button>
        </div>
      </header>

      {tab==='timeline' && <Timeline items={timeline} />}
      {tab==='tasks' && <Tasks items={tasks} />}
      {tab==='commits' && <Commits items={commits} />}
    </>
  )
}<|MERGE_RESOLUTION|>--- conflicted
+++ resolved
@@ -291,11 +291,8 @@
     { key: 'you', to: '/you', text: 'You', icon: <User size={18} /> },
     { key: 'roadview', to: '/roadview', text: 'RoadView', icon: <LayoutGrid size={18} /> },
     { key: 'web-engine', to: '/web-engine', text: 'Web Engine', icon: <span className="text-lg" aria-hidden="true">🌐</span> },
-<<<<<<< HEAD
     { key: 'simplified-os', to: '/simplified-os', text: 'Simplified OS', icon: <span className="text-lg" aria-hidden="true">🖥️</span> },
-=======
     { key: 'desktop-os', to: '/desktop-os', text: 'Desktop OS', icon: <span className="text-lg" aria-hidden="true">🖥️</span> },
->>>>>>> fb9db567
     { key: 'autoheal', to: '/autoheal', text: 'Auto-Heal', icon: <HeartPulse size={18} /> },
     { key: 'security', to: '/security', text: 'Security Spotlights', icon: <Shield size={18} /> },
     { key: 'guardian', to: '/guardian', text: 'Guardian', icon: <ShieldCheck size={18} /> },
@@ -350,11 +347,8 @@
               <Route path="/you" element={<Section><You /></Section>} />
               <Route path="/roadview" element={<Section><RoadView agents={agents} /></Section>} />
               <Route path="/web-engine" element={<WebEngine />} />
-<<<<<<< HEAD
               <Route path="/simplified-os" element={<div className="col-span-12"><SimplifiedOS /></div>} />
-=======
               <Route path="/desktop-os" element={<DesktopOS />} />
->>>>>>> fb9db567
               <Route path="/autoheal" element={<Section><AutoHeal /></Section>} />
               <Route path="/security" element={<Section><SecuritySpotlights /></Section>} />
               <Route path="/guardian" element={<Guardian />} />
