import React, { useEffect, useState } from 'react'
<<<<<<< HEAD
import { Routes, Route, useNavigate } from 'react-router-dom'
import io from 'socket.io-client'
import { API_BASE, setToken, login, me, fetchTimeline, fetchTasks, fetchCommits, fetchAgents, fetchRoadcoinWallet, fetchContradictions, getNotes, setNotes, action } from './api'
import { API_BASE, setToken, login, me, fetchTimeline, fetchTasks, fetchCommits, fetchAgents, fetchWallet, fetchContradictions, getNotes, setNotes, action } from './api'
import Guardian from './Guardian.jsx'
import { Activity, Brain, Cpu, Database, GitCommit, LayoutGrid, Rocket, Settings, ShieldCheck, SquareDashedMousePointer, Wallet } from 'lucide-react'
import { Activity, Brain, Cpu, Database, GitCommit, LayoutGrid, Rocket, Settings, ShieldCheck, SquareDashedMousePointer, Wallet, User } from 'lucide-react'
import { Activity, Brain, Cpu, Database, GitCommit, LayoutGrid, Rocket, Settings, ShieldCheck, SquareDashedMousePointer, Wallet, BookOpen } from 'lucide-react'
=======
import io from 'socket.io-client'
import { Routes, Route, NavLink } from 'react-router-dom'
import { API_BASE, setToken, login, me, fetchTimeline, fetchTasks, fetchCommits, fetchAgents, fetchWallet, fetchContradictions, getNotes, setNotes, action } from './api'
import { Activity, Brain, Database, LayoutGrid, Rocket, Settings, ShieldCheck, SquareDashedMousePointer, Wallet } from 'lucide-react'
>>>>>>> a9e647e2
import Timeline from './components/Timeline.jsx'
import Tasks from './components/Tasks.jsx'
import Commits from './components/Commits.jsx'
import AgentStack from './components/AgentStack.jsx'
import Login from './components/Login.jsx'
<<<<<<< HEAD
import RoadCoin from './components/RoadCoin.jsx'
import Dashboard from './components/Dashboard.jsx'
import You from './components/You.jsx'
import Claude from './components/Claude.jsx'
import Codex from './components/Codex.jsx'
import Roadbook from './components/Roadbook.jsx'
import Subscribe from './Subscribe.jsx'
import io from 'socket.io-client'
import { Routes, Route, NavLink } from 'react-router-dom'
import { API_BASE, setToken, login, me, fetchTimeline, fetchTasks, fetchCommits, fetchAgents, fetchWallet, fetchContradictions, getNotes, setNotes, action } from './api'
import { Activity, Brain, Database, LayoutGrid, Settings, ShieldCheck, SquareDashedMousePointer } from 'lucide-react'
import Login from './components/Login.jsx'
import Dashboard from './pages/Dashboard.jsx'
import RoadView from './pages/RoadView.jsx'
=======
import Orchestrator from './Orchestrator.jsx'
>>>>>>> a9e647e2

export default function App(){
  const [user, setUser] = useState(null)
  const [tab, setTab] = useState('timeline')
  const [timeline, setTimeline] = useState([])
  const [tasks, setTasks] = useState([])
  const [commits, setCommits] = useState([])
  const [agents, setAgents] = useState([])
  const [wallet, setWallet] = useState({ rc: 0 })
  const [contradictions, setContradictions] = useState({ issues: 0 })
  const [system, setSystem] = useState({ cpu: 0, mem: 0, gpu: 0, net: 0 })
  const [notes, setNotesState] = useState('')
  const [stream, setStream] = useState(true)
  const path = window.location.pathname
  const isRoadcoin = path === '/roadcoin'
  const route = window.location.pathname
  const isDashboard = path === '/dashboard'
  const isYou = path === '/you'
  const isClaude = path === '/claude'
  const isDashboard = path === '/dashboard'
  const isYou = path === '/you'
  const isCodex = path === '/codex'
  const isSubscribe = path === '/subscribe'

  useEffect(()=>{
    const token = localStorage.getItem('token')
    if (token) setToken(token)
    (async()=>{
      try {
        if (token) {
          const u = await me()
          setUser(u)
          await bootData()
          connectSocket()
        }
      } catch(e) {}
    })()
  }, [])

  async function bootData(){
    const [tl, ts, cs, ag, w, c, n] = await Promise.all([
      fetchTimeline(), fetchTasks(), fetchCommits(), fetchAgents(), fetchRoadcoinWallet(), fetchContradictions(), getNotes()
    ])
    setTimeline(tl); setTasks(ts); setCommits(cs); setAgents(ag); setWallet({ rc: w.balance }); setContradictions(c); setNotesState(n || '')
  }

  function connectSocket(){
    const s = io(API_BASE, { transports: ['websocket'] })
    s.on('system:update', d => stream && setSystem(d))
    s.on('timeline:new', d => setTimeline(prev => [d.item, ...prev]))
    s.on('wallet:update', w => setWallet(w))
    s.on('notes:update', n => setNotesState(n || ''))
  }

  async function handleLogin(usr, pass){
    const { token, user } = await login(usr, pass)
    localStorage.setItem('token', token)
    setToken(token)
    setUser(user)
    await bootData()
    connectSocket()
  }

  async function onAction(name){
    await action(name)
  }

  if (isSubscribe) {
    return <Subscribe />
  }

  return (
    <div className="min-h-screen flex">
      {!user && <Login onLogin={handleLogin} />}
      {user && (
        <>
          {/* Sidebar */}
          <aside className="w-64 p-4 space-y-6 border-r border-slate-800 bg-slate-950/60">
            <div className="flex items-center gap-2 text-xl font-semibold">
              <div className="w-8 h-8 rounded-lg bg-gradient-to-tr from-pink-500 to-indigo-500" />
              BlackRoad.io
            </div>

            <nav className="space-y-1">
              <NavItem icon={<Activity size={18} />} text="Dashboard" href="/dashboard" />
              <NavItem icon={<User size={18} />} text="You" href="/you" />
              <NavItem icon={<LayoutGrid size={18} />} text="Workspace" href="/" />
              <NavItem icon={<SquareDashedMousePointer size={18} />} text="Projects" />
              <NavItem icon={<Brain size={18} />} text="Agents" />
              <NavItem icon={<Database size={18} />} text="Datasets" />
              <NavItem icon={<ShieldCheck size={18} />} text="Models" />
              <NavItem icon={<Settings size={18} />} text="Integrations" />
<<<<<<< HEAD
              <NavItem icon={<Cpu size={18} />} text="Claude" href="/claude" />
              <NavItem icon={<Cpu size={18} />} text="Codex" href="/codex" />
              <NavItem icon={<Wallet size={18} />} text="RoadCoin" href="/roadcoin" />
              <NavItem icon={<Rocket size={18} />} text="Subscribe" href="/subscribe" />
              <NavItem icon={<BookOpen size={18} />} text="Roadbook" to="/roadbook" />
              <NavItem to="/" icon={<Activity size={18} />} text="Chat" />
              <NavItem to="/projects" icon={<SquareDashedMousePointer size={18} />} text="Projects" />
              <NavItem to="/agents" icon={<Brain size={18} />} text="Agents" />
              <NavItem to="/datasets" icon={<Database size={18} />} text="Datasets" />
              <NavItem to="/models" icon={<ShieldCheck size={18} />} text="Models" />
              <NavItem to="/integrations" icon={<Settings size={18} />} text="Integrations" />
              <NavItem to="/roadview" icon={<LayoutGrid size={18} />} text="RoadView" />
=======
              <NavItem icon={<Rocket size={18} />} text="Orchestrator" to="/orchestrator" />
>>>>>>> a9e647e2
            </nav>
          </aside>

          {/* Main */}
          <main className="flex-1 px-6 py-4 grid grid-cols-12 gap-6">
            <section className="col-span-8">
<<<<<<< HEAD
              {isDashboard && <Dashboard />}
              {isYou && <You />}
              {!isDashboard && !isYou && !isRoadcoin && (
              {!isRoadcoin && !isClaude && (
              {isRoadcoin && <RoadCoin onUpdate={(data)=>setWallet({ rc: data.balance })} />}
              {isCodex && <Codex socket={socket} />}
              {!isRoadcoin && !isCodex && (
                <>
                  <header className="flex items-center gap-8 border-b border-slate-800 mb-4">
                    <Tab onClick={()=>setTab('timeline')} active={tab==='timeline'}>Timeline</Tab>
                    <Tab onClick={()=>setTab('tasks')} active={tab==='tasks'}>Tasks</Tab>
                    <Tab onClick={()=>setTab('commits')} active={tab==='commits'}>Commits</Tab>
                    <div className="ml-auto flex items-center gap-2 py-3">
                      <button className="badge" onClick={()=>onAction('run')}>Run</button>
                      <button className="badge" onClick={()=>onAction('revert')}>Revert</button>
                      <button className="badge" onClick={()=>onAction('mint')}><Wallet size={14}/> Mint</button>
                    </div>
                  </header>

                  {tab==='timeline' && <Timeline items={timeline} />}
                  {tab==='tasks' && <Tasks items={tasks} />}
                  {tab==='commits' && <Commits items={commits} />}
                </>
              )}
              {isRoadcoin && <RoadCoin onUpdate={(data)=>setWallet({ rc: data.balance })} />}
              {isClaude && <Claude socket={socket} />}
              <Routes>
                <Route path="/roadbook" element={<Roadbook />} />
                <Route path="*" element={<Dashboard tab={tab} setTab={setTab} timeline={timeline} tasks={tasks} commits={commits} onAction={onAction} />} />
=======
              <Routes>
                <Route path="/" element={<Dashboard tab={tab} setTab={setTab} timeline={timeline} tasks={tasks} commits={commits} onAction={onAction} />} />
                <Route path="/orchestrator" element={<Orchestrator socket={socket} />} />
>>>>>>> a9e647e2
              </Routes>
            </section>
            {route === '/guardian' ? (
              <Guardian />
            ) : (
              <section className="col-span-8">
                <header className="flex items-center gap-8 border-b border-slate-800 mb-4">
                  <Tab onClick={()=>setTab('timeline')} active={tab==='timeline'}>Timeline</Tab>
                  <Tab onClick={()=>setTab('tasks')} active={tab==='tasks'}>Tasks</Tab>
                  <Tab onClick={()=>setTab('commits')} active={tab==='commits'}>Commits</Tab>
                  <div className="ml-auto flex items-center gap-2 py-3">
                    <button className="badge" onClick={()=>onAction('run')}>Run</button>
                    <button className="badge" onClick={()=>onAction('revert')}>Revert</button>
                    <button className="badge" onClick={()=>onAction('mint')}><Wallet size={14}/> Mint</button>
                  </div>
                </header>

                {tab==='timeline' && <Timeline items={timeline} />}
                {tab==='tasks' && <Tasks items={tasks} />}
                {tab==='commits' && <Commits items={commits} />}
              </section>
            )}

            {/* Right bar */}
            <section className="col-span-4 flex flex-col gap-4">
              <AgentStack stream={stream} setStream={setStream} system={system} wallet={wallet} contradictions={contradictions}
                notes={notes} setNotes={async (v)=>{ setNotesState(v); await setNotes(v); }} />
            </section>
            <Routes>
              <Route path="/" element={<Dashboard tab={tab} setTab={setTab} timeline={timeline} tasks={tasks} commits={commits} onAction={onAction} stream={stream} setStream={setStream} system={system} wallet={wallet} contradictions={contradictions} notes={notes} setNotes={async (v)=>{ setNotesState(v); await setNotes(v); }} />} />
              <Route path="/roadview" element={<RoadView agents={agents} stream={stream} setStream={setStream} system={system} wallet={wallet} contradictions={contradictions} notes={notes} setNotes={async (v)=>{ setNotesState(v); await setNotes(v); }} />} />
            </Routes>
          </main>
        </>
      )}
    </div>
  )
}

<<<<<<< HEAD
function NavItem({ icon, text, href }){
  const className = "flex items-center gap-3 px-2 py-2 rounded-xl hover:bg-slate-900 cursor-pointer";
  return href ? (
    <a href={href} className={className}>{icon}<span>{text}</span></a>
  ) : (
    <div className={className}>{icon}<span>{text}</span></div>
  );
function NavItem({ icon, text, to }){
  const navigate = useNavigate()
  return (
    <div onClick={()=> to && navigate(to)} className="flex items-center gap-3 px-2 py-2 rounded-xl hover:bg-slate-900 cursor-pointer">
function NavItem({ icon, text, to }){
  return (
    <NavLink to={to} className={({isActive})=>`flex items-center gap-3 px-2 py-2 rounded-xl hover:bg-slate-900 ${isActive?'text-white':'text-slate-300'}`}>
      {icon}<span>{text}</span>
    </NavLink>
  )
=======
function NavItem({ icon, text, to }){
  const cls = 'flex items-center gap-3 px-2 py-2 rounded-xl hover:bg-slate-900 cursor-pointer'
  if (to) {
    return (
      <NavLink to={to} className={({isActive}) => `${cls} ${isActive ? 'bg-slate-900 text-white' : ''}`}>
        {icon}<span>{text}</span>
      </NavLink>
    )
  }
  return (<div className={cls}>{icon}<span>{text}</span></div>)
>>>>>>> a9e647e2
}

function Dashboard({ tab, setTab, timeline, tasks, commits, onAction }){
  return (
    <>
      <header className="flex items-center gap-8 border-b border-slate-800 mb-4">
        <Tab onClick={()=>setTab('timeline')} active={tab==='timeline'}>Timeline</Tab>
        <Tab onClick={()=>setTab('tasks')} active={tab==='tasks'}>Tasks</Tab>
        <Tab onClick={()=>setTab('commits')} active={tab==='commits'}>Commits</Tab>
        <div className="ml-auto flex items-center gap-2 py-3">
          <button className="badge" onClick={()=>onAction('run')}>Run</button>
          <button className="badge" onClick={()=>onAction('revert')}>Revert</button>
          <button className="badge" onClick={()=>onAction('mint')}><Wallet size={14}/> Mint</button>
        </div>
      </header>

      {tab==='timeline' && <Timeline items={timeline} />}
      {tab==='tasks' && <Tasks items={tasks} />}
      {tab==='commits' && <Commits items={commits} />}
    </>
  )
}

function Dashboard({ tab, setTab, timeline, tasks, commits, onAction }){
  return (
    <>
      <header className="flex items-center gap-8 border-b border-slate-800 mb-4">
        <Tab onClick={()=>setTab('timeline')} active={tab==='timeline'}>Timeline</Tab>
        <Tab onClick={()=>setTab('tasks')} active={tab==='tasks'}>Tasks</Tab>
        <Tab onClick={()=>setTab('commits')} active={tab==='commits'}>Commits</Tab>
        <div className="ml-auto flex items-center gap-2 py-3">
          <button className="badge" onClick={()=>onAction('run')}>Run</button>
          <button className="badge" onClick={()=>onAction('revert')}>Revert</button>
          <button className="badge" onClick={()=>onAction('mint')}><Wallet size={14}/> Mint</button>
        </div>
      </header>

      {tab==='timeline' && <Timeline items={timeline} />}
      {tab==='tasks' && <Tasks items={tasks} />}
      {tab==='commits' && <Commits items={commits} />}
    </>
  )
}<|MERGE_RESOLUTION|>--- conflicted
+++ resolved
@@ -1,5 +1,4 @@
 import React, { useEffect, useState } from 'react'
-<<<<<<< HEAD
 import { Routes, Route, useNavigate } from 'react-router-dom'
 import io from 'socket.io-client'
 import { API_BASE, setToken, login, me, fetchTimeline, fetchTasks, fetchCommits, fetchAgents, fetchRoadcoinWallet, fetchContradictions, getNotes, setNotes, action } from './api'
@@ -8,18 +7,15 @@
 import { Activity, Brain, Cpu, Database, GitCommit, LayoutGrid, Rocket, Settings, ShieldCheck, SquareDashedMousePointer, Wallet } from 'lucide-react'
 import { Activity, Brain, Cpu, Database, GitCommit, LayoutGrid, Rocket, Settings, ShieldCheck, SquareDashedMousePointer, Wallet, User } from 'lucide-react'
 import { Activity, Brain, Cpu, Database, GitCommit, LayoutGrid, Rocket, Settings, ShieldCheck, SquareDashedMousePointer, Wallet, BookOpen } from 'lucide-react'
-=======
 import io from 'socket.io-client'
 import { Routes, Route, NavLink } from 'react-router-dom'
 import { API_BASE, setToken, login, me, fetchTimeline, fetchTasks, fetchCommits, fetchAgents, fetchWallet, fetchContradictions, getNotes, setNotes, action } from './api'
 import { Activity, Brain, Database, LayoutGrid, Rocket, Settings, ShieldCheck, SquareDashedMousePointer, Wallet } from 'lucide-react'
->>>>>>> a9e647e2
 import Timeline from './components/Timeline.jsx'
 import Tasks from './components/Tasks.jsx'
 import Commits from './components/Commits.jsx'
 import AgentStack from './components/AgentStack.jsx'
 import Login from './components/Login.jsx'
-<<<<<<< HEAD
 import RoadCoin from './components/RoadCoin.jsx'
 import Dashboard from './components/Dashboard.jsx'
 import You from './components/You.jsx'
@@ -34,9 +30,7 @@
 import Login from './components/Login.jsx'
 import Dashboard from './pages/Dashboard.jsx'
 import RoadView from './pages/RoadView.jsx'
-=======
 import Orchestrator from './Orchestrator.jsx'
->>>>>>> a9e647e2
 
 export default function App(){
   const [user, setUser] = useState(null)
@@ -129,7 +123,6 @@
               <NavItem icon={<Database size={18} />} text="Datasets" />
               <NavItem icon={<ShieldCheck size={18} />} text="Models" />
               <NavItem icon={<Settings size={18} />} text="Integrations" />
-<<<<<<< HEAD
               <NavItem icon={<Cpu size={18} />} text="Claude" href="/claude" />
               <NavItem icon={<Cpu size={18} />} text="Codex" href="/codex" />
               <NavItem icon={<Wallet size={18} />} text="RoadCoin" href="/roadcoin" />
@@ -142,16 +135,13 @@
               <NavItem to="/models" icon={<ShieldCheck size={18} />} text="Models" />
               <NavItem to="/integrations" icon={<Settings size={18} />} text="Integrations" />
               <NavItem to="/roadview" icon={<LayoutGrid size={18} />} text="RoadView" />
-=======
               <NavItem icon={<Rocket size={18} />} text="Orchestrator" to="/orchestrator" />
->>>>>>> a9e647e2
             </nav>
           </aside>
 
           {/* Main */}
           <main className="flex-1 px-6 py-4 grid grid-cols-12 gap-6">
             <section className="col-span-8">
-<<<<<<< HEAD
               {isDashboard && <Dashboard />}
               {isYou && <You />}
               {!isDashboard && !isYou && !isRoadcoin && (
@@ -181,11 +171,9 @@
               <Routes>
                 <Route path="/roadbook" element={<Roadbook />} />
                 <Route path="*" element={<Dashboard tab={tab} setTab={setTab} timeline={timeline} tasks={tasks} commits={commits} onAction={onAction} />} />
-=======
               <Routes>
                 <Route path="/" element={<Dashboard tab={tab} setTab={setTab} timeline={timeline} tasks={tasks} commits={commits} onAction={onAction} />} />
                 <Route path="/orchestrator" element={<Orchestrator socket={socket} />} />
->>>>>>> a9e647e2
               </Routes>
             </section>
             {route === '/guardian' ? (
@@ -225,7 +213,6 @@
   )
 }
 
-<<<<<<< HEAD
 function NavItem({ icon, text, href }){
   const className = "flex items-center gap-3 px-2 py-2 rounded-xl hover:bg-slate-900 cursor-pointer";
   return href ? (
@@ -243,7 +230,6 @@
       {icon}<span>{text}</span>
     </NavLink>
   )
-=======
 function NavItem({ icon, text, to }){
   const cls = 'flex items-center gap-3 px-2 py-2 rounded-xl hover:bg-slate-900 cursor-pointer'
   if (to) {
@@ -254,7 +240,6 @@
     )
   }
   return (<div className={cls}>{icon}<span>{text}</span></div>)
->>>>>>> a9e647e2
 }
 
 function Dashboard({ tab, setTab, timeline, tasks, commits, onAction }){
