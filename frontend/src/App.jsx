--- conflicted
+++ resolved
@@ -71,13 +71,10 @@
 import Dashboard from './pages/Dashboard.jsx'
 import RoadView from './pages/RoadView.jsx'
 import Orchestrator from './Orchestrator.jsx'
-<<<<<<< HEAD
 import Manifesto from './components/Manifesto.jsx'
 import AutoHeal from './pages/AutoHeal.jsx'
 import GitPage from './pages/GitPage.jsx'
-=======
 import ControlPanel from './pages/ControlPanel.jsx'
->>>>>>> 297425ec
 
 export default function App(){
   const location = useLocation()
@@ -361,7 +358,6 @@
               <NavItem to="/datasets" icon={<Database size={18} />} text="Datasets" />
               <NavItem to="/models" icon={<ShieldCheck size={18} />} text="Models" />
               <NavItem to="/integrations" icon={<Settings size={18} />} text="Integrations" />
-<<<<<<< HEAD
               <NavItem to="/roadview" icon={<LayoutGrid size={18} />} text="RoadView" />
               <NavItem to="/autoheal" icon={<HeartPulse size={18} />} text="Auto-Heal" />
               <NavItem to="/git" icon={<GitCommit size={18} />} text="Git" />
@@ -370,13 +366,11 @@
               <NavItem icon={<Rocket size={18} />} text="Manifesto" href="/manifesto" />
             </nav>
           </aside>
-=======
                 <NavItem to="/roadview" icon={<LayoutGrid size={18} />} text="RoadView" />
                 <NavItem to="/control" icon={<Settings size={18} />} text="Control Panel" />
                 <NavItem icon={<Rocket size={18} />} text="Orchestrator" to="/orchestrator" />
               </nav>
             </aside>
->>>>>>> 297425ec
 
           {/* Main */}
           <main className="flex-1 px-6 py-4 grid grid-cols-12 gap-6">
@@ -455,12 +449,9 @@
             <Routes>
               <Route path="/" element={<Dashboard tab={tab} setTab={setTab} timeline={timeline} tasks={tasks} commits={commits} onAction={onAction} stream={stream} setStream={setStream} system={system} wallet={wallet} contradictions={contradictions} notes={notes} setNotes={async (v)=>{ setNotesState(v); await setNotes(v); }} />} />
               <Route path="/roadview" element={<RoadView agents={agents} stream={stream} setStream={setStream} system={system} wallet={wallet} contradictions={contradictions} notes={notes} setNotes={async (v)=>{ setNotesState(v); await setNotes(v); }} />} />
-<<<<<<< HEAD
               <Route path="/autoheal" element={<AutoHeal />} />
               <Route path="/git" element={<GitPage />} />
-=======
               <Route path="/control" element={<ControlPanel />} />
->>>>>>> 297425ec
             </Routes>
           </main>
         </>
