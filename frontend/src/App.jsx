import React, { useEffect, useMemo, useState } from 'react'
import io from 'socket.io-client'
import { API_BASE, setToken, login, me, fetchTimeline, fetchTasks, fetchCommits, fetchAgents, fetchRoadcoinWallet, fetchContradictions, getNotes, setNotes, action } from './api'
<<<<<<< HEAD
import { API_BASE, setToken, login, me, fetchTimeline, fetchTasks, fetchCommits, fetchAgents, fetchWallet, fetchContradictions, getNotes, setNotes, action } from './api'
import Guardian from './Guardian.jsx'
import { Activity, Brain, Cpu, Database, GitCommit, LayoutGrid, Rocket, Settings, ShieldCheck, SquareDashedMousePointer, Wallet } from 'lucide-react'
=======
>>>>>>> 65a8988a
import { Activity, Brain, Cpu, Database, GitCommit, LayoutGrid, Rocket, Settings, ShieldCheck, SquareDashedMousePointer, Wallet, User } from 'lucide-react'
import Timeline from './components/Timeline.jsx'
import Tasks from './components/Tasks.jsx'
import Commits from './components/Commits.jsx'
import AgentStack from './components/AgentStack.jsx'
import Login from './components/Login.jsx'
import RoadCoin from './components/RoadCoin.jsx'
import Dashboard from './components/Dashboard.jsx'
import You from './components/You.jsx'
<<<<<<< HEAD
import Claude from './components/Claude.jsx'
=======
>>>>>>> 65a8988a

export default function App(){
  const [user, setUser] = useState(null)
  const [tab, setTab] = useState('timeline')
  const [timeline, setTimeline] = useState([])
  const [tasks, setTasks] = useState([])
  const [commits, setCommits] = useState([])
  const [agents, setAgents] = useState([])
  const [wallet, setWallet] = useState({ rc: 0 })
  const [contradictions, setContradictions] = useState({ issues: 0 })
  const [system, setSystem] = useState({ cpu: 0, mem: 0, gpu: 0, net: 0 })
  const [notes, setNotesState] = useState('')
  const [socket, setSocket] = useState(null)
  const [stream, setStream] = useState(true)
  const path = window.location.pathname
  const isRoadcoin = path === '/roadcoin'
<<<<<<< HEAD
  const route = window.location.pathname
  const isDashboard = path === '/dashboard'
  const isYou = path === '/you'
  const isClaude = path === '/claude'
=======
  const isDashboard = path === '/dashboard'
  const isYou = path === '/you'
>>>>>>> 65a8988a

  // bootstrap auth from localstorage
  useEffect(()=>{
    const token = localStorage.getItem('token')
    if (token) setToken(token)
    (async ()=>{
      try {
        if (token) {
          const u = await me()
          setUser(u)
          await bootData()
          connectSocket()
        }
      } catch(e){ /* not authed */ }
    })()
  }, [])

  async function bootData(){
    const [tl, ts, cs, ag, w, c, n] = await Promise.all([
      fetchTimeline(), fetchTasks(), fetchCommits(), fetchAgents(), fetchRoadcoinWallet(), fetchContradictions(), getNotes()
    ])
    setTimeline(tl); setTasks(ts); setCommits(cs); setAgents(ag); setWallet({ rc: w.balance }); setContradictions(c); setNotesState(n || '')
  }

  function connectSocket(){
    const s = io(API_BASE, { transports: ['websocket'] })
    s.on('system:update', d => stream && setSystem(d))
    s.on('timeline:new', d => setTimeline(prev => [d.item, ...prev]))
    s.on('wallet:update', w => setWallet(w))
    s.on('notes:update', n => setNotesState(n || ''))
    setSocket(s)
  }

  async function handleLogin(usr, pass){
    const { token, user } = await login(usr, pass)
    localStorage.setItem('token', token)
    setToken(token)
    setUser(user)
    await bootData()
    connectSocket()
  }

  async function onAction(name){
    await action(name)
  }

  return (
    <div className="min-h-screen flex">
      {!user && <Login onLogin={handleLogin} />}
      {user && (
        <>
          {/* Sidebar */}
          <aside className="w-64 p-4 space-y-6 border-r border-slate-800 bg-slate-950/60">
            <div className="flex items-center gap-2 text-xl font-semibold">
              <div className="w-8 h-8 rounded-lg bg-gradient-to-tr from-pink-500 to-indigo-500" />
              BlackRoad.io
            </div>

            <nav className="space-y-1">
              <NavItem icon={<Activity size={18} />} text="Dashboard" href="/dashboard" />
              <NavItem icon={<User size={18} />} text="You" href="/you" />
              <NavItem icon={<LayoutGrid size={18} />} text="Workspace" href="/" />
              <NavItem icon={<SquareDashedMousePointer size={18} />} text="Projects" />
              <NavItem icon={<Brain size={18} />} text="Agents" />
              <NavItem icon={<Database size={18} />} text="Datasets" />
              <NavItem icon={<ShieldCheck size={18} />} text="Models" />
              <NavItem icon={<Settings size={18} />} text="Integrations" />
              <NavItem icon={<Cpu size={18} />} text="Claude" href="/claude" />
              <NavItem icon={<Wallet size={18} />} text="RoadCoin" href="/roadcoin" />
            </nav>

            <button className="btn w-full text-white font-semibold">Start Co‑Coding</button>

            <div className="pt-8">
              <div className="uppercase text-[11px] text-slate-400 tracking-widest mb-2">Workspace</div>
              <div className="space-y-2">
                <div className="flex items-center justify-between"><span>Projects</span><span className="badge">12</span></div>
                <div>Agents</div>
                <div>Sessions</div>
                <div>Datasets</div>
              </div>
            </div>
          </aside>

          {/* Main */}
          <main className="flex-1 px-6 py-4 grid grid-cols-12 gap-6">
            <section className="col-span-8">
              {isDashboard && <Dashboard />}
              {isYou && <You />}
              {!isDashboard && !isYou && !isRoadcoin && (
<<<<<<< HEAD
              {!isRoadcoin && !isClaude && (
=======
>>>>>>> 65a8988a
                <>
                  <header className="flex items-center gap-8 border-b border-slate-800 mb-4">
                    <Tab onClick={()=>setTab('timeline')} active={tab==='timeline'}>Timeline</Tab>
                    <Tab onClick={()=>setTab('tasks')} active={tab==='tasks'}>Tasks</Tab>
                    <Tab onClick={()=>setTab('commits')} active={tab==='commits'}>Commits</Tab>
                    <div className="ml-auto flex items-center gap-2 py-3">
                      <button className="badge" onClick={()=>onAction('run')}>Run</button>
                      <button className="badge" onClick={()=>onAction('revert')}>Revert</button>
                      <button className="badge" onClick={()=>onAction('mint')}><Wallet size={14}/> Mint</button>
                    </div>
                  </header>

                  {tab==='timeline' && <Timeline items={timeline} />}
                  {tab==='tasks' && <Tasks items={tasks} />}
                  {tab==='commits' && <Commits items={commits} />}
                </>
              )}
              {isRoadcoin && <RoadCoin onUpdate={(data)=>setWallet({ rc: data.balance })} />}
              {isClaude && <Claude socket={socket} />}
            </section>
            {route === '/guardian' ? (
              <Guardian />
            ) : (
              <section className="col-span-8">
                <header className="flex items-center gap-8 border-b border-slate-800 mb-4">
                  <Tab onClick={()=>setTab('timeline')} active={tab==='timeline'}>Timeline</Tab>
                  <Tab onClick={()=>setTab('tasks')} active={tab==='tasks'}>Tasks</Tab>
                  <Tab onClick={()=>setTab('commits')} active={tab==='commits'}>Commits</Tab>
                  <div className="ml-auto flex items-center gap-2 py-3">
                    <button className="badge" onClick={()=>onAction('run')}>Run</button>
                    <button className="badge" onClick={()=>onAction('revert')}>Revert</button>
                    <button className="badge" onClick={()=>onAction('mint')}><Wallet size={14}/> Mint</button>
                  </div>
                </header>

                {tab==='timeline' && <Timeline items={timeline} />}
                {tab==='tasks' && <Tasks items={tasks} />}
                {tab==='commits' && <Commits items={commits} />}
              </section>
            )}

            {/* Right bar */}
            <section className="col-span-4 flex flex-col gap-4">
              <AgentStack stream={stream} setStream={setStream} system={system} wallet={wallet} contradictions={contradictions} notes={notes} setNotes={async (v)=>{ setNotesState(v); await setNotes(v); }} />
            </section>
          </main>
        </>
      )}
    </div>
  )
}

function NavItem({ icon, text, href }){
  const className = "flex items-center gap-3 px-2 py-2 rounded-xl hover:bg-slate-900 cursor-pointer";
  return href ? (
    <a href={href} className={className}>{icon}<span>{text}</span></a>
  ) : (
    <div className={className}>{icon}<span>{text}</span></div>
  );
}

function Tab({ children, active, onClick }){
  return (
    <button onClick={onClick} className={`py-3 border-b-2 ${active?'border-indigo-500 text-white':'border-transparent text-slate-400 hover:text-slate-200'}`}>
      {children}
    </button>
  )
}<|MERGE_RESOLUTION|>--- conflicted
+++ resolved
@@ -1,12 +1,9 @@
 import React, { useEffect, useMemo, useState } from 'react'
 import io from 'socket.io-client'
 import { API_BASE, setToken, login, me, fetchTimeline, fetchTasks, fetchCommits, fetchAgents, fetchRoadcoinWallet, fetchContradictions, getNotes, setNotes, action } from './api'
-<<<<<<< HEAD
 import { API_BASE, setToken, login, me, fetchTimeline, fetchTasks, fetchCommits, fetchAgents, fetchWallet, fetchContradictions, getNotes, setNotes, action } from './api'
 import Guardian from './Guardian.jsx'
 import { Activity, Brain, Cpu, Database, GitCommit, LayoutGrid, Rocket, Settings, ShieldCheck, SquareDashedMousePointer, Wallet } from 'lucide-react'
-=======
->>>>>>> 65a8988a
 import { Activity, Brain, Cpu, Database, GitCommit, LayoutGrid, Rocket, Settings, ShieldCheck, SquareDashedMousePointer, Wallet, User } from 'lucide-react'
 import Timeline from './components/Timeline.jsx'
 import Tasks from './components/Tasks.jsx'
@@ -16,10 +13,7 @@
 import RoadCoin from './components/RoadCoin.jsx'
 import Dashboard from './components/Dashboard.jsx'
 import You from './components/You.jsx'
-<<<<<<< HEAD
 import Claude from './components/Claude.jsx'
-=======
->>>>>>> 65a8988a
 
 export default function App(){
   const [user, setUser] = useState(null)
@@ -36,15 +30,12 @@
   const [stream, setStream] = useState(true)
   const path = window.location.pathname
   const isRoadcoin = path === '/roadcoin'
-<<<<<<< HEAD
   const route = window.location.pathname
   const isDashboard = path === '/dashboard'
   const isYou = path === '/you'
   const isClaude = path === '/claude'
-=======
   const isDashboard = path === '/dashboard'
   const isYou = path === '/you'
->>>>>>> 65a8988a
 
   // bootstrap auth from localstorage
   useEffect(()=>{
@@ -135,10 +126,7 @@
               {isDashboard && <Dashboard />}
               {isYou && <You />}
               {!isDashboard && !isYou && !isRoadcoin && (
-<<<<<<< HEAD
               {!isRoadcoin && !isClaude && (
-=======
->>>>>>> 65a8988a
                 <>
                   <header className="flex items-center gap-8 border-b border-slate-800 mb-4">
                     <Tab onClick={()=>setTab('timeline')} active={tab==='timeline'}>Timeline</Tab>
