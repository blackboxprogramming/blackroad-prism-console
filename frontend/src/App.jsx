import React, { useEffect, useRef, useState } from 'react'
import { Routes, Route, NavLink, useLocation } from 'react-router-dom'
import io from 'socket.io-client'
import {
  API_BASE,
  setToken,
  login,
  me,
  fetchTimeline,
  fetchTasks,
  fetchCommits,
  fetchAgents,
  fetchRoadcoinWallet,
  fetchContradictions,
  getNotes,
  setNotes as saveNotes,
  action,
} from './api'
import Guardian from './Guardian.jsx'
import {
  Activity,
  Brain,
  Cpu,
  GitCommit,
  LayoutGrid,
  Rocket,
  Shield,
  ShieldCheck,
  HeartPulse,
  Sparkles,
  Wallet,
  User,
  BookOpen,
} from 'lucide-react'
import Timeline from './components/Timeline.jsx'
import Tasks from './components/Tasks.jsx'
import Commits from './components/Commits.jsx'
import AgentStack from './components/AgentStack.jsx'
import Login from './components/Login.jsx'
import RoadCoin from './components/RoadCoin.jsx'
import You from './components/You.jsx'
import Claude from './components/Claude.jsx'
import Codex from './components/Codex.jsx'
import Roadbook from './components/Roadbook.jsx'
import Subscribe from './Subscribe.jsx'
import Orchestrator from './Orchestrator.jsx'
import Manifesto from './components/Manifesto.jsx'
import AutoHeal from './pages/AutoHeal.jsx'
import RoadView from './pages/RoadView.jsx'
import Git from './pages/Git.jsx'
import SecuritySpotlights from './pages/SecuritySpotlights.jsx'

export default function App(){
  const location = useLocation()
  const [authChecked, setAuthChecked] = useState(false)
  const [user, setUser] = useState(null)
  const [tab, setTab] = useState('timeline')
  const [timeline, setTimeline] = useState([])
  const [tasks, setTasks] = useState([])
  const [commits, setCommits] = useState([])
  const [agents, setAgents] = useState([])
  const [wallet, setWallet] = useState({ rc: 0 })
  const [contradictions, setContradictions] = useState({ issues: 0 })
  const [system, setSystem] = useState({ cpu: 0, mem: 0, gpu: 0, net: 0 })
  const [notes, setNotesState] = useState('')
  const [stream, setStream] = useState(true)
  const [socket, setSocket] = useState(null)
  const socketRef = useRef(null)
  const streamRef = useRef(stream)

  useEffect(()=>{ streamRef.current = stream }, [stream])

  useEffect(()=>{
    const token = localStorage.getItem('token')
    if(!token){
      setAuthChecked(true)
      return
    }
    setToken(token)
    me()
      .then(async(u)=>{
        setUser(u)
        await bootData()
        connectSocket()
      })
      .catch(err=>{
        if(err?.response?.status === 401){
          localStorage.removeItem('token')
          setToken('')
        }
<<<<<<< HEAD
      })
      .finally(()=>setAuthChecked(true))
  // eslint-disable-next-line react-hooks/exhaustive-deps
=======
      } catch(e) {
        if (e?.response?.status === 401) {
          localStorage.removeItem('token')
          setToken('')
        }
      }
    })()
>>>>>>> 7eda9ab7
  }, [])

  useEffect(()=>()=>{ socketRef.current?.close() }, [])

  async function bootData(){
    const results = await Promise.allSettled([
      fetchTimeline(),
      fetchTasks(),
      fetchCommits(),
      fetchAgents(),
      fetchRoadcoinWallet(),
      fetchContradictions(),
      getNotes(),
    ])
    const [tl, ts, cs, ag, w, c, n] = results
    if(tl.status === 'fulfilled') setTimeline(tl.value || [])
    else setTimeline([])
    if(ts.status === 'fulfilled') setTasks(ts.value || [])
    else setTasks([])
    if(cs.status === 'fulfilled') setCommits(cs.value || [])
    else setCommits([])
    if(ag.status === 'fulfilled') setAgents(ag.value || [])
    else setAgents([])
    if(w.status === 'fulfilled'){
      const data = w.value
      const balance = typeof data?.balance === 'number' ? data.balance : typeof data?.rc === 'number' ? data.rc : 0
      setWallet({ rc: balance })
    }
    if(c.status === 'fulfilled') setContradictions(c.value || { issues: 0 })
    else setContradictions({ issues: 0 })
    if(n.status === 'fulfilled') setNotesState(n.value || '')
    else setNotesState('')
  }

  function connectSocket(){
    socketRef.current?.close()
    const s = io(API_BASE, { transports: ['websocket'] })
    socketRef.current = s
    setSocket(s)

    s.on('system:update', payload => {
      if(streamRef.current && payload){
        setSystem({
          cpu: payload.cpu ?? 0,
          mem: payload.mem ?? 0,
          gpu: payload.gpu ?? 0,
          net: payload.net ?? 0,
        })
      }
    })

    s.on('timeline:new', message => {
      if(message?.item){
        setTimeline(prev => [message.item, ...prev])
      }
    })

    s.on('wallet:update', payload => {
      const balance = typeof payload?.balance === 'number'
        ? payload.balance
        : typeof payload?.rc === 'number'
          ? payload.rc
          : null
      if(balance !== null){
        setWallet({ rc: balance })
      }
    })

    s.on('notes:update', value => {
      setNotesState(value || '')
    })

    s.on('agents:update', value => {
      if(Array.isArray(value)) setAgents(value)
    })
  }

  async function handleLogin(username, password){
    const { token, user: nextUser } = await login(username, password)
    localStorage.setItem('token', token)
    setToken(token)
    setUser(nextUser)
    await bootData()
    connectSocket()
  }

  async function handleAction(name){
    try{
      await action(name)
    }catch(err){
      console.error('Action failed', err)
    }
  }

  async function handleNotesChange(value){
    setNotesState(value)
    try{
      await saveNotes(value)
    }catch(err){
      console.error('Failed to save notes', err)
    }
  }

  function handleWalletUpdate(data){
    const balance = typeof data?.balance === 'number' ? data.balance : typeof data?.rc === 'number' ? data.rc : wallet.rc
    setWallet({ rc: balance })
  }

  if(location.pathname === '/subscribe'){
    return <Subscribe />
  }

  if(!authChecked){
    return <div className="min-h-screen bg-slate-950" />
  }

  const currentPath = location.pathname
  const navItems = [
    { key: 'dashboard', to: '/dashboard', text: 'Dashboard', icon: <Activity size={18} />, match: path => path === '/' || path === '/dashboard' },
    { key: 'you', to: '/you', text: 'You', icon: <User size={18} /> },
    { key: 'roadview', to: '/roadview', text: 'RoadView', icon: <LayoutGrid size={18} /> },
    { key: 'autoheal', to: '/autoheal', text: 'Auto-Heal', icon: <HeartPulse size={18} /> },
    { key: 'security', to: '/security', text: 'Security Spotlights', icon: <Shield size={18} /> },
    { key: 'guardian', to: '/guardian', text: 'Guardian', icon: <ShieldCheck size={18} /> },
    { key: 'claude', to: '/claude', text: 'Claude', icon: <Cpu size={18} /> },
    { key: 'codex', to: '/codex', text: 'Codex', icon: <Brain size={18} /> },
    { key: 'roadcoin', to: '/roadcoin', text: 'RoadCoin', icon: <Wallet size={18} /> },
    { key: 'orchestrator', to: '/orchestrator', text: 'Orchestrator', icon: <Rocket size={18} /> },
    { key: 'roadbook', to: '/roadbook', text: 'Roadbook', icon: <BookOpen size={18} /> },
    { key: 'manifesto', to: '/manifesto', text: 'Manifesto', icon: <BookOpen size={18} /> },
    { key: 'git', to: '/git', text: 'Git', icon: <GitCommit size={18} /> },
    { key: 'subscribe', href: '/subscribe', text: 'Subscribe', icon: <Rocket size={18} /> },
    { key: 'novelty', to: '/novelty', text: 'Novelty Dashboard', icon: <Sparkles size={18} /> },
  ]

  return (
    <div className="min-h-screen flex bg-slate-950 text-slate-100">
      {!user && <Login onLogin={handleLogin} />}
      {user && (
        <>
          <aside className="w-64 p-4 space-y-6 border-r border-slate-800 bg-slate-950/60">
            <div className="flex items-center gap-2 text-xl font-semibold">
              <div className="w-8 h-8 rounded-lg bg-gradient-to-tr from-pink-500 to-indigo-500" />
              BlackRoad.io
            </div>
            <nav className="space-y-1">
              {navItems.map(item => (
                <NavItem
                  key={item.key}
                  icon={item.icon}
                  text={item.text}
                  to={item.to}
                  href={item.href}
                  currentPath={currentPath}
                  match={item.match}
                />
              ))}
            </nav>
          </aside>

          <main className="flex-1 px-6 py-4 grid grid-cols-12 gap-6 items-start">
            <Routes>
              <Route path="/" element={<HomeView tab={tab} setTab={setTab} timeline={timeline} tasks={tasks} commits={commits} onAction={handleAction} />} />
              <Route path="/dashboard" element={<HomeView tab={tab} setTab={setTab} timeline={timeline} tasks={tasks} commits={commits} onAction={handleAction} />} />
              <Route path="/you" element={<Section><You /></Section>} />
              <Route path="/roadview" element={<Section><RoadView agents={agents} /></Section>} />
              <Route path="/autoheal" element={<Section><AutoHeal /></Section>} />
              <Route path="/security" element={<Section><SecuritySpotlights /></Section>} />
              <Route path="/guardian" element={<Guardian />} />
              <Route path="/claude" element={<Section><Claude socket={socket} /></Section>} />
              <Route path="/codex" element={<Section><Codex socket={socket} /></Section>} />
              <Route path="/roadcoin" element={<Section><RoadCoin onUpdate={handleWalletUpdate} /></Section>} />
              <Route path="/orchestrator" element={<Section><Orchestrator socket={socket} /></Section>} />
              <Route path="/roadbook" element={<Section><Roadbook /></Section>} />
              <Route path="/manifesto" element={<Section><Manifesto /></Section>} />
              <Route path="/git" element={<Section><Git /></Section>} />
            </Routes>

            <section className="col-span-4 flex flex-col gap-4">
              <AgentStack
                stream={stream}
                setStream={setStream}
                system={system}
                wallet={wallet}
                contradictions={contradictions}
                notes={notes}
                setNotes={handleNotesChange}
              />
            </section>
          </main>
        </>
      )}
    </div>
  )
}

function NavItem({ icon, text, to, href, currentPath, match }){
  const base = 'flex items-center gap-3 px-2 py-2 rounded-xl transition-colors'
  const isActive = match ? match(currentPath) : to ? currentPath === to : false
  const className = `${base} ${isActive ? 'bg-slate-900 text-white' : 'text-slate-300 hover:bg-slate-900/60'}`

  if(href){
    return (
      <a href={href} className={className}>
        {icon}
        <span>{text}</span>
      </a>
    )
  }

  return (
    <NavLink to={to} className={className}>
      {icon}
      <span>{text}</span>
    </NavLink>
  )
}

function Section({ children }){
  return <section className="col-span-8">{children}</section>
}

function HomeView({ tab, setTab, timeline, tasks, commits, onAction }){
  return (
    <section className="col-span-8">
      <header className="flex items-center gap-8 border-b border-slate-800 mb-4">
        <Tab onClick={()=>setTab('timeline')} active={tab==='timeline'}>Timeline</Tab>
        <Tab onClick={()=>setTab('tasks')} active={tab==='tasks'}>Tasks</Tab>
        <Tab onClick={()=>setTab('commits')} active={tab==='commits'}>Commits</Tab>
        <div className="ml-auto flex items-center gap-2 py-3">
          <button className="badge" onClick={()=>onAction('run')}>Run</button>
          <button className="badge" onClick={()=>onAction('revert')}>Revert</button>
          <button className="badge" onClick={()=>onAction('mint')}><Wallet size={14}/> Mint</button>
        </div>
      </header>

      {tab==='timeline' && <Timeline items={timeline} />}
      {tab==='tasks' && <Tasks items={tasks} />}
      {tab==='commits' && <Commits items={commits} />}
    </section>
  )
}

function Tab({ children, active, onClick }){
  return (
    <button
      onClick={onClick}
      className={`py-3 border-b-2 ${active ? 'border-indigo-500 text-white' : 'border-transparent text-slate-400 hover:text-slate-200'}`}
    >
      {children}
    </button>
  )
}<|MERGE_RESOLUTION|>--- conflicted
+++ resolved
@@ -88,11 +88,9 @@
           localStorage.removeItem('token')
           setToken('')
         }
-<<<<<<< HEAD
       })
       .finally(()=>setAuthChecked(true))
   // eslint-disable-next-line react-hooks/exhaustive-deps
-=======
       } catch(e) {
         if (e?.response?.status === 401) {
           localStorage.removeItem('token')
@@ -100,7 +98,6 @@
         }
       }
     })()
->>>>>>> 7eda9ab7
   }, [])
 
   useEffect(()=>()=>{ socketRef.current?.close() }, [])
