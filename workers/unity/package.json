{
  "name": "unity-exporter",
  "version": "0.1.0",
  "private": true,
  "type": "module",
  "scripts": {
    "start": "node server.js",
<<<<<<< HEAD
    "test": "node --test"
  },
  "dependencies": {
    "archiver": "^7.0.1",
=======
    "export:sample": "node ./scripts/export-sample.mjs"
  },
  "dependencies": {
    "archiver": "^6.0.2",
>>>>>>> c76a2f1f
    "express": "^4.19.2"
  },
  "devDependencies": {
    "yauzl": "^2.10.0"
  "dependencies": {
    "archiver": "^6.0.2",
    "express": "^4.19.2"
    "express": "^4.19.2",
    "yazl": "^2.5.1"
  }
}<|MERGE_RESOLUTION|>--- conflicted
+++ resolved
@@ -5,17 +5,14 @@
   "type": "module",
   "scripts": {
     "start": "node server.js",
-<<<<<<< HEAD
     "test": "node --test"
   },
   "dependencies": {
     "archiver": "^7.0.1",
-=======
     "export:sample": "node ./scripts/export-sample.mjs"
   },
   "dependencies": {
     "archiver": "^6.0.2",
->>>>>>> c76a2f1f
     "express": "^4.19.2"
   },
   "devDependencies": {
