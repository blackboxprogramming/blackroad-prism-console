import express from "express";
<<<<<<< HEAD
import path from "path";
import { exportUnityProject } from "./src/exporter.js";
import { mkdir, writeFile } from "fs/promises";
import { execFile } from "child_process";
import {
  mkdtemp,
  mkdir,
  rm,
  writeFile
} from "fs/promises";
import os from "os";
import path from "path";
import { promisify } from "util";

const execFileAsync = promisify(execFile);
import archiver from "archiver";
import { mkdir } from "fs/promises";
import { createWriteStream } from "fs";
import archiver from "archiver";
import crypto from "crypto";
import { createWriteStream } from "fs";
import { mkdir } from "fs/promises";
import path from "path";
import crypto from "crypto";
import { buildUnityTemplate } from "./template.js";
import {
  mkdir,
  mkdtemp,
  rename,
  rm,
  writeFile,
} from "fs/promises";
import path from "path";
import { tmpdir } from "os";
import { promisify } from "util";
import { execFile } from "child_process";
import { randomUUID } from "crypto";

const execFileAsync = promisify(execFile);
=======
import { createWriteStream } from "fs";
import { mkdir } from "fs/promises";
import path from "path";
import { ZipFile } from "yazl";

const DEFAULT_EDITOR_VERSION = "2022.3.0f1";
const DEFAULT_PROJECT_NAME = "BlackRoadUnitySample";
const DEFAULT_SCENE_NAME = "SampleScene";
>>>>>>> c060f3ba

const app = express();
app.use(express.json({ limit: "2mb" }));

app.post("/export", async (req, res) => {
<<<<<<< HEAD
  try {
    const result = await exportUnityProject({
      ...req.body,
      outputDir: path.join(process.cwd(), "downloads"),
    });
    res.json({
      ok: true,
      path: result.zipPath,
      projectFolder: result.projectFolder,
      bytes: result.bytes,
      files: result.files,
      metadata: result.metadata,
    });
  } catch (error) {
    const message = error instanceof Error ? error.message : String(error);
    res.status(500).json({ ok: false, error: message });
app.post("/export", async (_req, res) => {
const DEFAULT_PROJECT_NAME = "BlackRoadUnitySample";
const DEFAULT_SCENE_NAME = "SampleScene";
const DEFAULT_SCRIPT_NAME = "HelloBlackRoad";

function createDefaultScript(scriptName) {
  return `using UnityEngine;

public class ${scriptName} : MonoBehaviour
{
    void Start()
    {
        Debug.Log("BlackRoad Unity exporter generated project ready!");
    }
}
`;
}

const DEFAULT_SCENE = `# BlackRoad Unity Scene Placeholder
# Open in Unity and add objects to build out your world.
`;

const PROJECT_VERSION = `m_EditorVersion: 2022.3.15f1
m_EditorVersionWithRevision: 2022.3.15f1 (bce4550a1dad)
`;

const PACKAGE_MANIFEST = JSON.stringify(
  {
    dependencies: {
      "com.unity.collab-proxy": "1.17.7",
      "com.unity.ide.rider": "3.0.21",
      "com.unity.ide.visualstudio": "2.0.22",
      "com.unity.ide.vscode": "1.2.5",
      "com.unity.test-framework": "1.1.33",
      "com.unity.textmeshpro": "3.0.6",
      "com.unity.timeline": "1.7.4",
      "com.unity.ugui": "1.0.0",
      "com.unity.modules.ai": "1.0.0",
      "com.unity.modules.animation": "1.0.0",
      "com.unity.modules.audio": "1.0.0",
      "com.unity.modules.imgui": "1.0.0",
      "com.unity.modules.physics": "1.0.0",
      "com.unity.modules.physics2d": "1.0.0",
      "com.unity.modules.tilemap": "1.0.0",
      "com.unity.modules.ui": "1.0.0",
      "com.unity.modules.unitywebrequest": "1.0.0"
    }
  },
  null,
  2
);

function sanitizeFolderName(name, fallback) {
  const normalized =
    (name ?? "")
      .toString()
      .trim()
      .replace(/[^A-Za-z0-9-_]+/g, "-") || fallback;
  return normalized.length ? normalized : fallback;
}

function sanitizeIdentifier(name, fallback) {
  const normalized =
    (name ?? "")
      .toString()
      .trim()
      .replace(/[^A-Za-z0-9_]+/g, "") || fallback;
  return normalized.length ? normalized : fallback;
}

async function createUnityTemplate(projectRoot, options) {
  const {
    projectName,
    sceneName,
    scriptName,
    scriptContents,
    sceneContents
  } = options;

  const assetsDir = path.join(projectRoot, "Assets");
  const scriptsDir = path.join(assetsDir, "Scripts");
  const scenesDir = path.join(assetsDir, "Scenes");
  const packagesDir = path.join(projectRoot, "Packages");
  const settingsDir = path.join(projectRoot, "ProjectSettings");

  await Promise.all([
    mkdir(scriptsDir, { recursive: true }),
    mkdir(scenesDir, { recursive: true }),
    mkdir(packagesDir, { recursive: true }),
    mkdir(settingsDir, { recursive: true })
  ]);

  const scriptFile = path.join(scriptsDir, `${scriptName}.cs`);
  const sceneFile = path.join(scenesDir, `${sceneName}.unity`);
  const packageManifest = path.join(packagesDir, "manifest.json");
  const projectVersion = path.join(settingsDir, "ProjectVersion.txt");
  const projectReadme = path.join(projectRoot, "README.md");

  await Promise.all([
    writeFile(
      scriptFile,
      scriptContents ?? createDefaultScript(scriptName),
      "utf8"
    ),
    writeFile(sceneFile, sceneContents ?? DEFAULT_SCENE, "utf8"),
    writeFile(packageManifest, PACKAGE_MANIFEST, "utf8"),
    writeFile(projectVersion, PROJECT_VERSION, "utf8"),
    writeFile(
      projectReadme,
      `# ${projectName}\n\nGenerated by the BlackRoad Unity exporter.\n`,
      "utf8"
    )
  ]);
}

app.post("/export", async (req, res) => {
  const body = req.body ?? {};

  const projectName = sanitizeFolderName(
    body.projectName,
    DEFAULT_PROJECT_NAME
  );
  const sceneName = sanitizeFolderName(body.sceneName, DEFAULT_SCENE_NAME);
  const scriptName = sanitizeIdentifier(
    body.scriptName,
    DEFAULT_SCRIPT_NAME
  );

  const outDir = path.join(process.cwd(), "downloads");
  const timestamp = new Date().toISOString().replace(/[:.]/g, "-");
  const archiveName = `${projectName}-${timestamp}.zip`;
  const zipPath = path.join(outDir, archiveName);

  let tempRoot;
  try {
    await mkdir(outDir, { recursive: true });

    tempRoot = await mkdtemp(path.join(os.tmpdir(), "unity-exporter-"));
    const projectRoot = path.join(tempRoot, projectName);
    await mkdir(projectRoot, { recursive: true });

    await createUnityTemplate(projectRoot, {
      projectName,
      sceneName,
      scriptName,
      scriptContents: body.scriptContents,
      sceneContents: body.sceneContents
    });

    await rm(zipPath, { force: true });
    await execFileAsync("zip", ["-r", zipPath, projectName], {
      cwd: tempRoot
const archiveTemplate = async ({ files, slug }) => {
  const outDir = path.join(process.cwd(), "downloads");
  await mkdir(outDir, { recursive: true });
  const fileName = `${slug}-${Date.now()}-${crypto
    .randomBytes(3)
    .toString("hex")}.zip`;
  const zipPath = path.join(outDir, fileName);

  await new Promise((resolve, reject) => {
    const output = createWriteStream(zipPath);
    const archive = archiver("zip", { zlib: { level: 9 } });

    output.on("close", resolve);
    output.on("error", reject);
    archive.on("error", reject);

    archive.pipe(output);
    files.forEach((file) => {
      archive.append(file.content, { name: file.path });
    });
    archive.finalize();
  });

  return { zipPath, fileName };
};

app.post("/export", async (req, res) => {
  try {
    const template = buildUnityTemplate(req.body ?? {});
    const { zipPath, fileName } = await archiveTemplate({
      files: template.files,
      slug: template.slug,
app.use(express.json({ limit: "1mb" }));

const DEFAULT_SCENES = [
  {
    name: "SampleScene",
    description: "Starter layout with a rotating cube and directional light.",
    camera: {
      position: { x: 0, y: 1.2, z: -4 },
      rotation: { x: 10, y: 0, z: 0 },
    },
    rotationSpeed: 30,
  },
];

const sanitizeForPath = (value, fallback) => {
  if (typeof value !== "string") {
    return fallback;
  }
  const trimmed = value.trim();
  if (!trimmed) {
    return fallback;
  }
  const sanitized = trimmed.replace(/[^A-Za-z0-9_-]+/g, "_");
  return sanitized || fallback;
};

const makeGuid = () => crypto.randomUUID().replace(/-/g, "").toLowerCase();

const DEG2RAD = Math.PI / 180;
const eulerToQuaternion = ({ x = 0, y = 0, z = 0 }) => {
  const halfX = (x * DEG2RAD) / 2;
  const halfY = (y * DEG2RAD) / 2;
  const halfZ = (z * DEG2RAD) / 2;

  const sinX = Math.sin(halfX);
  const cosX = Math.cos(halfX);
  const sinY = Math.sin(halfY);
  const cosY = Math.cos(halfY);
  const sinZ = Math.sin(halfZ);
  const cosZ = Math.cos(halfZ);

  const quaternion = {
    x: sinX * cosY * cosZ + cosX * sinY * sinZ,
    y: cosX * sinY * cosZ - sinX * cosY * sinZ,
    z: cosX * cosY * sinZ + sinX * sinY * cosZ,
    w: cosX * cosY * cosZ - sinX * sinY * sinZ,
  };

  const magnitude = Math.hypot(quaternion.x, quaternion.y, quaternion.z, quaternion.w) || 1;

  return {
    x: quaternion.x / magnitude,
    y: quaternion.y / magnitude,
    z: quaternion.z / magnitude,
    w: quaternion.w / magnitude,
  };
};

const ensureScenes = (scenes) => {
  const candidates = Array.isArray(scenes) ? scenes : [];
  const normalized = candidates
    .map((scene, index) => {
      if (!scene || typeof scene !== "object") {
        return null;
      }
      const rawName =
        typeof scene.name === "string" && scene.name.trim()
          ? scene.name.trim()
          : `Scene${index + 1}`;
      const fileName = `${sanitizeForPath(rawName, `Scene${index + 1}`)}.unity`;
      const guid =
        typeof scene.guid === "string" && /^[a-f0-9]{32}$/i.test(scene.guid)
          ? scene.guid.toLowerCase()
          : makeGuid();
      return {
        name: rawName,
        fileName,
        guid,
        description:
          typeof scene.description === "string" && scene.description.trim()
            ? scene.description.trim()
            : "Generated scene stub created by the BlackRoad Unity exporter.",
        camera: {
          position: {
            x: Number(scene?.camera?.position?.x ?? 0),
            y: Number(scene?.camera?.position?.y ?? 1),
            z: Number(scene?.camera?.position?.z ?? -10),
          },
          rotation: {
            x: Number(scene?.camera?.rotation?.x ?? 0),
            y: Number(scene?.camera?.rotation?.y ?? 0),
            z: Number(scene?.camera?.rotation?.z ?? 0),
          },
        },
        rotationSpeed: Number.isFinite(scene?.rotationSpeed)
          ? Number(scene.rotationSpeed)
          : 45,
      };
    })
    .filter(Boolean);

  if (normalized.length > 0) {
    return normalized;
  }

  return DEFAULT_SCENES.map((scene, index) => ({
    ...scene,
    fileName: `${sanitizeForPath(scene.name, `Scene${index + 1}`)}.unity`,
    guid: makeGuid(),
  }));
};

const renderSceneUnity = (scene, bootstrapGuid) => {
  const { position, rotation } = scene.camera;
  const quaternion = eulerToQuaternion(rotation);
  return `// ${scene.name}.unity\n// ${scene.description}\n%YAML 1.1\n%TAG !u! tag:unity3d.com,2011:\n--- !u!1 &1000\nGameObject:\n  m_ObjectHideFlags: 0\n  m_Name: Main Camera\n  m_Component:\n  - component: {fileID: 1001}\n  - component: {fileID: 1002}\n  - component: {fileID: 1003}\n  m_Transform: {fileID: 1004}\n--- !u!20 &1001\nCamera:\n  m_ObjectHideFlags: 0\n  m_GameObject: {fileID: 1000}\n  field of view: 60\n  m_FocalLength: 50\n  near clip plane: 0.3\n  far clip plane: 1000\n--- !u!81 &1002\nAudioListener:\n  m_ObjectHideFlags: 0\n  m_GameObject: {fileID: 1000}\n--- !u!92 &1003\nBehaviour:\n  m_ObjectHideFlags: 0\n  m_GameObject: {fileID: 1000}\n--- !u!4 &1004\nTransform:\n  m_ObjectHideFlags: 0\n  m_GameObject: {fileID: 1000}\n  m_LocalPosition: {x: ${position.x.toFixed(2)}, y: ${position.y.toFixed(2)}, z: ${position.z.toFixed(2)}}\n  m_LocalRotation: {x: ${quaternion.x.toFixed(6)}, y: ${quaternion.y.toFixed(6)}, z: ${quaternion.z.toFixed(6)}, w: ${quaternion.w.toFixed(6)}}\n  m_LocalScale: {x: 1, y: 1, z: 1}\n--- !u!1 &2000\nGameObject:\n  m_ObjectHideFlags: 0\n  m_Name: Scene Bootstrap\n  m_Component:\n  - component: {fileID: 2001}\n  m_Transform: {fileID: 2002}\n--- !u!4 &2002\nTransform:\n  m_ObjectHideFlags: 0\n  m_GameObject: {fileID: 2000}\n  m_LocalPosition: {x: 0, y: 0, z: 0}\n  m_LocalRotation: {x: 0, y: 0, z: 0, w: 1}\n  m_LocalScale: {x: 1, y: 1, z: 1}\n--- !u!114 &2001\nMonoBehaviour:\n  m_ObjectHideFlags: 0\n  m_GameObject: {fileID: 2000}\n  m_Script: {fileID: 11500000, guid: ${bootstrapGuid}, type: 3}\n  m_Name: SceneBootstrap\n  m_EditorClassIdentifier: \n  sceneLabel: ${scene.name}\n  sceneDescription: ${scene.description}\n  rotationSpeed: ${scene.rotationSpeed}\n`;
};

const renderSceneMeta = (guid) => `fileFormatVersion: 2\nguid: ${guid}\nSceneImporter:\n  externalObjects: {}\n  userData: \n  assetBundleName: \n  assetBundleVariant: \n`;

const renderBootstrapScript = () => `using UnityEngine;\n\npublic class Bootstrap : MonoBehaviour\n{\n    [SerializeField]\n    private string sceneLabel = \"Generated Scene\";\n\n    [SerializeField, TextArea(2, 6)]\n    private string sceneDescription = \"\";\n\n    [SerializeField]\n    private float rotationSpeed = 45f;\n\n    private GameObject demoCube;\n\n    private void Start()\n    {\n        Debug.Log($\"[BlackRoad] Loaded scene '{sceneLabel}' - {sceneDescription}\");\n\n        demoCube = GameObject.CreatePrimitive(PrimitiveType.Cube);\n        demoCube.name = \"BlackRoadDemoCube\";\n        demoCube.transform.position = new Vector3(0f, 0.5f, 0f);\n        var material = new Material(Shader.Find(\"Universal Render Pipeline/Lit\"));\n        material.color = new Color(0.2f, 0.6f, 0.9f);\n        var renderer = demoCube.GetComponent<Renderer>();\n        if (renderer != null)\n        {\n            renderer.material = material;\n        }\n    }\n\n    private void Update()\n    {\n        if (demoCube == null)\n        {\n            return;\n        }\n\n        demoCube.transform.Rotate(Vector3.up, rotationSpeed * Time.deltaTime, Space.World);\n    }\n}\n`;

const renderBootstrapMeta = (guid) => `fileFormatVersion: 2\nguid: ${guid}\nMonoImporter:\n  externalObjects: {}\n  serializedVersion: 2\n  defaultReferences: []\n  executionOrder: 0\n  icon: {instanceID: 0}\n  userData: \n  assetBundleName: \n  assetBundleVariant: \n`;

const renderPackagesManifest = () =>
  `${JSON.stringify(
    {
      dependencies: {
        "com.unity.collab-proxy": "2.0.5",
        "com.unity.ide.visualstudio": "2.0.22",
        "com.unity.ide.vscode": "1.2.5",
        "com.unity.render-pipelines.universal": "14.0.8",
        "com.unity.test-framework": "1.3.6",
        "com.unity.textmeshpro": "3.0.6",
        "com.unity.timeline": "1.7.6",
        "com.unity.ugui": "1.0.0",
        "com.unity.modules.ai": "1.0.0",
        "com.unity.modules.animation": "1.0.0",
        "com.unity.modules.audio": "1.0.0",
        "com.unity.modules.physics": "1.0.0",
        "com.unity.modules.physics2d": "1.0.0",
        "com.unity.modules.particlesystem": "1.0.0",
        "com.unity.modules.ui": "1.0.0",
        "com.unity.modules.unitywebrequest": "1.0.0",
      },
    },
    null,
    2
  )}\n`;

const renderEditorBuildSettings = (scenes) => {
  const sceneLines = scenes
    .map(
      (scene) =>
        `  - enabled: 1\n    path: Assets/Scenes/${scene.fileName}\n    guid: ${scene.guid}`
    )
    .join("\n");

  return `%YAML 1.1\n%TAG !u! tag:unity3d.com,2011:\n--- !u!1045 &1\nEditorBuildSettings:\n  m_ObjectHideFlags: 0\n  serializedVersion: 2\n  m_Scenes:\n${sceneLines}\n  m_configObjects: {}\n`;
};

const renderProjectVersion = () => `m_EditorVersion: 2022.3.21f1\nm_EditorVersionWithRevision: 2022.3.21f1 (b1234567890ab)\n`;

const renderReadme = (projectName, description, scenes, generatedAt) => {
  const sceneList = scenes
    .map((scene) => `- ${scene.name} → Assets/Scenes/${scene.fileName}`)
    .join("\n");

  return `# ${projectName}\n\n${description || "Unity project exported via the BlackRoad pipeline."}\n\n## Scenes\n${sceneList}\n\nGenerated at ${generatedAt}.\n`;
};

app.post("/export", async (req, res) => {
  const { projectName = "BlackRoadUnityPrototype", description = "", scenes } = req.body ?? {};
  const normalizedScenes = ensureScenes(scenes);
  const generatedAt = new Date().toISOString();
  const outDir = path.join(process.cwd(), "downloads");
  const safeFolderName = sanitizeForPath(projectName, "BlackRoadUnityProject");
  const timestamp = generatedAt.replace(/[:.]/g, "-");
  const zipFileName = `${safeFolderName}-${timestamp}.zip`;
  const zipPath = path.join(outDir, zipFileName);
  const bootstrapGuid = makeGuid();

  try {
    await mkdir(outDir, { recursive: true });
    const archive = archiver("zip", { zlib: { level: 9 } });
    const output = createWriteStream(zipPath);
    archive.pipe(output);

    const projectMetadata = {
      name: projectName,
      description,
      generatedAt,
      scenes: normalizedScenes,
    };

    archive.append(renderPackagesManifest(), {
      name: `${safeFolderName}/Packages/manifest.json`,
    });
    archive.append(renderProjectVersion(), {
      name: `${safeFolderName}/ProjectSettings/ProjectVersion.txt`,
    });
    archive.append(renderEditorBuildSettings(normalizedScenes), {
      name: `${safeFolderName}/ProjectSettings/EditorBuildSettings.asset`,
    });

    const bootstrapScriptPath = `${safeFolderName}/Assets/Scripts/Bootstrap.cs`;
    archive.append(renderBootstrapScript(), { name: bootstrapScriptPath });
    archive.append(renderBootstrapMeta(bootstrapGuid), {
      name: `${bootstrapScriptPath}.meta`,
    });

    normalizedScenes.forEach((scene) => {
      archive.append(renderSceneUnity(scene, bootstrapGuid), {
        name: `${safeFolderName}/Assets/Scenes/${scene.fileName}`,
      });
      archive.append(renderSceneMeta(scene.guid), {
        name: `${safeFolderName}/Assets/Scenes/${scene.fileName}.meta`,
      });
    });

    archive.append(JSON.stringify(projectMetadata, null, 2) + "\n", {
      name: `${safeFolderName}/blackroad_export.json`,
    });
    archive.append(renderReadme(projectName, description, normalizedScenes, generatedAt), {
      name: `${safeFolderName}/README.md`,
    });

    await new Promise((resolve, reject) => {
      output.on("close", resolve);
      output.on("error", reject);
      archive.on("error", reject);
      archive.finalize();
    });
const DEFAULT_PROJECT_NAME = "BlackRoadUnity";
const DEFAULT_DESCRIPTION =
  "Starter Unity project generated by the BlackRoad exporter.";
const DEFAULT_SCENES = ["SampleScene"];
const UNITY_VERSION = "2022.3.36f1";
const UNITY_VERSION_WITH_REVISION = `${UNITY_VERSION} (000000000000)`;

const sanitizeProjectName = (name) => {
  if (typeof name !== "string") return DEFAULT_PROJECT_NAME;
  const trimmed = name.trim();
  if (!trimmed) return DEFAULT_PROJECT_NAME;
  const normalized = trimmed
    .replace(/[^A-Za-z0-9-_\s]/g, "-")
    .replace(/\s+/g, "-")
    .replace(/-+/g, "-")
    .replace(/^-|-$/g, "");
  return normalized ? normalized.slice(0, 64) : DEFAULT_PROJECT_NAME;
};

const sanitizeSceneName = (name) => {
  if (typeof name !== "string") return null;
  const trimmed = name.trim();
  if (!trimmed) return null;
  const normalized = trimmed
    .replace(/[^A-Za-z0-9-_\s]/g, "-")
    .replace(/\s+/g, "-")
    .replace(/-+/g, "-")
    .replace(/^-|-$/g, "");
  return normalized || null;
};

const normalizeScenes = (scenes) => {
  if (scenes === undefined) return DEFAULT_SCENES;
  if (!Array.isArray(scenes)) return null;
  const deduped = new Set();
  for (const entry of scenes) {
    let candidate = entry;
    if (entry && typeof entry === "object" && typeof entry.name === "string") {
      candidate = entry.name;
    }
    const sanitized = sanitizeSceneName(candidate);
    if (sanitized) {
      deduped.add(sanitized);
    }
  }
  return deduped.size > 0 ? Array.from(deduped) : DEFAULT_SCENES;
};

const projectReadme = (projectName, description, scenes) => {
  const sceneList = scenes.map((scene) => `- Assets/Scenes/${scene}.unity`).join("\n");
  return `# ${projectName}\n\n${description}\n\n## Included Scenes\n${sceneList}\n\nGenerated on ${new Date().toISOString()} by the Unity exporter service.`;
};

const manifestJson = `{
  "dependencies": {
    "com.unity.collab-proxy": "2.0.5",
    "com.unity.ide.rider": "3.0.24",
    "com.unity.ide.visualstudio": "2.0.22",
    "com.unity.test-framework": "1.3.9",
    "com.unity.textmeshpro": "3.0.6",
    "com.unity.timeline": "1.7.5",
    "com.unity.ugui": "1.0.0",
    "com.unity.visualscripting": "1.9.4"
  }
}`;

const projectVersionFile = () =>
  `m_EditorVersion: ${UNITY_VERSION}\nm_EditorVersionWithRevision: ${UNITY_VERSION_WITH_REVISION}\n`; // newline at end of file expected by Unity

const editorBuildSettings = (scenes) => {
  const sceneEntries = scenes
    .map(
      (scene) => `  - enabled: 1\n    path: Assets/Scenes/${scene}.unity\n    guid: ${randomUUID().replace(/-/g, "")}`,
    )
    .join("\n");
  return `%YAML 1.1\n%TAG !u! tag:unity3d.com,2011:\n--- !u!1045 &1\nEditorBuildSettings:\n  m_ObjectHideFlags: 0\n  serializedVersion: 2\n  m_Scenes:\n${sceneEntries}\n  m_configObjects: {}\n`;
};

const defaultSceneContent = (scene) => `// ${scene}.unity\n// Placeholder scene generated by the BlackRoad Unity exporter.\n// Open this project in Unity to replace it with a real scene.\n`;

app.post("/export", async (req, res) => {
  const {
    projectName: requestedProjectName,
    description = DEFAULT_DESCRIPTION,
    scenes: requestedScenes,
  } = req.body ?? {};

  const projectName = sanitizeProjectName(requestedProjectName);
  const scenes = normalizeScenes(requestedScenes);

  if (!scenes) {
    res
      .status(400)
      .json({ ok: false, error: "`scenes` must be an array of names or { name } objects." });
    return;
  }

  let stagingRoot;
  try {
    const downloadsDir = path.join(process.cwd(), "downloads");
    await mkdir(downloadsDir, { recursive: true });

    stagingRoot = await mkdtemp(path.join(tmpdir(), "unity-export-"));
    const projectRoot = path.join(stagingRoot, projectName);
    await mkdir(projectRoot, { recursive: true });

    const createdFiles = [];
    const writeRelativeFile = async (relativePath, contents) => {
      const targetPath = path.join(projectRoot, relativePath);
      await mkdir(path.dirname(targetPath), { recursive: true });
      await writeFile(targetPath, contents, "utf8");
      createdFiles.push(relativePath.replace(/\\/g, "/"));
    };

    await writeRelativeFile("README.md", projectReadme(projectName, description, scenes));
    await writeRelativeFile("Packages/manifest.json", `${manifestJson}\n`);
    await writeRelativeFile("ProjectSettings/ProjectVersion.txt", projectVersionFile());
    await writeRelativeFile(
      "ProjectSettings/EditorBuildSettings.asset",
      editorBuildSettings(scenes),
    );
    await writeRelativeFile(
      "Assets/Scripts/README.md",
      `# Scripts\n\nAdd your gameplay scripts in this folder.\n\nGenerated scenes:\n${scenes
        .map((scene) => `- ${scene}`)
        .join("\n")}\n`,
    );

    for (const scene of scenes) {
      await writeRelativeFile(`Assets/Scenes/${scene}.unity`, defaultSceneContent(scene));
    }

    const zipTempDir = stagingRoot;
    const zipTempPath = path.join(zipTempDir, `${projectName}.zip`);
    const zipTargetPath = path.join(
      downloadsDir,
      `${projectName}-${Date.now().toString(36)}.zip`,
    );

    try {
      await execFileAsync("zip", ["-r", zipTempPath, projectName], {
        cwd: zipTempDir,
      });
    } catch (error) {
      const stderr = error?.stderr?.toString() ?? "";
      throw new Error(`Failed to create zip archive: ${error.message || error}. ${stderr}`);
    }

    await rename(zipTempPath, zipTargetPath);

    res.json({
      ok: true,
      projectName,
      sceneName,
      scriptName,
      path: zipPath
    });
  } catch (error) {
    console.error("unity exporter error", error);
    res.status(500).json({ ok: false, error: String(error) });
  } finally {
    if (tempRoot) {
      try {
        await rm(tempRoot, { recursive: true, force: true });
      } catch (cleanupError) {
        console.warn("failed to clean up temp directory", cleanupError);
      }
    }
      output: zipPath,
      fileName,
      projectName: template.projectName,
      sceneName: template.sceneName,
      files: template.files.map((file) => file.path),
    });
  } catch (error) {
    console.error("Failed to export Unity project", error);
      path: zipPath,
      fileName: zipFileName,
      project: projectMetadata,
    });
  } catch (error) {
    console.error("Unity exporter failed", error);
    res.status(500).json({ ok: false, error: String(error) });
  writeFile,
  rm,
  stat
} from "fs/promises";
import os from "os";
import path from "path";
import { promisify } from "util";

const execFileAsync = promisify(execFile);

class ExportError extends Error {
  constructor(message, status = 500) {
    super(message);
    this.status = status;
  }
}

const app = express();
app.use(express.json({ limit: "1mb" }));

app.post("/export", async (req, res) => {
  try {
    const { projectName, scenes, description } = req.body ?? {};
    const safeProjectName = sanitizeProjectName(projectName);
    const safeScenes = normalizeScenes(scenes);
    const exportInfo = await createUnityProject({
      projectName: safeProjectName,
      scenes: safeScenes,
      description: typeof description === "string" ? description.trim() : undefined
    });
    res.json({
      ok: true,
      ...exportInfo
    });
  } catch (error) {
    const status = error instanceof ExportError ? error.status : 500;
    const message = error instanceof Error ? error.message : "Unknown error";
    console.error("Unity export failed", error);
    res.status(status).json({ ok: false, error: message });
import path from "path";
import { mkdir } from "fs/promises";

import {
  buildProjectSpec,
  exportUnityProject,
} from "./projectGenerator.js";

const app = express();
app.use(express.json({ limit: "1mb" }));

app.post("/export", async (req, res) => {
  try {
    const spec = buildProjectSpec(req.body ?? {});
    const outDir = path.join(process.cwd(), "downloads");
    await mkdir(outDir, { recursive: true });

    const filename = `${spec.slug}-${Date.now()}.zip`;
    const zipPath = path.join(outDir, filename);
    await exportUnityProject(spec, zipPath);

    res.json({
      ok: true,
      projectName: spec.projectName,
      sceneName: spec.sceneName,
      objects: spec.objects.length,
      path: zipPath,
    });
  } catch (error) {
    const status = error?.statusCode ?? 500;
    res.status(status).json({
      ok: false,
      error: error?.message ?? String(error),
    });
      path: zipTargetPath,
      files: createdFiles.sort(),
    });
  } catch (error) {
    console.error("Unity export failed", error);
    res.status(500).json({ ok: false, error: error?.message || String(error) });
  } finally {
    if (stagingRoot) {
      try {
        await rm(stagingRoot, { recursive: true, force: true });
      } catch (cleanupError) {
        console.warn("Failed to clean up staging directory", cleanupError);
      }
    }
=======
  try {
    const {
      projectName: rawProjectName,
      sceneName: rawSceneName,
      description,
    } = req.body ?? {};

    const projectName = sanitizeName(rawProjectName, DEFAULT_PROJECT_NAME);
    const sceneName = sanitizeName(rawSceneName, DEFAULT_SCENE_NAME);

    const downloadsDir = path.join(process.cwd(), "downloads");
    await mkdir(downloadsDir, { recursive: true });

    const zipPath = path.join(
      downloadsDir,
      `${projectName}-${Date.now()}.zip`,
    );

    await createUnityProjectZip({
      projectName,
      sceneName,
      description,
      zipPath,
    });

    res.json({
      ok: true,
      path: zipPath,
      projectName,
      sceneName,
    });
  } catch (error) {
    res.status(500).json({ ok: false, error: String(error) });
>>>>>>> c060f3ba
  }
});

const port = process.env.PORT || 3000;
app.listen(port, () => console.log("unity exporter listening on", port));

<<<<<<< HEAD
function sanitizeProjectName(name) {
  if (typeof name !== "string") {
    return "BlackRoadUnityProject";
  }
  const cleaned = name
    .trim()
    .replace(/[^A-Za-z0-9 _-]/g, "")
    .replace(/\s+/g, "-")
    .replace(/-+/g, "-")
    .replace(/^[-_]+|[-_]+$/g, "");
  return cleaned ? cleaned.slice(0, 64) : "BlackRoadUnityProject";
}

function normalizeScenes(input) {
  if (input === undefined) {
    return ["MainScene"];
  }
  if (!Array.isArray(input)) {
    throw new ExportError("`scenes` must be an array of names", 400);
  }
  const sanitized = input
    .map((scene) => (typeof scene === "string" ? scene : ""))
    .map((scene) =>
      scene
        .trim()
        .replace(/[^A-Za-z0-9 _-]/g, "")
        .replace(/\s+/g, "_")
        .replace(/_+/g, "_")
        .replace(/^[_-]+|[_-]+$/g, "")
    )
    .filter(Boolean);
  const uniqueScenes = Array.from(new Set(sanitized)).slice(0, 20);
  return uniqueScenes.length > 0 ? uniqueScenes : ["MainScene"];
}

async function createUnityProject({ projectName, scenes, description }) {
  const tempRoot = await mkdtemp(path.join(os.tmpdir(), "unity-export-"));
  const projectRoot = path.join(tempRoot, projectName);
  const scenesDir = path.join(projectRoot, "Assets", "Scenes");
  const projectSettingsDir = path.join(projectRoot, "ProjectSettings");
  const packagesDir = path.join(projectRoot, "Packages");

  try {
    await mkdir(scenesDir, { recursive: true });
    await mkdir(projectSettingsDir, { recursive: true });
    await mkdir(packagesDir, { recursive: true });

    await Promise.all([
      writeReadme(projectRoot, projectName, description),
      writeBuildSettings(projectSettingsDir, scenes),
      writeProjectVersion(projectSettingsDir),
      writeProjectSettings(projectSettingsDir),
      writeManifest(packagesDir)
    ]);

    await Promise.all(
      scenes.map((sceneName, index) =>
        writeScene(path.join(scenesDir, `${sceneName}.unity`), sceneName, index)
      )
    );

    const downloadsDir = path.join(process.cwd(), "downloads");
    await mkdir(downloadsDir, { recursive: true });
    const zipPath = path.join(
      downloadsDir,
      `${projectName}-${Date.now()}.zip`
    );

    try {
      await execFileAsync("zip", ["-rq", zipPath, projectName], {
        cwd: tempRoot
      });
    } catch (error) {
      throw new ExportError(
        "Failed to bundle Unity project. Ensure the `zip` utility is available.",
        500
      );
    }

    const fileStats = await stat(zipPath);
    return {
      path: zipPath,
      projectName,
      scenes,
      size: fileStats.size,
      createdAt: new Date().toISOString()
    };
  } finally {
    await rm(tempRoot, { recursive: true, force: true });
  }
}

async function writeReadme(projectRoot, projectName, description) {
  const contents = [`# ${projectName}`, "", description?.trim() || "Unity project scaffold generated by BlackRoad.", "", "## Getting Started", "1. Open the project in Unity 2022.3 LTS or newer.", "2. Review the generated scenes under `Assets/Scenes`.", "3. Update project settings and packages to match your team's standards."].join("\n");
  await writeFile(path.join(projectRoot, "README.md"), contents, "utf8");
}

async function writeBuildSettings(projectSettingsDir, scenes) {
  const entries = scenes
    .map(
      (scene) =>
        "  - enabled: 1\n" +
        `    path: Assets/Scenes/${scene}.unity\n` +
        "    guid: 00000000000000000000000000000000"
    )
    .join("\n");
  const contents =
    "%YAML 1.1\n" +
    "%TAG !u! tag:unity3d.com,2011:\n" +
    "--- !u!1045 &1\n" +
    "EditorBuildSettings:\n" +
    "  m_ObjectHideFlags: 0\n" +
    "  serializedVersion: 2\n" +
    "  m_Scenes:\n" +
    entries +
    "\n  m_configObjects: {}\n";
  await writeFile(
    path.join(projectSettingsDir, "EditorBuildSettings.asset"),
    contents,
    "utf8"
  );
}

async function writeProjectVersion(projectSettingsDir) {
  const contents = [
    "m_EditorVersion: 2022.3.21f1",
    "m_EditorVersionWithRevision: 2022.3.21f1 (revision 6c5b472a2d91)"
  ].join("\n");
  await writeFile(
    path.join(projectSettingsDir, "ProjectVersion.txt"),
    contents,
    "utf8"
  );
}

async function writeProjectSettings(projectSettingsDir) {
  const contents =
    "%YAML 1.1\n" +
    "%TAG !u! tag:unity3d.com,2011:\n" +
    "--- !u!129 &1\n" +
    "PlayerSettings:\n" +
    "  m_ObjectHideFlags: 0\n" +
    "  serializedVersion: 23\n" +
    "  productName: BlackRoad Prototype\n" +
    "  companyName: BlackRoad Labs\n" +
    "  defaultScreenWidth: 1920\n" +
    "  defaultScreenHeight: 1080\n" +
    "  fullscreenMode: 1\n" +
    "  defaultScreenOrientation: 4\n" +
    "  displayResolutionDialog: 1\n" +
    "  targetDevice: 2\n" +
    "  usePlayerLog: 1\n" +
    "  forceSingleInstance: 0\n" +
    "  resizableWindow: 1\n" +
    "  useMacAppStoreValidation: 0\n" +
    "  protectGraphicsMemory: 0\n" +
    "  visibleInBackground: 1\n" +
    "  allowFullscreenSwitch: 1\n" +
    "  runInBackground: 1\n" +
    "  captureSingleScreen: 0\n";
  await writeFile(
    path.join(projectSettingsDir, "ProjectSettings.asset"),
    contents,
    "utf8"
  );
}

async function writeManifest(packagesDir) {
  const manifest = {
    dependencies: {
      "com.unity.collab-proxy": "1.17.7",
      "com.unity.ide.rider": "3.0.24",
      "com.unity.ide.visualstudio": "2.0.22",
      "com.unity.ide.vscode": "1.2.5",
      "com.unity.render-pipelines.universal": "14.0.10",
      "com.unity.test-framework": "1.3.9",
      "com.unity.textmeshpro": "3.0.6",
      "com.unity.timeline": "1.7.5",
      "com.unity.ugui": "1.0.0",
      "com.unity.modules.ai": "1.0.0",
      "com.unity.modules.animation": "1.0.0",
      "com.unity.modules.audio": "1.0.0",
      "com.unity.modules.director": "1.0.0",
      "com.unity.modules.imageconversion": "1.0.0",
      "com.unity.modules.jsonserialize": "1.0.0",
      "com.unity.modules.particlesystem": "1.0.0",
      "com.unity.modules.physics": "1.0.0",
      "com.unity.modules.physics2d": "1.0.0",
      "com.unity.modules.tilemap": "1.0.0",
      "com.unity.modules.ui": "1.0.0",
      "com.unity.modules.uielements": "1.0.0",
      "com.unity.modules.unitywebrequest": "1.0.0",
      "com.unity.modules.video": "1.0.0"
    }
  };
  await writeFile(
    path.join(packagesDir, "manifest.json"),
    JSON.stringify(manifest, null, 2),
    "utf8"
  );
}

async function writeScene(scenePath, sceneName, index) {
  const contents =
    "%YAML 1.1\n" +
    "%TAG !u! tag:unity3d.com,2011:\n" +
    "--- !u!29 &1\n" +
    "SceneSettings:\n" +
    "  m_ObjectHideFlags: 0\n" +
    "--- !u!104 &2\n" +
    "RenderSettings:\n" +
    "  m_ObjectHideFlags: 0\n" +
    "--- !u!157 &3\n" +
    "LightmapSettings:\n" +
    "  m_ObjectHideFlags: 0\n" +
    "--- !u!196 &4\n" +
    "NavMeshSettings:\n" +
    "  m_ObjectHideFlags: 0\n" +
    "--- !u!1 &1000\n" +
    "GameObject:\n" +
    `  m_Name: ${sceneName}\n` +
    "  m_Component:\n" +
    "  - component: {fileID: 2000}\n" +
    "  m_Layer: 0\n" +
    "  m_IsActive: 1\n" +
    "--- !u!4 &2000\n" +
    "Transform:\n" +
    "  m_GameObject: {fileID: 1000}\n" +
    "  m_LocalPosition: {x: 0, y: 0, z: 0}\n" +
    "  m_LocalRotation: {x: 0, y: 0, z: 0, w: 1}\n" +
    "  m_LocalScale: {x: 1, y: 1, z: 1}\n" +
    `  m_RootOrder: ${index}\n` +
    "  m_LocalEulerAnglesHint: {x: 0, y: 0, z: 0}\n";
  await writeFile(scenePath, contents, "utf8");
}
app.listen(port, () => {
  console.log("unity exporter listening on", port);
});

export default app;
=======
function sanitizeName(value, fallback) {
  if (typeof value !== "string") {
    return fallback;
  }

  const trimmed = value.trim();
  if (!trimmed) {
    return fallback;
  }

  const cleaned = trimmed
    .replace(/[^a-z0-9_-]+/gi, "-")
    .replace(/-+/g, "-")
    .replace(/^-|-$/g, "");

  return cleaned || fallback;
}

async function createUnityProjectZip({
  projectName,
  sceneName,
  description,
  zipPath,
}) {
  await new Promise((resolve, reject) => {
    const zip = new ZipFile();
    const output = createWriteStream(zipPath);
    zip.outputStream
      .pipe(output)
      .on("close", resolve)
      .on("error", reject);

    const root = `${projectName}/`;
    const sceneFolder = `${root}Assets/Scenes/`;
    const scriptsFolder = `${root}Assets/Scripts/`;
    const projectSettingsFolder = `${root}ProjectSettings/`;
    const packagesFolder = `${root}Packages/`;

    zip.addEmptyDirectory(root);
    zip.addEmptyDirectory(sceneFolder);
    zip.addEmptyDirectory(scriptsFolder);
    zip.addEmptyDirectory(projectSettingsFolder);
    zip.addEmptyDirectory(packagesFolder);

    addTextFile(
      zip,
      `${root}README.md`,
      buildReadme(projectName, sceneName, description),
    );

    addTextFile(zip, `${scriptsFolder}BlackRoadBootstrap.cs`, buildBootstrapScript(description));

    addTextFile(
      zip,
      `${sceneFolder}${sceneName}.unity`,
      buildSampleScene(sceneName),
    );

    addTextFile(
      zip,
      `${projectSettingsFolder}ProjectVersion.txt`,
      `m_EditorVersion: ${DEFAULT_EDITOR_VERSION}\n` +
        `m_EditorVersionWithRevision: ${DEFAULT_EDITOR_VERSION} (000000000000)\n`,
    );

    addTextFile(
      zip,
      `${projectSettingsFolder}EditorBuildSettings.asset`,
      buildEditorBuildSettings(sceneName),
    );

    addTextFile(
      zip,
      `${packagesFolder}manifest.json`,
      buildManifest(),
    );

    addTextFile(
      zip,
      `${packagesFolder}packages-lock.json`,
      buildPackagesLock(),
    );

    zip.end();
  });
}

function addTextFile(zip, filePath, contents) {
  zip.addBuffer(Buffer.from(contents, "utf8"), filePath);
}

function buildReadme(projectName, sceneName, description) {
  const desc = description?.trim();
  const sections = [
    `# ${projectName}`,
    "",
    "This archive was generated by the BlackRoad Unity exporter worker.",
    "",
    `- **Default scene:** \`Assets/Scenes/${sceneName}.unity\``,
    "- **Bootstrap script:** `Assets/Scripts/BlackRoadBootstrap.cs`",
  ];

  if (desc) {
    sections.push("", "## Scenario", "", desc);
  }

  sections.push(
    "",
    "## Getting Started",
    "",
    "1. Open the project folder in Unity (2022.3 or newer recommended).",
    `2. Open the \`${sceneName}.unity\` scene from the \`Assets/Scenes\` folder.`,
    "3. Enter Play Mode to see the bootstrap behaviour logging to the Console.",
    "",
    "You can now extend the project with additional assets, scripts, and scenes.",
  );

  return sections.join("\n");
}

function buildBootstrapScript(description) {
  const message = (description?.trim() || "Welcome to the BlackRoad prototype scene.").replace(/\r?\n\s*/g, " ").trim();
  const literal = JSON.stringify(message);
  return `using UnityEngine;\n\npublic class BlackRoadBootstrap : MonoBehaviour\n{\n    [SerializeField]\n    private string message = ${literal};\n\n    private void Start()\n    {\n        Debug.Log($"[BlackRoadBootstrap] {message}");\n    }\n}\n`;
}

function buildSampleScene(sceneName) {
  return `%YAML 1.1\n%TAG !u! tag:unity3d.com,2011:\n--- !u!29 &1\nSceneAsset:\n  m_ObjectHideFlags: 0\n  m_CorrespondingSourceObject: {fileID: 0}\n  m_PrefabInstance: {fileID: 0}\n  m_PrefabAsset: {fileID: 0}\n  m_Name: ${sceneName}\n  serializedVersion: 0\n  m_MasterSceneGuid: 00000000000000000000000000000000\n--- !u!104 &2\nRenderSettings:\n  m_ObjectHideFlags: 0\n  serializedVersion: 9\n  m_Fog: 0\n  m_FogColor: {r: 0.5, g: 0.5, b: 0.5, a: 1}\n  m_FogMode: 3\n  m_FogDensity: 0.01\n  m_LinearFogStart: 0\n  m_LinearFogEnd: 300\n  m_AmbientSkyColor: {r: 0.212, g: 0.227, b: 0.259, a: 1}\n  m_AmbientEquatorColor: {r: 0.114, g: 0.125, b: 0.133, a: 1}\n  m_AmbientGroundColor: {r: 0.047, g: 0.043, b: 0.035, a: 1}\n  m_AmbientIntensity: 1\n  m_AmbientMode: 0\n  m_SubtractiveShadowColor: {r: 0.42, g: 0.478, b: 0.627, a: 1}\n  m_SkyboxMaterial: {fileID: 10304, guid: 0000000000000000f000000000000000, type: 0}\n  m_HaloStrength: 0.5\n  m_FlareStrength: 1\n  m_FlareFadeSpeed: 3\n  m_HaloTexture: {fileID: 0}\n  m_SpotCookie: {fileID: 10001, guid: 0000000000000000e000000000000000, type: 0}\n  m_DefaultReflectionMode: 0\n  m_DefaultReflectionResolution: 128\n  m_ReflectionBounces: 1\n  m_ReflectionIntensity: 1\n  m_CustomReflection: {fileID: 0}\n  m_Sun: {fileID: 0}\n  m_IndirectSpecularColor: {r: 0.44657898, g: 0.4964133, b: 0.5748178, a: 1}\n  m_UseRadianceAmbientProbe: 0\n--- !u!157 &3\nLightmapSettings:\n  m_ObjectHideFlags: 0\n  serializedVersion: 12\n  m_GIWorkflowMode: 0\n  m_GISettings:\n    serializedVersion: 2\n    m_BounceScale: 1\n    m_IndirectOutputScale: 1\n    m_AlbedoBoost: 1\n    m_EnvironmentLightingMode: 0\n    m_EnableBakedLightmaps: 1\n    m_EnableRealtimeLightmaps: 0\n  m_LightmapEditorSettings:\n    serializedVersion: 12\n    m_Resolution: 2\n    m_BakeResolution: 40\n    m_AtlasSize: 1024\n    m_AO: 0\n    m_AOMaxDistance: 1\n    m_CompAOExponent: 1\n    m_CompAOExponentDirect: 0\n    m_ExtractAmbientOcclusion: 0\n    m_Padding: 2\n    m_LightmapParameters: {fileID: 0}\n    m_LightmapsBakeMode: 1\n    m_TextureCompression: 1\n    m_FinalGather: 0\n    m_FinalGatherFiltering: 1\n    m_FinalGatherRayCount: 256\n    m_ReflectionCompression: 2\n    m_MixedBakeMode: 2\n    m_BakeBackend: 1\n    m_PVRSampling: 1\n    m_PVRDirectSampleCount: 32\n    m_PVRSampleCount: 500\n    m_PVRBounces: 2\n    m_PVREnvironmentSampleCount: 256\n    m_PVREnvironmentReferencePointCount: 2048\n    m_PVRFilteringMode: 2\n    m_PVRDenoiserTypeDirect: 1\n    m_PVRDenoiserTypeIndirect: 1\n    m_PVRDenoiserTypeAO: 1\n    m_PVRFilterTypeDirect: 0\n    m_PVRFilterTypeIndirect: 0\n    m_PVRFilterTypeAO: 0\n    m_PVREnvironmentMIS: 0\n    m_PVRCulling: 1\n    m_PVRFilteringGaussRadiusDirect: 1\n    m_PVRFilteringGaussRadiusIndirect: 5\n    m_PVRFilteringGaussRadiusAO: 2\n    m_PVRFilteringAtrousPositionSigmaDirect: 0.5\n    m_PVRFilteringAtrousPositionSigmaIndirect: 2\n    m_PVRFilteringAtrousPositionSigmaAO: 1\n    m_ExportTrainingData: 0\n    m_TrainingDataDestination: \"\"\n    m_LightProbeSampleCountMultiplier: 1\n  m_LightingDataAsset: {fileID: 0}\n  m_LightingSettings: {fileID: 0}\n--- !u!196 &4\nNavMeshSettings:\n  serializedVersion: 2\n  m_ObjectHideFlags: 0\n  m_BuildSettings:\n    serializedVersion: 2\n    agentTypeID: 0\n    agentRadius: 0.5\n    agentHeight: 2\n    agentSlope: 45\n    agentClimb: 0.4\n    ledgeDropHeight: 0\n    maxJumpAcrossDistance: 0\n    minRegionArea: 2\n    manualCellSize: 0\n    cellSize: 0.16666667\n    manualTileSize: 0\n    tileSize: 256\n    accuratePlacement: 0\n    maxJobWorkers: 0\n    preserveTilesOutsideBounds: 0\n    debug: 0\n  m_NavMeshData: {fileID: 0}\n--- !u!1 &1000\nGameObject:\n  m_ObjectHideFlags: 0\n  m_CorrespondingSourceObject: {fileID: 0}\n  m_PrefabInstance: {fileID: 0}\n  m_PrefabAsset: {fileID: 0}\n  serializedVersion: 6\n  m_Component:\n  - component: {fileID: 1001}\n  - component: {fileID: 1002}\n  m_Layer: 0\n  m_Name: Main Camera\n  m_TagString: MainCamera\n  m_Icon: {fileID: 0}\n  m_NavMeshLayer: 0\n  m_StaticEditorFlags: 0\n  m_IsActive: 1\n--- !u!4 &1001\nTransform:\n  m_ObjectHideFlags: 0\n  m_CorrespondingSourceObject: {fileID: 0}\n  m_PrefabInstance: {fileID: 0}\n  m_PrefabAsset: {fileID: 0}\n  m_GameObject: {fileID: 1000}\n  serializedVersion: 2\n  m_LocalRotation: {x: 0, y: 0, z: 0, w: 1}\n  m_LocalPosition: {x: 0, y: 1, z: -10}\n  m_LocalScale: {x: 1, y: 1, z: 1}\n  m_ConstrainProportionsScale: 0\n  m_Children: []\n  m_Father: {fileID: 0}\n  m_RootOrder: 0\n  m_LocalEulerAnglesHint: {x: 0, y: 0, z: 0}\n--- !u!20 &1002\nCamera:\n  m_ObjectHideFlags: 0\n  m_CorrespondingSourceObject: {fileID: 0}\n  m_PrefabInstance: {fileID: 0}\n  m_PrefabAsset: {fileID: 0}\n  m_GameObject: {fileID: 1000}\n  m_Enabled: 1\n  serializedVersion: 2\n  m_ClearFlags: 1\n  m_BackGroundColor: {r: 0.19215687, g: 0.3019608, b: 0.4745098, a: 0}\n  m_projectionMatrixMode: 1\n  m_GateFitMode: 2\n  m_FOVAxisMode: 0\n  m_SensorSize: {x: 36, y: 24}\n  m_LensShift: {x: 0, y: 0}\n  m_FocalLength: 50\n  m_NormalizedViewPortRect:\n    serializedVersion: 2\n    x: 0\n    y: 0\n    width: 1\n    height: 1\n  near clip plane: 0.3\n  far clip plane: 1000\n  field of view: 60\n  orthographic: 0\n  orthographic size: 5\n  m_Depth: -1\n  m_CullingMask:\n    serializedVersion: 2\n    m_Bits: 4294967295\n  m_RenderingPath: -1\n  m_TargetTexture: {fileID: 0}\n  m_TargetDisplay: 0\n  m_TargetEye: 3\n  m_HDR: 1\n  m_AllowMSAA: 1\n  m_AllowDynamicResolution: 0\n  m_ForceIntoRT: 0\n  m_OcclusionCulling: 1\n  m_StereoConvergence: 10\n  m_StereoSeparation: 0.022\n--- !u!1 &2000\nGameObject:\n  m_ObjectHideFlags: 0\n  m_CorrespondingSourceObject: {fileID: 0}\n  m_PrefabInstance: {fileID: 0}\n  m_PrefabAsset: {fileID: 0}\n  serializedVersion: 6\n  m_Component:\n  - component: {fileID: 2001}\n  - component: {fileID: 2002}\n  - component: {fileID: 2003}\n  m_Layer: 0\n  m_Name: Directional Light\n  m_TagString: Untagged\n  m_Icon: {fileID: 0}\n  m_NavMeshLayer: 0\n  m_StaticEditorFlags: 0\n  m_IsActive: 1\n--- !u!4 &2001\nTransform:\n  m_ObjectHideFlags: 0\n  m_CorrespondingSourceObject: {fileID: 0}\n  m_PrefabInstance: {fileID: 0}\n  m_PrefabAsset: {fileID: 0}\n  m_GameObject: {fileID: 2000}\n  serializedVersion: 2\n  m_LocalRotation: {x: 0.40821788, y: -0.23456968, z: 0.10938163, w: 0.8754261}\n  m_LocalPosition: {x: 0, y: 3, z: 0}\n  m_LocalScale: {x: 1, y: 1, z: 1}\n  m_ConstrainProportionsScale: 0\n  m_Children: []\n  m_Father: {fileID: 0}\n  m_RootOrder: 1\n  m_LocalEulerAnglesHint: {x: 50, y: -30, z: 0}\n--- !u!108 &2002\nLight:\n  m_ObjectHideFlags: 0\n  m_CorrespondingSourceObject: {fileID: 0}\n  m_PrefabInstance: {fileID: 0}\n  m_PrefabAsset: {fileID: 0}\n  m_GameObject: {fileID: 2000}\n  m_Enabled: 1\n  serializedVersion: 10\n  m_Type: 1\n  m_Shape: 0\n  m_Color: {r: 1, g: 0.95686275, b: 0.8392157, a: 1}\n  m_Intensity: 1\n  m_Range: 10\n  m_SpotAngle: 30\n  m_InnerSpotAngle: 21.80208\n  m_CookieSize: 10\n  m_Shadows:\n    m_Type: 2\n    m_Resolution: -1\n    m_CustomResolution: -1\n    m_Strength: 1\n    m_Bias: 0.05\n    m_NormalBias: 0.4\n    m_NearPlane: 0.2\n  m_Cookie: {fileID: 0}\n  m_DrawHalo: 0\n  m_Flare: {fileID: 0}\n  m_RenderMode: 0\n  m_CullingMask:\n    serializedVersion: 2\n    m_Bits: 4294967295\n  m_Lightmapping: 4\n  m_LightShadowCasterMode: 0\n  m_AreaSize: {x: 1, y: 1}\n  m_BounceIntensity: 1\n  m_ColorTemperature: 6570\n  m_UseColorTemperature: 0\n  m_BoundingSphereOverride: {x: 0, y: 0, z: 0, w: 0}\n  m_UseBoundingSphereOverride: 0\n  m_ShadowRadius: 0\n  m_ShadowAngle: 0\n--- !u!114 &2003\nMonoBehaviour:\n  m_ObjectHideFlags: 0\n  m_CorrespondingSourceObject: {fileID: 0}\n  m_PrefabInstance: {fileID: 0}\n  m_PrefabAsset: {fileID: 0}\n  m_GameObject: {fileID: 2000}\n  m_Enabled: 1\n  m_EditorHideFlags: 0\n  m_Script: {fileID: 11500000, guid: 0000000000000000e000000000000000, type: 0}\n  m_Name: \"\"\n  m_EditorClassIdentifier: \"\"\n  message: Welcome to the BlackRoad prototype scene.\n`;
}

function buildEditorBuildSettings(sceneName) {
  return `%YAML 1.1\n%TAG !u! tag:unity3d.com,2011:\n--- !u!1045 &1\nEditorBuildSettings:\n  m_ObjectHideFlags: 0\n  serializedVersion: 2\n  m_Scenes:\n  - enabled: 1\n    path: Assets/Scenes/${sceneName}.unity\n    guid: 00000000000000000000000000000000\n  m_configObjects: { }\n`;
}

function buildManifest() {
  return `{
  "dependencies": {
    "com.unity.ai.navigation": "1.1.5",
    "com.unity.cinemachine": "2.9.7",
    "com.unity.collab-proxy": "2.0.5",
    "com.unity.inputsystem": "1.7.0",
    "com.unity.test-framework": "1.1.33",
    "com.unity.textmeshpro": "3.0.6",
    "com.unity.timeline": "1.8.6",
    "com.unity.visualscripting": "1.9.5",
    "com.unity.modules.ai": "1.0.0",
    "com.unity.modules.androidjni": "1.0.0",
    "com.unity.modules.animation": "1.0.0",
    "com.unity.modules.assetbundle": "1.0.0",
    "com.unity.modules.audio": "1.0.0",
    "com.unity.modules.cloth": "1.0.0",
    "com.unity.modules.director": "1.0.0",
    "com.unity.modules.imageconversion": "1.0.0",
    "com.unity.modules.imgui": "1.0.0",
    "com.unity.modules.jsonserialize": "1.0.0",
    "com.unity.modules.particlesystem": "1.0.0",
    "com.unity.modules.physics": "1.0.0",
    "com.unity.modules.physics2d": "1.0.0",
    "com.unity.modules.screencapture": "1.0.0",
    "com.unity.modules.terrain": "1.0.0",
    "com.unity.modules.terrainphysics": "1.0.0",
    "com.unity.modules.tilemap": "1.0.0",
    "com.unity.modules.ui": "1.0.0",
    "com.unity.modules.uielements": "1.0.0",
    "com.unity.modules.umbra": "1.0.0",
    "com.unity.modules.unityanalytics": "1.0.0",
    "com.unity.modules.unitywebrequest": "1.0.0",
    "com.unity.modules.unitywebrequestassetbundle": "1.0.0",
    "com.unity.modules.unitywebrequestaudio": "1.0.0",
    "com.unity.modules.unitywebrequesttexture": "1.0.0",
    "com.unity.modules.unitywebrequestwww": "1.0.0",
    "com.unity.modules.vehicles": "1.0.0",
    "com.unity.modules.video": "1.0.0",
    "com.unity.modules.vr": "1.0.0",
    "com.unity.modules.wind": "1.0.0",
    "com.unity.modules.xr": "1.0.0"
  }
}
`;
}

function buildPackagesLock() {
  return `{
  "dependencies": {
    "com.unity.ai.navigation": {
      "version": "1.1.5",
      "depth": 0,
      "source": "registry",
      "dependencies": {
        "com.unity.mathematics": "1.2.6"
      }
    },
    "com.unity.cinemachine": {
      "version": "2.9.7",
      "depth": 0,
      "source": "registry",
      "dependencies": {
        "com.unity.modules.animation": "1.0.0"
      }
    }
  }
}
`;
}
>>>>>>> c060f3ba
<|MERGE_RESOLUTION|>--- conflicted
+++ resolved
@@ -1,5 +1,4 @@
 import express from "express";
-<<<<<<< HEAD
 import path from "path";
 import { exportUnityProject } from "./src/exporter.js";
 import { mkdir, writeFile } from "fs/promises";
@@ -39,7 +38,6 @@
 import { randomUUID } from "crypto";
 
 const execFileAsync = promisify(execFile);
-=======
 import { createWriteStream } from "fs";
 import { mkdir } from "fs/promises";
 import path from "path";
@@ -48,13 +46,11 @@
 const DEFAULT_EDITOR_VERSION = "2022.3.0f1";
 const DEFAULT_PROJECT_NAME = "BlackRoadUnitySample";
 const DEFAULT_SCENE_NAME = "SampleScene";
->>>>>>> c060f3ba
 
 const app = express();
 app.use(express.json({ limit: "2mb" }));
 
 app.post("/export", async (req, res) => {
-<<<<<<< HEAD
   try {
     const result = await exportUnityProject({
       ...req.body,
@@ -758,7 +754,6 @@
         console.warn("Failed to clean up staging directory", cleanupError);
       }
     }
-=======
   try {
     const {
       projectName: rawProjectName,
@@ -792,14 +787,12 @@
     });
   } catch (error) {
     res.status(500).json({ ok: false, error: String(error) });
->>>>>>> c060f3ba
   }
 });
 
 const port = process.env.PORT || 3000;
 app.listen(port, () => console.log("unity exporter listening on", port));
 
-<<<<<<< HEAD
 function sanitizeProjectName(name) {
   if (typeof name !== "string") {
     return "BlackRoadUnityProject";
@@ -1040,7 +1033,6 @@
 });
 
 export default app;
-=======
 function sanitizeName(value, fallback) {
   if (typeof value !== "string") {
     return fallback;
@@ -1244,5 +1236,4 @@
   }
 }
 `;
-}
->>>>>>> c060f3ba
+}