import express from "express";
<<<<<<< HEAD
import path from "path";
import { exportUnityProject } from "./src/exporter.js";
import { mkdir, writeFile } from "fs/promises";
import { execFile } from "child_process";
import {
  mkdtemp,
  mkdir,
  rm,
  writeFile
} from "fs/promises";
import os from "os";
import path from "path";
import { promisify } from "util";

const execFileAsync = promisify(execFile);
import archiver from "archiver";
import { mkdir } from "fs/promises";
import { createWriteStream } from "fs";
import archiver from "archiver";
import crypto from "crypto";
import { createWriteStream } from "fs";
import { mkdir } from "fs/promises";
import path from "path";
import crypto from "crypto";
import { buildUnityTemplate } from "./template.js";
import {
  mkdir,
  mkdtemp,
  rename,
  rm,
  writeFile,
} from "fs/promises";
import path from "path";
import { tmpdir } from "os";
import { promisify } from "util";
import { execFile } from "child_process";
import { randomUUID } from "crypto";

const execFileAsync = promisify(execFile);
import { createWriteStream } from "fs";
import { mkdir } from "fs/promises";
import path from "path";
import { ZipFile } from "yazl";

const DEFAULT_EDITOR_VERSION = "2022.3.0f1";
const DEFAULT_PROJECT_NAME = "BlackRoadUnitySample";
const DEFAULT_SCENE_NAME = "SampleScene";

const app = express();
app.use(express.json({ limit: "2mb" }));

app.post("/export", async (req, res) => {
  try {
    const result = await exportUnityProject({
      ...req.body,
      outputDir: path.join(process.cwd(), "downloads"),
    });
    res.json({
      ok: true,
      path: result.zipPath,
      projectFolder: result.projectFolder,
      bytes: result.bytes,
      files: result.files,
      metadata: result.metadata,
    });
  } catch (error) {
    const message = error instanceof Error ? error.message : String(error);
    res.status(500).json({ ok: false, error: message });
app.post("/export", async (_req, res) => {
const DEFAULT_PROJECT_NAME = "BlackRoadUnitySample";
const DEFAULT_SCENE_NAME = "SampleScene";
const DEFAULT_SCRIPT_NAME = "HelloBlackRoad";

function createDefaultScript(scriptName) {
  return `using UnityEngine;

public class ${scriptName} : MonoBehaviour
{
    void Start()
    {
        Debug.Log("BlackRoad Unity exporter generated project ready!");
    }
}
`;
}

const DEFAULT_SCENE = `# BlackRoad Unity Scene Placeholder
# Open in Unity and add objects to build out your world.
`;

const PROJECT_VERSION = `m_EditorVersion: 2022.3.15f1
m_EditorVersionWithRevision: 2022.3.15f1 (bce4550a1dad)
`;

const PACKAGE_MANIFEST = JSON.stringify(
  {
    dependencies: {
      "com.unity.collab-proxy": "1.17.7",
      "com.unity.ide.rider": "3.0.21",
      "com.unity.ide.visualstudio": "2.0.22",
      "com.unity.ide.vscode": "1.2.5",
      "com.unity.test-framework": "1.1.33",
      "com.unity.textmeshpro": "3.0.6",
      "com.unity.timeline": "1.7.4",
      "com.unity.ugui": "1.0.0",
      "com.unity.modules.ai": "1.0.0",
      "com.unity.modules.animation": "1.0.0",
      "com.unity.modules.audio": "1.0.0",
      "com.unity.modules.imgui": "1.0.0",
      "com.unity.modules.physics": "1.0.0",
      "com.unity.modules.physics2d": "1.0.0",
      "com.unity.modules.tilemap": "1.0.0",
      "com.unity.modules.ui": "1.0.0",
      "com.unity.modules.unitywebrequest": "1.0.0"
    }
  },
  null,
  2
);

function sanitizeFolderName(name, fallback) {
  const normalized =
    (name ?? "")
      .toString()
      .trim()
      .replace(/[^A-Za-z0-9-_]+/g, "-") || fallback;
  return normalized.length ? normalized : fallback;
}

function sanitizeIdentifier(name, fallback) {
  const normalized =
    (name ?? "")
      .toString()
      .trim()
      .replace(/[^A-Za-z0-9_]+/g, "") || fallback;
  return normalized.length ? normalized : fallback;
}

async function createUnityTemplate(projectRoot, options) {
  const {
    projectName,
    sceneName,
    scriptName,
    scriptContents,
    sceneContents
  } = options;

  const assetsDir = path.join(projectRoot, "Assets");
  const scriptsDir = path.join(assetsDir, "Scripts");
  const scenesDir = path.join(assetsDir, "Scenes");
  const packagesDir = path.join(projectRoot, "Packages");
  const settingsDir = path.join(projectRoot, "ProjectSettings");

  await Promise.all([
    mkdir(scriptsDir, { recursive: true }),
    mkdir(scenesDir, { recursive: true }),
    mkdir(packagesDir, { recursive: true }),
    mkdir(settingsDir, { recursive: true })
  ]);

  const scriptFile = path.join(scriptsDir, `${scriptName}.cs`);
  const sceneFile = path.join(scenesDir, `${sceneName}.unity`);
  const packageManifest = path.join(packagesDir, "manifest.json");
  const projectVersion = path.join(settingsDir, "ProjectVersion.txt");
  const projectReadme = path.join(projectRoot, "README.md");

  await Promise.all([
    writeFile(
      scriptFile,
      scriptContents ?? createDefaultScript(scriptName),
      "utf8"
    ),
    writeFile(sceneFile, sceneContents ?? DEFAULT_SCENE, "utf8"),
    writeFile(packageManifest, PACKAGE_MANIFEST, "utf8"),
    writeFile(projectVersion, PROJECT_VERSION, "utf8"),
    writeFile(
      projectReadme,
      `# ${projectName}\n\nGenerated by the BlackRoad Unity exporter.\n`,
      "utf8"
    )
  ]);
}

app.post("/export", async (req, res) => {
  const body = req.body ?? {};

  const projectName = sanitizeFolderName(
    body.projectName,
    DEFAULT_PROJECT_NAME
  );
  const sceneName = sanitizeFolderName(body.sceneName, DEFAULT_SCENE_NAME);
  const scriptName = sanitizeIdentifier(
    body.scriptName,
    DEFAULT_SCRIPT_NAME
  );

  const outDir = path.join(process.cwd(), "downloads");
  const timestamp = new Date().toISOString().replace(/[:.]/g, "-");
  const archiveName = `${projectName}-${timestamp}.zip`;
  const zipPath = path.join(outDir, archiveName);

  let tempRoot;
  try {
    await mkdir(outDir, { recursive: true });

    tempRoot = await mkdtemp(path.join(os.tmpdir(), "unity-exporter-"));
    const projectRoot = path.join(tempRoot, projectName);
    await mkdir(projectRoot, { recursive: true });

    await createUnityTemplate(projectRoot, {
      projectName,
      sceneName,
      scriptName,
      scriptContents: body.scriptContents,
      sceneContents: body.sceneContents
    });

    await rm(zipPath, { force: true });
    await execFileAsync("zip", ["-r", zipPath, projectName], {
      cwd: tempRoot
const archiveTemplate = async ({ files, slug }) => {
  const outDir = path.join(process.cwd(), "downloads");
  await mkdir(outDir, { recursive: true });
  const fileName = `${slug}-${Date.now()}-${crypto
    .randomBytes(3)
    .toString("hex")}.zip`;
  const zipPath = path.join(outDir, fileName);

  await new Promise((resolve, reject) => {
    const output = createWriteStream(zipPath);
    const archive = archiver("zip", { zlib: { level: 9 } });

    output.on("close", resolve);
    output.on("error", reject);
    archive.on("error", reject);

    archive.pipe(output);
    files.forEach((file) => {
      archive.append(file.content, { name: file.path });
    });
    archive.finalize();
  });

  return { zipPath, fileName };
};

app.post("/export", async (req, res) => {
  try {
    const template = buildUnityTemplate(req.body ?? {});
    const { zipPath, fileName } = await archiveTemplate({
      files: template.files,
      slug: template.slug,
app.use(express.json({ limit: "1mb" }));

const DEFAULT_SCENES = [
  {
    name: "SampleScene",
    description: "Starter layout with a rotating cube and directional light.",
    camera: {
      position: { x: 0, y: 1.2, z: -4 },
      rotation: { x: 10, y: 0, z: 0 },
    },
    rotationSpeed: 30,
  },
];

const sanitizeForPath = (value, fallback) => {
  if (typeof value !== "string") {
    return fallback;
  }
  const trimmed = value.trim();
  if (!trimmed) {
    return fallback;
  }
  const sanitized = trimmed.replace(/[^A-Za-z0-9_-]+/g, "_");
  return sanitized || fallback;
};

const makeGuid = () => crypto.randomUUID().replace(/-/g, "").toLowerCase();

const DEG2RAD = Math.PI / 180;
const eulerToQuaternion = ({ x = 0, y = 0, z = 0 }) => {
  const halfX = (x * DEG2RAD) / 2;
  const halfY = (y * DEG2RAD) / 2;
  const halfZ = (z * DEG2RAD) / 2;

  const sinX = Math.sin(halfX);
  const cosX = Math.cos(halfX);
  const sinY = Math.sin(halfY);
  const cosY = Math.cos(halfY);
  const sinZ = Math.sin(halfZ);
  const cosZ = Math.cos(halfZ);

  const quaternion = {
    x: sinX * cosY * cosZ + cosX * sinY * sinZ,
    y: cosX * sinY * cosZ - sinX * cosY * sinZ,
    z: cosX * cosY * sinZ + sinX * sinY * cosZ,
    w: cosX * cosY * cosZ - sinX * sinY * sinZ,
  };

  const magnitude = Math.hypot(quaternion.x, quaternion.y, quaternion.z, quaternion.w) || 1;

  return {
    x: quaternion.x / magnitude,
    y: quaternion.y / magnitude,
    z: quaternion.z / magnitude,
    w: quaternion.w / magnitude,
  };
};

const ensureScenes = (scenes) => {
  const candidates = Array.isArray(scenes) ? scenes : [];
  const normalized = candidates
    .map((scene, index) => {
      if (!scene || typeof scene !== "object") {
        return null;
      }
      const rawName =
        typeof scene.name === "string" && scene.name.trim()
          ? scene.name.trim()
          : `Scene${index + 1}`;
      const fileName = `${sanitizeForPath(rawName, `Scene${index + 1}`)}.unity`;
      const guid =
        typeof scene.guid === "string" && /^[a-f0-9]{32}$/i.test(scene.guid)
          ? scene.guid.toLowerCase()
          : makeGuid();
      return {
        name: rawName,
        fileName,
        guid,
        description:
          typeof scene.description === "string" && scene.description.trim()
            ? scene.description.trim()
            : "Generated scene stub created by the BlackRoad Unity exporter.",
        camera: {
          position: {
            x: Number(scene?.camera?.position?.x ?? 0),
            y: Number(scene?.camera?.position?.y ?? 1),
            z: Number(scene?.camera?.position?.z ?? -10),
          },
          rotation: {
            x: Number(scene?.camera?.rotation?.x ?? 0),
            y: Number(scene?.camera?.rotation?.y ?? 0),
            z: Number(scene?.camera?.rotation?.z ?? 0),
          },
        },
        rotationSpeed: Number.isFinite(scene?.rotationSpeed)
          ? Number(scene.rotationSpeed)
          : 45,
      };
    })
    .filter(Boolean);

  if (normalized.length > 0) {
    return normalized;
  }

  return DEFAULT_SCENES.map((scene, index) => ({
    ...scene,
    fileName: `${sanitizeForPath(scene.name, `Scene${index + 1}`)}.unity`,
    guid: makeGuid(),
  }));
};

const renderSceneUnity = (scene, bootstrapGuid) => {
  const { position, rotation } = scene.camera;
  const quaternion = eulerToQuaternion(rotation);
  return `// ${scene.name}.unity\n// ${scene.description}\n%YAML 1.1\n%TAG !u! tag:unity3d.com,2011:\n--- !u!1 &1000\nGameObject:\n  m_ObjectHideFlags: 0\n  m_Name: Main Camera\n  m_Component:\n  - component: {fileID: 1001}\n  - component: {fileID: 1002}\n  - component: {fileID: 1003}\n  m_Transform: {fileID: 1004}\n--- !u!20 &1001\nCamera:\n  m_ObjectHideFlags: 0\n  m_GameObject: {fileID: 1000}\n  field of view: 60\n  m_FocalLength: 50\n  near clip plane: 0.3\n  far clip plane: 1000\n--- !u!81 &1002\nAudioListener:\n  m_ObjectHideFlags: 0\n  m_GameObject: {fileID: 1000}\n--- !u!92 &1003\nBehaviour:\n  m_ObjectHideFlags: 0\n  m_GameObject: {fileID: 1000}\n--- !u!4 &1004\nTransform:\n  m_ObjectHideFlags: 0\n  m_GameObject: {fileID: 1000}\n  m_LocalPosition: {x: ${position.x.toFixed(2)}, y: ${position.y.toFixed(2)}, z: ${position.z.toFixed(2)}}\n  m_LocalRotation: {x: ${quaternion.x.toFixed(6)}, y: ${quaternion.y.toFixed(6)}, z: ${quaternion.z.toFixed(6)}, w: ${quaternion.w.toFixed(6)}}\n  m_LocalScale: {x: 1, y: 1, z: 1}\n--- !u!1 &2000\nGameObject:\n  m_ObjectHideFlags: 0\n  m_Name: Scene Bootstrap\n  m_Component:\n  - component: {fileID: 2001}\n  m_Transform: {fileID: 2002}\n--- !u!4 &2002\nTransform:\n  m_ObjectHideFlags: 0\n  m_GameObject: {fileID: 2000}\n  m_LocalPosition: {x: 0, y: 0, z: 0}\n  m_LocalRotation: {x: 0, y: 0, z: 0, w: 1}\n  m_LocalScale: {x: 1, y: 1, z: 1}\n--- !u!114 &2001\nMonoBehaviour:\n  m_ObjectHideFlags: 0\n  m_GameObject: {fileID: 2000}\n  m_Script: {fileID: 11500000, guid: ${bootstrapGuid}, type: 3}\n  m_Name: SceneBootstrap\n  m_EditorClassIdentifier: \n  sceneLabel: ${scene.name}\n  sceneDescription: ${scene.description}\n  rotationSpeed: ${scene.rotationSpeed}\n`;
};

const renderSceneMeta = (guid) => `fileFormatVersion: 2\nguid: ${guid}\nSceneImporter:\n  externalObjects: {}\n  userData: \n  assetBundleName: \n  assetBundleVariant: \n`;

const renderBootstrapScript = () => `using UnityEngine;\n\npublic class Bootstrap : MonoBehaviour\n{\n    [SerializeField]\n    private string sceneLabel = \"Generated Scene\";\n\n    [SerializeField, TextArea(2, 6)]\n    private string sceneDescription = \"\";\n\n    [SerializeField]\n    private float rotationSpeed = 45f;\n\n    private GameObject demoCube;\n\n    private void Start()\n    {\n        Debug.Log($\"[BlackRoad] Loaded scene '{sceneLabel}' - {sceneDescription}\");\n\n        demoCube = GameObject.CreatePrimitive(PrimitiveType.Cube);\n        demoCube.name = \"BlackRoadDemoCube\";\n        demoCube.transform.position = new Vector3(0f, 0.5f, 0f);\n        var material = new Material(Shader.Find(\"Universal Render Pipeline/Lit\"));\n        material.color = new Color(0.2f, 0.6f, 0.9f);\n        var renderer = demoCube.GetComponent<Renderer>();\n        if (renderer != null)\n        {\n            renderer.material = material;\n        }\n    }\n\n    private void Update()\n    {\n        if (demoCube == null)\n        {\n            return;\n        }\n\n        demoCube.transform.Rotate(Vector3.up, rotationSpeed * Time.deltaTime, Space.World);\n    }\n}\n`;

const renderBootstrapMeta = (guid) => `fileFormatVersion: 2\nguid: ${guid}\nMonoImporter:\n  externalObjects: {}\n  serializedVersion: 2\n  defaultReferences: []\n  executionOrder: 0\n  icon: {instanceID: 0}\n  userData: \n  assetBundleName: \n  assetBundleVariant: \n`;

const renderPackagesManifest = () =>
  `${JSON.stringify(
    {
      dependencies: {
        "com.unity.collab-proxy": "2.0.5",
        "com.unity.ide.visualstudio": "2.0.22",
        "com.unity.ide.vscode": "1.2.5",
        "com.unity.render-pipelines.universal": "14.0.8",
        "com.unity.test-framework": "1.3.6",
        "com.unity.textmeshpro": "3.0.6",
        "com.unity.timeline": "1.7.6",
        "com.unity.ugui": "1.0.0",
        "com.unity.modules.ai": "1.0.0",
        "com.unity.modules.animation": "1.0.0",
        "com.unity.modules.audio": "1.0.0",
        "com.unity.modules.physics": "1.0.0",
        "com.unity.modules.physics2d": "1.0.0",
        "com.unity.modules.particlesystem": "1.0.0",
        "com.unity.modules.ui": "1.0.0",
        "com.unity.modules.unitywebrequest": "1.0.0",
      },
    },
    null,
    2
  )}\n`;

const renderEditorBuildSettings = (scenes) => {
  const sceneLines = scenes
    .map(
      (scene) =>
        `  - enabled: 1\n    path: Assets/Scenes/${scene.fileName}\n    guid: ${scene.guid}`
    )
    .join("\n");

  return `%YAML 1.1\n%TAG !u! tag:unity3d.com,2011:\n--- !u!1045 &1\nEditorBuildSettings:\n  m_ObjectHideFlags: 0\n  serializedVersion: 2\n  m_Scenes:\n${sceneLines}\n  m_configObjects: {}\n`;
};

const renderProjectVersion = () => `m_EditorVersion: 2022.3.21f1\nm_EditorVersionWithRevision: 2022.3.21f1 (b1234567890ab)\n`;

const renderReadme = (projectName, description, scenes, generatedAt) => {
  const sceneList = scenes
    .map((scene) => `- ${scene.name} → Assets/Scenes/${scene.fileName}`)
    .join("\n");

  return `# ${projectName}\n\n${description || "Unity project exported via the BlackRoad pipeline."}\n\n## Scenes\n${sceneList}\n\nGenerated at ${generatedAt}.\n`;
};

app.post("/export", async (req, res) => {
  const { projectName = "BlackRoadUnityPrototype", description = "", scenes } = req.body ?? {};
  const normalizedScenes = ensureScenes(scenes);
  const generatedAt = new Date().toISOString();
  const outDir = path.join(process.cwd(), "downloads");
  const safeFolderName = sanitizeForPath(projectName, "BlackRoadUnityProject");
  const timestamp = generatedAt.replace(/[:.]/g, "-");
  const zipFileName = `${safeFolderName}-${timestamp}.zip`;
  const zipPath = path.join(outDir, zipFileName);
  const bootstrapGuid = makeGuid();

  try {
    await mkdir(outDir, { recursive: true });
    const archive = archiver("zip", { zlib: { level: 9 } });
    const output = createWriteStream(zipPath);
    archive.pipe(output);

    const projectMetadata = {
      name: projectName,
      description,
      generatedAt,
      scenes: normalizedScenes,
    };

    archive.append(renderPackagesManifest(), {
      name: `${safeFolderName}/Packages/manifest.json`,
    });
    archive.append(renderProjectVersion(), {
      name: `${safeFolderName}/ProjectSettings/ProjectVersion.txt`,
    });
    archive.append(renderEditorBuildSettings(normalizedScenes), {
      name: `${safeFolderName}/ProjectSettings/EditorBuildSettings.asset`,
    });

    const bootstrapScriptPath = `${safeFolderName}/Assets/Scripts/Bootstrap.cs`;
    archive.append(renderBootstrapScript(), { name: bootstrapScriptPath });
    archive.append(renderBootstrapMeta(bootstrapGuid), {
      name: `${bootstrapScriptPath}.meta`,
    });

    normalizedScenes.forEach((scene) => {
      archive.append(renderSceneUnity(scene, bootstrapGuid), {
        name: `${safeFolderName}/Assets/Scenes/${scene.fileName}`,
      });
      archive.append(renderSceneMeta(scene.guid), {
        name: `${safeFolderName}/Assets/Scenes/${scene.fileName}.meta`,
      });
    });

    archive.append(JSON.stringify(projectMetadata, null, 2) + "\n", {
      name: `${safeFolderName}/blackroad_export.json`,
    });
    archive.append(renderReadme(projectName, description, normalizedScenes, generatedAt), {
      name: `${safeFolderName}/README.md`,
    });

    await new Promise((resolve, reject) => {
      output.on("close", resolve);
      output.on("error", reject);
      archive.on("error", reject);
      archive.finalize();
    });
const DEFAULT_PROJECT_NAME = "BlackRoadUnity";
const DEFAULT_DESCRIPTION =
  "Starter Unity project generated by the BlackRoad exporter.";
const DEFAULT_SCENES = ["SampleScene"];
const UNITY_VERSION = "2022.3.36f1";
const UNITY_VERSION_WITH_REVISION = `${UNITY_VERSION} (000000000000)`;

const sanitizeProjectName = (name) => {
  if (typeof name !== "string") return DEFAULT_PROJECT_NAME;
  const trimmed = name.trim();
  if (!trimmed) return DEFAULT_PROJECT_NAME;
  const normalized = trimmed
    .replace(/[^A-Za-z0-9-_\s]/g, "-")
    .replace(/\s+/g, "-")
    .replace(/-+/g, "-")
    .replace(/^-|-$/g, "");
  return normalized ? normalized.slice(0, 64) : DEFAULT_PROJECT_NAME;
};

const sanitizeSceneName = (name) => {
  if (typeof name !== "string") return null;
  const trimmed = name.trim();
  if (!trimmed) return null;
  const normalized = trimmed
    .replace(/[^A-Za-z0-9-_\s]/g, "-")
    .replace(/\s+/g, "-")
    .replace(/-+/g, "-")
    .replace(/^-|-$/g, "");
  return normalized || null;
};

const normalizeScenes = (scenes) => {
  if (scenes === undefined) return DEFAULT_SCENES;
  if (!Array.isArray(scenes)) return null;
  const deduped = new Set();
  for (const entry of scenes) {
    let candidate = entry;
    if (entry && typeof entry === "object" && typeof entry.name === "string") {
      candidate = entry.name;
    }
    const sanitized = sanitizeSceneName(candidate);
    if (sanitized) {
      deduped.add(sanitized);
    }
  }
  return deduped.size > 0 ? Array.from(deduped) : DEFAULT_SCENES;
};

const projectReadme = (projectName, description, scenes) => {
  const sceneList = scenes.map((scene) => `- Assets/Scenes/${scene}.unity`).join("\n");
  return `# ${projectName}\n\n${description}\n\n## Included Scenes\n${sceneList}\n\nGenerated on ${new Date().toISOString()} by the Unity exporter service.`;
};

const manifestJson = `{
  "dependencies": {
    "com.unity.collab-proxy": "2.0.5",
    "com.unity.ide.rider": "3.0.24",
    "com.unity.ide.visualstudio": "2.0.22",
    "com.unity.test-framework": "1.3.9",
    "com.unity.textmeshpro": "3.0.6",
    "com.unity.timeline": "1.7.5",
    "com.unity.ugui": "1.0.0",
    "com.unity.visualscripting": "1.9.4"
  }
}`;

const projectVersionFile = () =>
  `m_EditorVersion: ${UNITY_VERSION}\nm_EditorVersionWithRevision: ${UNITY_VERSION_WITH_REVISION}\n`; // newline at end of file expected by Unity

const editorBuildSettings = (scenes) => {
  const sceneEntries = scenes
    .map(
      (scene) => `  - enabled: 1\n    path: Assets/Scenes/${scene}.unity\n    guid: ${randomUUID().replace(/-/g, "")}`,
    )
    .join("\n");
  return `%YAML 1.1\n%TAG !u! tag:unity3d.com,2011:\n--- !u!1045 &1\nEditorBuildSettings:\n  m_ObjectHideFlags: 0\n  serializedVersion: 2\n  m_Scenes:\n${sceneEntries}\n  m_configObjects: {}\n`;
};

const defaultSceneContent = (scene) => `// ${scene}.unity\n// Placeholder scene generated by the BlackRoad Unity exporter.\n// Open this project in Unity to replace it with a real scene.\n`;

app.post("/export", async (req, res) => {
  const {
    projectName: requestedProjectName,
    description = DEFAULT_DESCRIPTION,
    scenes: requestedScenes,
  } = req.body ?? {};

  const projectName = sanitizeProjectName(requestedProjectName);
  const scenes = normalizeScenes(requestedScenes);

  if (!scenes) {
    res
      .status(400)
      .json({ ok: false, error: "`scenes` must be an array of names or { name } objects." });
    return;
  }

  let stagingRoot;
  try {
    const downloadsDir = path.join(process.cwd(), "downloads");
    await mkdir(downloadsDir, { recursive: true });

    stagingRoot = await mkdtemp(path.join(tmpdir(), "unity-export-"));
    const projectRoot = path.join(stagingRoot, projectName);
    await mkdir(projectRoot, { recursive: true });

    const createdFiles = [];
    const writeRelativeFile = async (relativePath, contents) => {
      const targetPath = path.join(projectRoot, relativePath);
      await mkdir(path.dirname(targetPath), { recursive: true });
      await writeFile(targetPath, contents, "utf8");
      createdFiles.push(relativePath.replace(/\\/g, "/"));
    };

    await writeRelativeFile("README.md", projectReadme(projectName, description, scenes));
    await writeRelativeFile("Packages/manifest.json", `${manifestJson}\n`);
    await writeRelativeFile("ProjectSettings/ProjectVersion.txt", projectVersionFile());
    await writeRelativeFile(
      "ProjectSettings/EditorBuildSettings.asset",
      editorBuildSettings(scenes),
    );
    await writeRelativeFile(
      "Assets/Scripts/README.md",
      `# Scripts\n\nAdd your gameplay scripts in this folder.\n\nGenerated scenes:\n${scenes
        .map((scene) => `- ${scene}`)
        .join("\n")}\n`,
    );

    for (const scene of scenes) {
      await writeRelativeFile(`Assets/Scenes/${scene}.unity`, defaultSceneContent(scene));
    }

    const zipTempDir = stagingRoot;
    const zipTempPath = path.join(zipTempDir, `${projectName}.zip`);
    const zipTargetPath = path.join(
      downloadsDir,
      `${projectName}-${Date.now().toString(36)}.zip`,
    );

    try {
      await execFileAsync("zip", ["-r", zipTempPath, projectName], {
        cwd: zipTempDir,
      });
    } catch (error) {
      const stderr = error?.stderr?.toString() ?? "";
      throw new Error(`Failed to create zip archive: ${error.message || error}. ${stderr}`);
    }

    await rename(zipTempPath, zipTargetPath);

    res.json({
      ok: true,
      projectName,
      sceneName,
      scriptName,
      path: zipPath
    });
  } catch (error) {
    console.error("unity exporter error", error);
    res.status(500).json({ ok: false, error: String(error) });
  } finally {
    if (tempRoot) {
      try {
        await rm(tempRoot, { recursive: true, force: true });
      } catch (cleanupError) {
        console.warn("failed to clean up temp directory", cleanupError);
      }
    }
      output: zipPath,
      fileName,
      projectName: template.projectName,
      sceneName: template.sceneName,
      files: template.files.map((file) => file.path),
    });
  } catch (error) {
    console.error("Failed to export Unity project", error);
      path: zipPath,
      fileName: zipFileName,
      project: projectMetadata,
    });
  } catch (error) {
    console.error("Unity exporter failed", error);
    res.status(500).json({ ok: false, error: String(error) });
  writeFile,
  rm,
  stat
} from "fs/promises";
import os from "os";
import path from "path";
import { promisify } from "util";

const execFileAsync = promisify(execFile);

class ExportError extends Error {
  constructor(message, status = 500) {
    super(message);
    this.status = status;
  }
}

const app = express();
app.use(express.json({ limit: "1mb" }));

app.post("/export", async (req, res) => {
  try {
    const { projectName, scenes, description } = req.body ?? {};
    const safeProjectName = sanitizeProjectName(projectName);
    const safeScenes = normalizeScenes(scenes);
    const exportInfo = await createUnityProject({
      projectName: safeProjectName,
      scenes: safeScenes,
      description: typeof description === "string" ? description.trim() : undefined
    });
    res.json({
      ok: true,
      ...exportInfo
    });
  } catch (error) {
    const status = error instanceof ExportError ? error.status : 500;
    const message = error instanceof Error ? error.message : "Unknown error";
    console.error("Unity export failed", error);
    res.status(status).json({ ok: false, error: message });
import path from "path";
import { mkdir } from "fs/promises";

import {
  buildProjectSpec,
  exportUnityProject,
} from "./projectGenerator.js";

const app = express();
app.use(express.json({ limit: "1mb" }));

app.post("/export", async (req, res) => {
  try {
    const spec = buildProjectSpec(req.body ?? {});
    const outDir = path.join(process.cwd(), "downloads");
    await mkdir(outDir, { recursive: true });

    const filename = `${spec.slug}-${Date.now()}.zip`;
    const zipPath = path.join(outDir, filename);
    await exportUnityProject(spec, zipPath);

    res.json({
      ok: true,
      projectName: spec.projectName,
      sceneName: spec.sceneName,
      objects: spec.objects.length,
      path: zipPath,
    });
  } catch (error) {
    const status = error?.statusCode ?? 500;
    res.status(status).json({
      ok: false,
      error: error?.message ?? String(error),
    });
      path: zipTargetPath,
      files: createdFiles.sort(),
    });
  } catch (error) {
    console.error("Unity export failed", error);
    res.status(500).json({ ok: false, error: error?.message || String(error) });
  } finally {
    if (stagingRoot) {
      try {
        await rm(stagingRoot, { recursive: true, force: true });
      } catch (cleanupError) {
        console.warn("Failed to clean up staging directory", cleanupError);
      }
    }
  try {
    const {
      projectName: rawProjectName,
      sceneName: rawSceneName,
      description,
    } = req.body ?? {};

    const projectName = sanitizeName(rawProjectName, DEFAULT_PROJECT_NAME);
    const sceneName = sanitizeName(rawSceneName, DEFAULT_SCENE_NAME);

    const downloadsDir = path.join(process.cwd(), "downloads");
    await mkdir(downloadsDir, { recursive: true });

    const zipPath = path.join(
      downloadsDir,
      `${projectName}-${Date.now()}.zip`,
    );

    await createUnityProjectZip({
      projectName,
      sceneName,
      description,
      zipPath,
    });

    res.json({
      ok: true,
      path: zipPath,
      projectName,
      sceneName,
    });
  } catch (error) {
    res.status(500).json({ ok: false, error: String(error) });
=======
import {
  cp,
  mkdtemp,
  mkdir,
  readFile,
  readdir,
  rename,
  rm,
  stat,
  writeFile,
} from "fs/promises";
import os from "os";
import path from "path";
import { execFile } from "child_process";
import { promisify } from "util";
import { fileURLToPath } from "url";

const execFileAsync = promisify(execFile);
const __filename = fileURLToPath(import.meta.url);
const __dirname = path.dirname(__filename);
const TEMPLATE_DIR = path.join(__dirname, "template");
const DEFAULT_PROJECT_NAME = "BlackRoadUnityProject";
const DEFAULT_SCENE_NAME = "MainScene";
const TEXT_EXTENSIONS = new Set([
  ".asset",
  ".cs",
  ".json",
  ".md",
  ".meta",
  ".txt",
  ".unity",
]);

const app = express();
app.use(express.json({ limit: "1mb" }));

app.get("/health", (_req, res) => {
  res.json({ ok: true });
});

app.post("/export", async (req, res) => {
  const projectName = sanitizeName(req.body?.projectName, DEFAULT_PROJECT_NAME);
  const sceneName = sanitizeName(req.body?.sceneName, DEFAULT_SCENE_NAME);
  const replacements = {
    "__PROJECT_NAME__": projectName,
    "__SCENE_NAME__": sceneName,
  };

  let tmpRoot;
  try {
    await ensureTemplate();

    tmpRoot = await mkdtemp(path.join(os.tmpdir(), "unity-export-"));
    const projectDir = path.join(tmpRoot, projectName);
    await mkdir(projectDir, { recursive: true });
    await cp(TEMPLATE_DIR, projectDir, { recursive: true });

    await replaceTokens(projectDir, replacements);
    await renamePlaceholders(projectDir, replacements);

    const downloadsDir = path.join(process.cwd(), "downloads");
    await mkdir(downloadsDir, { recursive: true });
    const archiveName = `${slugify(projectName)}.zip`;
    const zipPath = path.join(downloadsDir, archiveName);
    await rm(zipPath, { force: true });

    await execFileAsync("zip", ["-r", zipPath, projectName], { cwd: tmpRoot });

    res.json({
      ok: true,
      path: zipPath,
      projectName,
      sceneName,
      archiveName,
    });
  } catch (error) {
    console.error("Unity export failed", error);
    res.status(500).json({ ok: false, error: String(error) });
  } finally {
    if (tmpRoot) {
      await rm(tmpRoot, { recursive: true, force: true }).catch(() => undefined);
    }
>>>>>>> de8cb363
  }
});

const port = process.env.PORT || 3000;
app.listen(port, () => console.log("unity exporter listening on", port));

<<<<<<< HEAD
function sanitizeProjectName(name) {
  if (typeof name !== "string") {
    return "BlackRoadUnityProject";
  }
  const cleaned = name
    .trim()
    .replace(/[^A-Za-z0-9 _-]/g, "")
    .replace(/\s+/g, "-")
    .replace(/-+/g, "-")
    .replace(/^[-_]+|[-_]+$/g, "");
  return cleaned ? cleaned.slice(0, 64) : "BlackRoadUnityProject";
}

function normalizeScenes(input) {
  if (input === undefined) {
    return ["MainScene"];
  }
  if (!Array.isArray(input)) {
    throw new ExportError("`scenes` must be an array of names", 400);
  }
  const sanitized = input
    .map((scene) => (typeof scene === "string" ? scene : ""))
    .map((scene) =>
      scene
        .trim()
        .replace(/[^A-Za-z0-9 _-]/g, "")
        .replace(/\s+/g, "_")
        .replace(/_+/g, "_")
        .replace(/^[_-]+|[_-]+$/g, "")
    )
    .filter(Boolean);
  const uniqueScenes = Array.from(new Set(sanitized)).slice(0, 20);
  return uniqueScenes.length > 0 ? uniqueScenes : ["MainScene"];
}

async function createUnityProject({ projectName, scenes, description }) {
  const tempRoot = await mkdtemp(path.join(os.tmpdir(), "unity-export-"));
  const projectRoot = path.join(tempRoot, projectName);
  const scenesDir = path.join(projectRoot, "Assets", "Scenes");
  const projectSettingsDir = path.join(projectRoot, "ProjectSettings");
  const packagesDir = path.join(projectRoot, "Packages");

  try {
    await mkdir(scenesDir, { recursive: true });
    await mkdir(projectSettingsDir, { recursive: true });
    await mkdir(packagesDir, { recursive: true });

    await Promise.all([
      writeReadme(projectRoot, projectName, description),
      writeBuildSettings(projectSettingsDir, scenes),
      writeProjectVersion(projectSettingsDir),
      writeProjectSettings(projectSettingsDir),
      writeManifest(packagesDir)
    ]);

    await Promise.all(
      scenes.map((sceneName, index) =>
        writeScene(path.join(scenesDir, `${sceneName}.unity`), sceneName, index)
      )
    );

    const downloadsDir = path.join(process.cwd(), "downloads");
    await mkdir(downloadsDir, { recursive: true });
    const zipPath = path.join(
      downloadsDir,
      `${projectName}-${Date.now()}.zip`
    );

    try {
      await execFileAsync("zip", ["-rq", zipPath, projectName], {
        cwd: tempRoot
      });
    } catch (error) {
      throw new ExportError(
        "Failed to bundle Unity project. Ensure the `zip` utility is available.",
        500
      );
    }

    const fileStats = await stat(zipPath);
    return {
      path: zipPath,
      projectName,
      scenes,
      size: fileStats.size,
      createdAt: new Date().toISOString()
    };
  } finally {
    await rm(tempRoot, { recursive: true, force: true });
  }
}

async function writeReadme(projectRoot, projectName, description) {
  const contents = [`# ${projectName}`, "", description?.trim() || "Unity project scaffold generated by BlackRoad.", "", "## Getting Started", "1. Open the project in Unity 2022.3 LTS or newer.", "2. Review the generated scenes under `Assets/Scenes`.", "3. Update project settings and packages to match your team's standards."].join("\n");
  await writeFile(path.join(projectRoot, "README.md"), contents, "utf8");
}

async function writeBuildSettings(projectSettingsDir, scenes) {
  const entries = scenes
    .map(
      (scene) =>
        "  - enabled: 1\n" +
        `    path: Assets/Scenes/${scene}.unity\n` +
        "    guid: 00000000000000000000000000000000"
    )
    .join("\n");
  const contents =
    "%YAML 1.1\n" +
    "%TAG !u! tag:unity3d.com,2011:\n" +
    "--- !u!1045 &1\n" +
    "EditorBuildSettings:\n" +
    "  m_ObjectHideFlags: 0\n" +
    "  serializedVersion: 2\n" +
    "  m_Scenes:\n" +
    entries +
    "\n  m_configObjects: {}\n";
  await writeFile(
    path.join(projectSettingsDir, "EditorBuildSettings.asset"),
    contents,
    "utf8"
  );
}

async function writeProjectVersion(projectSettingsDir) {
  const contents = [
    "m_EditorVersion: 2022.3.21f1",
    "m_EditorVersionWithRevision: 2022.3.21f1 (revision 6c5b472a2d91)"
  ].join("\n");
  await writeFile(
    path.join(projectSettingsDir, "ProjectVersion.txt"),
    contents,
    "utf8"
  );
}

async function writeProjectSettings(projectSettingsDir) {
  const contents =
    "%YAML 1.1\n" +
    "%TAG !u! tag:unity3d.com,2011:\n" +
    "--- !u!129 &1\n" +
    "PlayerSettings:\n" +
    "  m_ObjectHideFlags: 0\n" +
    "  serializedVersion: 23\n" +
    "  productName: BlackRoad Prototype\n" +
    "  companyName: BlackRoad Labs\n" +
    "  defaultScreenWidth: 1920\n" +
    "  defaultScreenHeight: 1080\n" +
    "  fullscreenMode: 1\n" +
    "  defaultScreenOrientation: 4\n" +
    "  displayResolutionDialog: 1\n" +
    "  targetDevice: 2\n" +
    "  usePlayerLog: 1\n" +
    "  forceSingleInstance: 0\n" +
    "  resizableWindow: 1\n" +
    "  useMacAppStoreValidation: 0\n" +
    "  protectGraphicsMemory: 0\n" +
    "  visibleInBackground: 1\n" +
    "  allowFullscreenSwitch: 1\n" +
    "  runInBackground: 1\n" +
    "  captureSingleScreen: 0\n";
  await writeFile(
    path.join(projectSettingsDir, "ProjectSettings.asset"),
    contents,
    "utf8"
  );
}

async function writeManifest(packagesDir) {
  const manifest = {
    dependencies: {
      "com.unity.collab-proxy": "1.17.7",
      "com.unity.ide.rider": "3.0.24",
      "com.unity.ide.visualstudio": "2.0.22",
      "com.unity.ide.vscode": "1.2.5",
      "com.unity.render-pipelines.universal": "14.0.10",
      "com.unity.test-framework": "1.3.9",
      "com.unity.textmeshpro": "3.0.6",
      "com.unity.timeline": "1.7.5",
      "com.unity.ugui": "1.0.0",
      "com.unity.modules.ai": "1.0.0",
      "com.unity.modules.animation": "1.0.0",
      "com.unity.modules.audio": "1.0.0",
      "com.unity.modules.director": "1.0.0",
      "com.unity.modules.imageconversion": "1.0.0",
      "com.unity.modules.jsonserialize": "1.0.0",
      "com.unity.modules.particlesystem": "1.0.0",
      "com.unity.modules.physics": "1.0.0",
      "com.unity.modules.physics2d": "1.0.0",
      "com.unity.modules.tilemap": "1.0.0",
      "com.unity.modules.ui": "1.0.0",
      "com.unity.modules.uielements": "1.0.0",
      "com.unity.modules.unitywebrequest": "1.0.0",
      "com.unity.modules.video": "1.0.0"
    }
  };
  await writeFile(
    path.join(packagesDir, "manifest.json"),
    JSON.stringify(manifest, null, 2),
    "utf8"
  );
}

async function writeScene(scenePath, sceneName, index) {
  const contents =
    "%YAML 1.1\n" +
    "%TAG !u! tag:unity3d.com,2011:\n" +
    "--- !u!29 &1\n" +
    "SceneSettings:\n" +
    "  m_ObjectHideFlags: 0\n" +
    "--- !u!104 &2\n" +
    "RenderSettings:\n" +
    "  m_ObjectHideFlags: 0\n" +
    "--- !u!157 &3\n" +
    "LightmapSettings:\n" +
    "  m_ObjectHideFlags: 0\n" +
    "--- !u!196 &4\n" +
    "NavMeshSettings:\n" +
    "  m_ObjectHideFlags: 0\n" +
    "--- !u!1 &1000\n" +
    "GameObject:\n" +
    `  m_Name: ${sceneName}\n` +
    "  m_Component:\n" +
    "  - component: {fileID: 2000}\n" +
    "  m_Layer: 0\n" +
    "  m_IsActive: 1\n" +
    "--- !u!4 &2000\n" +
    "Transform:\n" +
    "  m_GameObject: {fileID: 1000}\n" +
    "  m_LocalPosition: {x: 0, y: 0, z: 0}\n" +
    "  m_LocalRotation: {x: 0, y: 0, z: 0, w: 1}\n" +
    "  m_LocalScale: {x: 1, y: 1, z: 1}\n" +
    `  m_RootOrder: ${index}\n` +
    "  m_LocalEulerAnglesHint: {x: 0, y: 0, z: 0}\n";
  await writeFile(scenePath, contents, "utf8");
}
app.listen(port, () => {
  console.log("unity exporter listening on", port);
});

export default app;
=======
>>>>>>> de8cb363
function sanitizeName(value, fallback) {
  if (typeof value !== "string") {
    return fallback;
  }
<<<<<<< HEAD

  const trimmed = value.trim();
  if (!trimmed) {
    return fallback;
  }

  const cleaned = trimmed
    .replace(/[^a-z0-9_-]+/gi, "-")
    .replace(/-+/g, "-")
    .replace(/^-|-$/g, "");

  return cleaned || fallback;
}

async function createUnityProjectZip({
  projectName,
  sceneName,
  description,
  zipPath,
}) {
  await new Promise((resolve, reject) => {
    const zip = new ZipFile();
    const output = createWriteStream(zipPath);
    zip.outputStream
      .pipe(output)
      .on("close", resolve)
      .on("error", reject);

    const root = `${projectName}/`;
    const sceneFolder = `${root}Assets/Scenes/`;
    const scriptsFolder = `${root}Assets/Scripts/`;
    const projectSettingsFolder = `${root}ProjectSettings/`;
    const packagesFolder = `${root}Packages/`;

    zip.addEmptyDirectory(root);
    zip.addEmptyDirectory(sceneFolder);
    zip.addEmptyDirectory(scriptsFolder);
    zip.addEmptyDirectory(projectSettingsFolder);
    zip.addEmptyDirectory(packagesFolder);

    addTextFile(
      zip,
      `${root}README.md`,
      buildReadme(projectName, sceneName, description),
    );

    addTextFile(zip, `${scriptsFolder}BlackRoadBootstrap.cs`, buildBootstrapScript(description));

    addTextFile(
      zip,
      `${sceneFolder}${sceneName}.unity`,
      buildSampleScene(sceneName),
    );

    addTextFile(
      zip,
      `${projectSettingsFolder}ProjectVersion.txt`,
      `m_EditorVersion: ${DEFAULT_EDITOR_VERSION}\n` +
        `m_EditorVersionWithRevision: ${DEFAULT_EDITOR_VERSION} (000000000000)\n`,
    );

    addTextFile(
      zip,
      `${projectSettingsFolder}EditorBuildSettings.asset`,
      buildEditorBuildSettings(sceneName),
    );

    addTextFile(
      zip,
      `${packagesFolder}manifest.json`,
      buildManifest(),
    );

    addTextFile(
      zip,
      `${packagesFolder}packages-lock.json`,
      buildPackagesLock(),
    );

    zip.end();
  });
}

function addTextFile(zip, filePath, contents) {
  zip.addBuffer(Buffer.from(contents, "utf8"), filePath);
}

function buildReadme(projectName, sceneName, description) {
  const desc = description?.trim();
  const sections = [
    `# ${projectName}`,
    "",
    "This archive was generated by the BlackRoad Unity exporter worker.",
    "",
    `- **Default scene:** \`Assets/Scenes/${sceneName}.unity\``,
    "- **Bootstrap script:** `Assets/Scripts/BlackRoadBootstrap.cs`",
  ];

  if (desc) {
    sections.push("", "## Scenario", "", desc);
  }

  sections.push(
    "",
    "## Getting Started",
    "",
    "1. Open the project folder in Unity (2022.3 or newer recommended).",
    `2. Open the \`${sceneName}.unity\` scene from the \`Assets/Scenes\` folder.`,
    "3. Enter Play Mode to see the bootstrap behaviour logging to the Console.",
    "",
    "You can now extend the project with additional assets, scripts, and scenes.",
  );

  return sections.join("\n");
}

function buildBootstrapScript(description) {
  const message = (description?.trim() || "Welcome to the BlackRoad prototype scene.").replace(/\r?\n\s*/g, " ").trim();
  const literal = JSON.stringify(message);
  return `using UnityEngine;\n\npublic class BlackRoadBootstrap : MonoBehaviour\n{\n    [SerializeField]\n    private string message = ${literal};\n\n    private void Start()\n    {\n        Debug.Log($"[BlackRoadBootstrap] {message}");\n    }\n}\n`;
}

function buildSampleScene(sceneName) {
  return `%YAML 1.1\n%TAG !u! tag:unity3d.com,2011:\n--- !u!29 &1\nSceneAsset:\n  m_ObjectHideFlags: 0\n  m_CorrespondingSourceObject: {fileID: 0}\n  m_PrefabInstance: {fileID: 0}\n  m_PrefabAsset: {fileID: 0}\n  m_Name: ${sceneName}\n  serializedVersion: 0\n  m_MasterSceneGuid: 00000000000000000000000000000000\n--- !u!104 &2\nRenderSettings:\n  m_ObjectHideFlags: 0\n  serializedVersion: 9\n  m_Fog: 0\n  m_FogColor: {r: 0.5, g: 0.5, b: 0.5, a: 1}\n  m_FogMode: 3\n  m_FogDensity: 0.01\n  m_LinearFogStart: 0\n  m_LinearFogEnd: 300\n  m_AmbientSkyColor: {r: 0.212, g: 0.227, b: 0.259, a: 1}\n  m_AmbientEquatorColor: {r: 0.114, g: 0.125, b: 0.133, a: 1}\n  m_AmbientGroundColor: {r: 0.047, g: 0.043, b: 0.035, a: 1}\n  m_AmbientIntensity: 1\n  m_AmbientMode: 0\n  m_SubtractiveShadowColor: {r: 0.42, g: 0.478, b: 0.627, a: 1}\n  m_SkyboxMaterial: {fileID: 10304, guid: 0000000000000000f000000000000000, type: 0}\n  m_HaloStrength: 0.5\n  m_FlareStrength: 1\n  m_FlareFadeSpeed: 3\n  m_HaloTexture: {fileID: 0}\n  m_SpotCookie: {fileID: 10001, guid: 0000000000000000e000000000000000, type: 0}\n  m_DefaultReflectionMode: 0\n  m_DefaultReflectionResolution: 128\n  m_ReflectionBounces: 1\n  m_ReflectionIntensity: 1\n  m_CustomReflection: {fileID: 0}\n  m_Sun: {fileID: 0}\n  m_IndirectSpecularColor: {r: 0.44657898, g: 0.4964133, b: 0.5748178, a: 1}\n  m_UseRadianceAmbientProbe: 0\n--- !u!157 &3\nLightmapSettings:\n  m_ObjectHideFlags: 0\n  serializedVersion: 12\n  m_GIWorkflowMode: 0\n  m_GISettings:\n    serializedVersion: 2\n    m_BounceScale: 1\n    m_IndirectOutputScale: 1\n    m_AlbedoBoost: 1\n    m_EnvironmentLightingMode: 0\n    m_EnableBakedLightmaps: 1\n    m_EnableRealtimeLightmaps: 0\n  m_LightmapEditorSettings:\n    serializedVersion: 12\n    m_Resolution: 2\n    m_BakeResolution: 40\n    m_AtlasSize: 1024\n    m_AO: 0\n    m_AOMaxDistance: 1\n    m_CompAOExponent: 1\n    m_CompAOExponentDirect: 0\n    m_ExtractAmbientOcclusion: 0\n    m_Padding: 2\n    m_LightmapParameters: {fileID: 0}\n    m_LightmapsBakeMode: 1\n    m_TextureCompression: 1\n    m_FinalGather: 0\n    m_FinalGatherFiltering: 1\n    m_FinalGatherRayCount: 256\n    m_ReflectionCompression: 2\n    m_MixedBakeMode: 2\n    m_BakeBackend: 1\n    m_PVRSampling: 1\n    m_PVRDirectSampleCount: 32\n    m_PVRSampleCount: 500\n    m_PVRBounces: 2\n    m_PVREnvironmentSampleCount: 256\n    m_PVREnvironmentReferencePointCount: 2048\n    m_PVRFilteringMode: 2\n    m_PVRDenoiserTypeDirect: 1\n    m_PVRDenoiserTypeIndirect: 1\n    m_PVRDenoiserTypeAO: 1\n    m_PVRFilterTypeDirect: 0\n    m_PVRFilterTypeIndirect: 0\n    m_PVRFilterTypeAO: 0\n    m_PVREnvironmentMIS: 0\n    m_PVRCulling: 1\n    m_PVRFilteringGaussRadiusDirect: 1\n    m_PVRFilteringGaussRadiusIndirect: 5\n    m_PVRFilteringGaussRadiusAO: 2\n    m_PVRFilteringAtrousPositionSigmaDirect: 0.5\n    m_PVRFilteringAtrousPositionSigmaIndirect: 2\n    m_PVRFilteringAtrousPositionSigmaAO: 1\n    m_ExportTrainingData: 0\n    m_TrainingDataDestination: \"\"\n    m_LightProbeSampleCountMultiplier: 1\n  m_LightingDataAsset: {fileID: 0}\n  m_LightingSettings: {fileID: 0}\n--- !u!196 &4\nNavMeshSettings:\n  serializedVersion: 2\n  m_ObjectHideFlags: 0\n  m_BuildSettings:\n    serializedVersion: 2\n    agentTypeID: 0\n    agentRadius: 0.5\n    agentHeight: 2\n    agentSlope: 45\n    agentClimb: 0.4\n    ledgeDropHeight: 0\n    maxJumpAcrossDistance: 0\n    minRegionArea: 2\n    manualCellSize: 0\n    cellSize: 0.16666667\n    manualTileSize: 0\n    tileSize: 256\n    accuratePlacement: 0\n    maxJobWorkers: 0\n    preserveTilesOutsideBounds: 0\n    debug: 0\n  m_NavMeshData: {fileID: 0}\n--- !u!1 &1000\nGameObject:\n  m_ObjectHideFlags: 0\n  m_CorrespondingSourceObject: {fileID: 0}\n  m_PrefabInstance: {fileID: 0}\n  m_PrefabAsset: {fileID: 0}\n  serializedVersion: 6\n  m_Component:\n  - component: {fileID: 1001}\n  - component: {fileID: 1002}\n  m_Layer: 0\n  m_Name: Main Camera\n  m_TagString: MainCamera\n  m_Icon: {fileID: 0}\n  m_NavMeshLayer: 0\n  m_StaticEditorFlags: 0\n  m_IsActive: 1\n--- !u!4 &1001\nTransform:\n  m_ObjectHideFlags: 0\n  m_CorrespondingSourceObject: {fileID: 0}\n  m_PrefabInstance: {fileID: 0}\n  m_PrefabAsset: {fileID: 0}\n  m_GameObject: {fileID: 1000}\n  serializedVersion: 2\n  m_LocalRotation: {x: 0, y: 0, z: 0, w: 1}\n  m_LocalPosition: {x: 0, y: 1, z: -10}\n  m_LocalScale: {x: 1, y: 1, z: 1}\n  m_ConstrainProportionsScale: 0\n  m_Children: []\n  m_Father: {fileID: 0}\n  m_RootOrder: 0\n  m_LocalEulerAnglesHint: {x: 0, y: 0, z: 0}\n--- !u!20 &1002\nCamera:\n  m_ObjectHideFlags: 0\n  m_CorrespondingSourceObject: {fileID: 0}\n  m_PrefabInstance: {fileID: 0}\n  m_PrefabAsset: {fileID: 0}\n  m_GameObject: {fileID: 1000}\n  m_Enabled: 1\n  serializedVersion: 2\n  m_ClearFlags: 1\n  m_BackGroundColor: {r: 0.19215687, g: 0.3019608, b: 0.4745098, a: 0}\n  m_projectionMatrixMode: 1\n  m_GateFitMode: 2\n  m_FOVAxisMode: 0\n  m_SensorSize: {x: 36, y: 24}\n  m_LensShift: {x: 0, y: 0}\n  m_FocalLength: 50\n  m_NormalizedViewPortRect:\n    serializedVersion: 2\n    x: 0\n    y: 0\n    width: 1\n    height: 1\n  near clip plane: 0.3\n  far clip plane: 1000\n  field of view: 60\n  orthographic: 0\n  orthographic size: 5\n  m_Depth: -1\n  m_CullingMask:\n    serializedVersion: 2\n    m_Bits: 4294967295\n  m_RenderingPath: -1\n  m_TargetTexture: {fileID: 0}\n  m_TargetDisplay: 0\n  m_TargetEye: 3\n  m_HDR: 1\n  m_AllowMSAA: 1\n  m_AllowDynamicResolution: 0\n  m_ForceIntoRT: 0\n  m_OcclusionCulling: 1\n  m_StereoConvergence: 10\n  m_StereoSeparation: 0.022\n--- !u!1 &2000\nGameObject:\n  m_ObjectHideFlags: 0\n  m_CorrespondingSourceObject: {fileID: 0}\n  m_PrefabInstance: {fileID: 0}\n  m_PrefabAsset: {fileID: 0}\n  serializedVersion: 6\n  m_Component:\n  - component: {fileID: 2001}\n  - component: {fileID: 2002}\n  - component: {fileID: 2003}\n  m_Layer: 0\n  m_Name: Directional Light\n  m_TagString: Untagged\n  m_Icon: {fileID: 0}\n  m_NavMeshLayer: 0\n  m_StaticEditorFlags: 0\n  m_IsActive: 1\n--- !u!4 &2001\nTransform:\n  m_ObjectHideFlags: 0\n  m_CorrespondingSourceObject: {fileID: 0}\n  m_PrefabInstance: {fileID: 0}\n  m_PrefabAsset: {fileID: 0}\n  m_GameObject: {fileID: 2000}\n  serializedVersion: 2\n  m_LocalRotation: {x: 0.40821788, y: -0.23456968, z: 0.10938163, w: 0.8754261}\n  m_LocalPosition: {x: 0, y: 3, z: 0}\n  m_LocalScale: {x: 1, y: 1, z: 1}\n  m_ConstrainProportionsScale: 0\n  m_Children: []\n  m_Father: {fileID: 0}\n  m_RootOrder: 1\n  m_LocalEulerAnglesHint: {x: 50, y: -30, z: 0}\n--- !u!108 &2002\nLight:\n  m_ObjectHideFlags: 0\n  m_CorrespondingSourceObject: {fileID: 0}\n  m_PrefabInstance: {fileID: 0}\n  m_PrefabAsset: {fileID: 0}\n  m_GameObject: {fileID: 2000}\n  m_Enabled: 1\n  serializedVersion: 10\n  m_Type: 1\n  m_Shape: 0\n  m_Color: {r: 1, g: 0.95686275, b: 0.8392157, a: 1}\n  m_Intensity: 1\n  m_Range: 10\n  m_SpotAngle: 30\n  m_InnerSpotAngle: 21.80208\n  m_CookieSize: 10\n  m_Shadows:\n    m_Type: 2\n    m_Resolution: -1\n    m_CustomResolution: -1\n    m_Strength: 1\n    m_Bias: 0.05\n    m_NormalBias: 0.4\n    m_NearPlane: 0.2\n  m_Cookie: {fileID: 0}\n  m_DrawHalo: 0\n  m_Flare: {fileID: 0}\n  m_RenderMode: 0\n  m_CullingMask:\n    serializedVersion: 2\n    m_Bits: 4294967295\n  m_Lightmapping: 4\n  m_LightShadowCasterMode: 0\n  m_AreaSize: {x: 1, y: 1}\n  m_BounceIntensity: 1\n  m_ColorTemperature: 6570\n  m_UseColorTemperature: 0\n  m_BoundingSphereOverride: {x: 0, y: 0, z: 0, w: 0}\n  m_UseBoundingSphereOverride: 0\n  m_ShadowRadius: 0\n  m_ShadowAngle: 0\n--- !u!114 &2003\nMonoBehaviour:\n  m_ObjectHideFlags: 0\n  m_CorrespondingSourceObject: {fileID: 0}\n  m_PrefabInstance: {fileID: 0}\n  m_PrefabAsset: {fileID: 0}\n  m_GameObject: {fileID: 2000}\n  m_Enabled: 1\n  m_EditorHideFlags: 0\n  m_Script: {fileID: 11500000, guid: 0000000000000000e000000000000000, type: 0}\n  m_Name: \"\"\n  m_EditorClassIdentifier: \"\"\n  message: Welcome to the BlackRoad prototype scene.\n`;
}

function buildEditorBuildSettings(sceneName) {
  return `%YAML 1.1\n%TAG !u! tag:unity3d.com,2011:\n--- !u!1045 &1\nEditorBuildSettings:\n  m_ObjectHideFlags: 0\n  serializedVersion: 2\n  m_Scenes:\n  - enabled: 1\n    path: Assets/Scenes/${sceneName}.unity\n    guid: 00000000000000000000000000000000\n  m_configObjects: { }\n`;
}

function buildManifest() {
  return `{
  "dependencies": {
    "com.unity.ai.navigation": "1.1.5",
    "com.unity.cinemachine": "2.9.7",
    "com.unity.collab-proxy": "2.0.5",
    "com.unity.inputsystem": "1.7.0",
    "com.unity.test-framework": "1.1.33",
    "com.unity.textmeshpro": "3.0.6",
    "com.unity.timeline": "1.8.6",
    "com.unity.visualscripting": "1.9.5",
    "com.unity.modules.ai": "1.0.0",
    "com.unity.modules.androidjni": "1.0.0",
    "com.unity.modules.animation": "1.0.0",
    "com.unity.modules.assetbundle": "1.0.0",
    "com.unity.modules.audio": "1.0.0",
    "com.unity.modules.cloth": "1.0.0",
    "com.unity.modules.director": "1.0.0",
    "com.unity.modules.imageconversion": "1.0.0",
    "com.unity.modules.imgui": "1.0.0",
    "com.unity.modules.jsonserialize": "1.0.0",
    "com.unity.modules.particlesystem": "1.0.0",
    "com.unity.modules.physics": "1.0.0",
    "com.unity.modules.physics2d": "1.0.0",
    "com.unity.modules.screencapture": "1.0.0",
    "com.unity.modules.terrain": "1.0.0",
    "com.unity.modules.terrainphysics": "1.0.0",
    "com.unity.modules.tilemap": "1.0.0",
    "com.unity.modules.ui": "1.0.0",
    "com.unity.modules.uielements": "1.0.0",
    "com.unity.modules.umbra": "1.0.0",
    "com.unity.modules.unityanalytics": "1.0.0",
    "com.unity.modules.unitywebrequest": "1.0.0",
    "com.unity.modules.unitywebrequestassetbundle": "1.0.0",
    "com.unity.modules.unitywebrequestaudio": "1.0.0",
    "com.unity.modules.unitywebrequesttexture": "1.0.0",
    "com.unity.modules.unitywebrequestwww": "1.0.0",
    "com.unity.modules.vehicles": "1.0.0",
    "com.unity.modules.video": "1.0.0",
    "com.unity.modules.vr": "1.0.0",
    "com.unity.modules.wind": "1.0.0",
    "com.unity.modules.xr": "1.0.0"
  }
}
`;
}

function buildPackagesLock() {
  return `{
  "dependencies": {
    "com.unity.ai.navigation": {
      "version": "1.1.5",
      "depth": 0,
      "source": "registry",
      "dependencies": {
        "com.unity.mathematics": "1.2.6"
      }
    },
    "com.unity.cinemachine": {
      "version": "2.9.7",
      "depth": 0,
      "source": "registry",
      "dependencies": {
        "com.unity.modules.animation": "1.0.0"
      }
    }
  }
}
`;
}
import archiver from "archiver";
import { createWriteStream } from "fs";
import { mkdir } from "fs/promises";
import path from "path";
import { fileURLToPath } from "url";

const app = express();
app.use(express.json({ limit: "1mb" }));

const DEFAULT_PACKAGES = {
  "com.unity.collab-proxy": "2.0.6",
  "com.unity.inputsystem": "1.7.0",
  "com.unity.textmeshpro": "3.0.6",
};

const DOWNLOADS_ROOT = path.join(process.cwd(), "downloads", "unity");

class ExportError extends Error {
  constructor(message, status = 500) {
    super(message);
    this.name = "ExportError";
    this.status = status;
  }
}

const slugify = (value) =>
  value
    .toLowerCase()
    .replace(/[^a-z0-9\-_.\s]/gi, "")
    .trim()
    .replace(/\s+/g, "-")
    .replace(/-+/g, "-")
    .replace(/^-|-$/g, "") || "unity-project";

const normalizeScenes = (input) => {
  const source =
    typeof input === "string"
      ? [input]
      : Array.isArray(input)
      ? input
      : [];
  const candidates = source.length > 0 ? source : ["MainScene"];
  const seen = new Set();

  return candidates
    .map((scene, index) =>
      typeof scene === "string" ? scene.trim() : `Scene${index + 1}`
    )
    .filter(Boolean)
    .map((scene, index) => {
      const sanitized = scene.replace(/[^a-z0-9_\-\s]/gi, "");
      const base = sanitized.replace(/\s+/g, "");
      const fallback = base || `Scene${index + 1}`;
      let fileName = fallback;
      let counter = 1;
      while (seen.has(fileName.toLowerCase())) {
        counter += 1;
        fileName = `${fallback}${counter}`;
      }
      seen.add(fileName.toLowerCase());
      return {
        displayName: scene,
        fileName,
      };
    });
};

const parsePackages = (input) => {
  if (!input) {
    return {};
  }

  if (Array.isArray(input)) {
    return input.reduce((acc, value) => {
      if (typeof value === "string") {
        const [name, version] = value.split("@");
        if (name && version) {
          acc[name.trim()] = version.trim();
        }
      } else if (value && typeof value === "object") {
        const { name, version } = value;
        if (typeof name === "string" && typeof version === "string") {
          acc[name.trim()] = version.trim();
        }
      }
      return acc;
    }, {});
  }

  if (typeof input === "object") {
    return Object.entries(input).reduce((acc, [name, version]) => {
      if (typeof version === "string" && version.trim()) {
        acc[name.trim()] = version.trim();
      }
      return acc;
    }, {});
  }

  return {};
};

const buildReadme = ({ projectName, description, scenes, packages }) => {
  const sceneLines = scenes
    .map((scene, index) => `- ${index + 1}. ${scene.displayName}`)
    .join("\n");

  const packageLines = Object.entries(packages)
    .map(([name, version]) => `- ${name}@${version}`)
    .join("\n");

  return `# ${projectName}\n\n` +
    `${description ? `${description}\n\n` : ""}` +
    `## Scenes\n${sceneLines || "- MainScene"}\n\n` +
    `## Packages\n${packageLines || "- com.unity.collab-proxy@2.0.6"}\n\n` +
    `## Next Steps\n` +
    `1. Open the project in Unity 2022.3 LTS (or newer).\n` +
    `2. Review \`BlackRoad/export.json\` for metadata captured during export.\n` +
    `3. Replace placeholder scenes in \`Assets/Scenes\` with real gameplay content.\n` +
    `4. Update \`Documentation/notes.md\` with design decisions and iteration history.\n`;
};

const buildScenePlaceholder = (scene, index) => {
  const baseId = 100000 + index * 100;
  const gameObjectId = baseId + 1;
  const transformId = baseId + 2;
  return `%YAML 1.1\n` +
    `%TAG !u! tag:unity3d.com,2011:\n` +
    `--- !u!1 &${gameObjectId}\n` +
    `GameObject:\n` +
    `  m_ObjectHideFlags: 0\n` +
    `  m_Name: ${scene.displayName}\n` +
    `  m_Component:\n` +
    `  - component: {fileID: ${transformId}}\n` +
    `  m_TransformParent: {fileID: 0}\n` +
    `  m_Layer: 0\n` +
    `  m_TagString: Untagged\n` +
    `  m_IsActive: 1\n` +
    `--- !u!4 &${transformId}\n` +
    `Transform:\n` +
    `  m_ObjectHideFlags: 0\n` +
    `  m_GameObject: {fileID: ${gameObjectId}}\n` +
    `  m_LocalScale: {x: 1, y: 1, z: 1}\n` +
    `  m_LocalPosition: {x: 0, y: 0, z: 0}\n` +
    `  m_LocalRotation: {x: 0, y: 0, z: 0, w: 1}\n` +
    `  m_Father: {fileID: 0}\n` +
    `  m_RootOrder: 0\n` +
    `  m_LocalEulerAnglesHint: {x: 0, y: 0, z: 0}\n`;
};

const buildEditorBuildSettings = (scenes) => {
  const sceneEntries = scenes
    .map(
      (scene) =>
        `  - enabled: 1\n` +
        `    path: Assets/Scenes/${scene.fileName}.unity\n` +
        `    guid: 00000000000000000000000000000000`
    )
    .join("\n");

  return `%YAML 1.1\n` +
    `%TAG !u! tag:unity3d.com,2011:\n` +
    `--- !u!1045 &1\n` +
    `EditorBuildSettings:\n` +
    `  m_ObjectHideFlags: 0\n` +
    `  serializedVersion: 2\n` +
    `  m_Scenes:\n${sceneEntries || "    - enabled: 1\n      path: Assets/Scenes/MainScene.unity\n      guid: 00000000000000000000000000000000"}\n` +
    `  m_configObjects: {}\n`;
};

const buildProjectSettings = (projectName) =>
  `%YAML 1.1\n` +
  `%TAG !u! tag:unity3d.com,2011:\n` +
  `--- !u!129 &1\n` +
  `PlayerSettings:\n` +
  `  productName: ${projectName}\n` +
  `  companyName: BlackRoad\n` +
  `  defaultScreenWidth: 1920\n` +
  `  defaultScreenHeight: 1080\n` +
  `  runInBackground: 1\n` +
  `  fullscreenMode: 1\n` +
  `  displayResolutionDialog: 0\n` +
  `  bundleVersion: 0.1.0\n` +
  `  defaultInterfaceOrientation: 3\n` +
  `  allowedAutorotateToPortrait: 1\n` +
  `  allowedAutorotateToPortraitUpsideDown: 1\n` +
  `  allowedAutorotateToLandscapeRight: 1\n` +
  `  allowedAutorotateToLandscapeLeft: 1\n` +
  `  usePlayerLog: 1\n` +
  `  resizableWindow: 1\n` +
  `  metalAPIValidation: 0\n` +
  `  useMacAppStoreValidation: 0\n`;

const manifestJson = (packages) =>
  JSON.stringify(
    {
      dependencies: packages,
      scopedRegistries: [
        {
          name: "BlackRoad",
          url: "https://packages.blackroad.dev",
          scopes: ["com.blackroad"],
        },
      ],
    },
    null,
    2
  );

const ensureDirectory = async (dir) => {
  await mkdir(dir, { recursive: true });
};

export const exportUnityProject = async (options = {}) => {
  const {
    projectName = "BlackRoadPrototype",
    description = "Autogenerated Unity scaffolding for rapid iteration.",
    author,
    scenes,
    notes,
    packages,
  } = options;

  if (typeof projectName !== "string" || !projectName.trim()) {
    throw new ExportError("projectName must be a non-empty string", 400);
  }

  const normalizedScenes = normalizeScenes(scenes);
  const packageOverrides = parsePackages(packages);
  const manifestPackages = { ...DEFAULT_PACKAGES, ...packageOverrides };

  await ensureDirectory(DOWNLOADS_ROOT);

  const slug = slugify(projectName);
  const timestamp = new Date().toISOString().replace(/[:.]/g, "-");
  const zipFileName = `${slug}-${timestamp}.zip`;
  const zipPath = path.join(DOWNLOADS_ROOT, zipFileName);

  const metadata = {
    projectName,
    slug,
    description,
    author: author || "Unknown",
    createdAt: new Date().toISOString(),
    scenes: normalizedScenes.map((scene) => ({
      name: scene.displayName,
      file: `Assets/Scenes/${scene.fileName}.unity`,
    })),
    packages: manifestPackages,
  };

  let bytesWritten = 0;

  await new Promise((resolve, reject) => {
    const output = createWriteStream(zipPath);
    const archive = archiver("zip", { zlib: { level: 9 } });

    output.on("close", () => {
      bytesWritten = archive.pointer();
      resolve();
    });
    output.on("error", reject);

    archive.on("warning", (err) => {
      if (err.code === "ENOENT") {
        console.warn("archive warning", err);
      } else {
        reject(err);
      }
    });

    archive.on("error", reject);

    archive.pipe(output);

    const projectRoot = `${slug}/`;

    archive.append(buildReadme({ projectName, description, scenes: normalizedScenes, packages: manifestPackages }), {
      name: `${projectRoot}README.md`,
    });

    archive.append(JSON.stringify(metadata, null, 2), {
      name: `${projectRoot}BlackRoad/export.json`,
    });

    archive.append(notes ? `${notes}\n` : "Placeholder for design notes.\n", {
      name: `${projectRoot}Documentation/notes.md`,
    });

    archive.append(manifestJson(manifestPackages), {
      name: `${projectRoot}Packages/manifest.json`,
    });

    archive.append(buildProjectSettings(projectName), {
      name: `${projectRoot}ProjectSettings/ProjectSettings.asset`,
    });

    archive.append("m_EditorVersion: 2022.3.9f1\nm_EditorVersionWithRevision: 2022.3.9f1 (000000000000)\n", {
      name: `${projectRoot}ProjectSettings/ProjectVersion.txt`,
    });

    archive.append(buildEditorBuildSettings(normalizedScenes), {
      name: `${projectRoot}ProjectSettings/EditorBuildSettings.asset`,
    });

    normalizedScenes.forEach((scene, index) => {
      archive.append(buildScenePlaceholder(scene, index), {
        name: `${projectRoot}Assets/Scenes/${scene.fileName}.unity`,
      });
    });

    archive.append(
      "# Placeholder for core gameplay scripts\n// Add your C# MonoBehaviour scripts here.\n",
      {
        name: `${projectRoot}Assets/Scripts/README.md`,
      }
    );

    archive.finalize();
  });

  return {
    ok: true,
    path: zipPath,
    fileName: zipFileName,
    bytesWritten,
    project: metadata,
  };
};

app.post("/export", async (req, res) => {
  try {
    const result = await exportUnityProject(req.body ?? {});
    res.json(result);
  } catch (error) {
    const status = error?.status && Number.isInteger(error.status) ? error.status : 500;
    res.status(status).json({ ok: false, error: error?.message || "Unknown export error" });
  }
});

const modulePath = fileURLToPath(import.meta.url);
if (process.argv[1] === modulePath) {
  const port = process.env.PORT || 3000;
  app.listen(port, () => console.log("unity exporter listening on", port));
}

export { app };
export default app;
=======
  const trimmed = value.trim().slice(0, 64);
  const sanitized = trimmed.replace(/[^A-Za-z0-9 _-]/g, "");
  return sanitized.length > 0 ? sanitized : fallback;
}

function slugify(value) {
  return value
    .toLowerCase()
    .replace(/[^a-z0-9]+/g, "-")
    .replace(/^-+|-+$/g, "")
    || "unity-project";
}

async function ensureTemplate() {
  try {
    await stat(TEMPLATE_DIR);
  } catch (error) {
    throw new Error(`Unity template missing at ${TEMPLATE_DIR}`);
  }
}

async function replaceTokens(dir, replacements) {
  const entries = await readdir(dir, { withFileTypes: true });
  for (const entry of entries) {
    const fullPath = path.join(dir, entry.name);
    if (entry.isDirectory()) {
      await replaceTokens(fullPath, replacements);
      continue;
    }

    if (!isTextFile(entry.name)) {
      continue;
    }

    const original = await readFile(fullPath, "utf8");
    const updated = applyReplacements(original, replacements);
    if (updated !== original) {
      await writeFile(fullPath, updated, "utf8");
    }
  }
}

async function renamePlaceholders(dir, replacements) {
  const entries = await readdir(dir, { withFileTypes: true });
  for (const entry of entries) {
    const oldPath = path.join(dir, entry.name);
    const newName = applyReplacements(entry.name, replacements);
    const targetPath = newName !== entry.name ? path.join(dir, newName) : oldPath;

    if (newName !== entry.name) {
      await rename(oldPath, targetPath);
    }

    if (entry.isDirectory()) {
      await renamePlaceholders(targetPath, replacements);
    }
  }
}

function applyReplacements(value, replacements) {
  let output = value;
  for (const [token, replacement] of Object.entries(replacements)) {
    output = output.split(token).join(replacement);
  }
  return output;
}

function isTextFile(filename) {
  return TEXT_EXTENSIONS.has(path.extname(filename).toLowerCase());
}
>>>>>>> de8cb363
<|MERGE_RESOLUTION|>--- conflicted
+++ resolved
@@ -1,5 +1,4 @@
 import express from "express";
-<<<<<<< HEAD
 import path from "path";
 import { exportUnityProject } from "./src/exporter.js";
 import { mkdir, writeFile } from "fs/promises";
@@ -788,7 +787,6 @@
     });
   } catch (error) {
     res.status(500).json({ ok: false, error: String(error) });
-=======
 import {
   cp,
   mkdtemp,
@@ -871,14 +869,12 @@
     if (tmpRoot) {
       await rm(tmpRoot, { recursive: true, force: true }).catch(() => undefined);
     }
->>>>>>> de8cb363
   }
 });
 
 const port = process.env.PORT || 3000;
 app.listen(port, () => console.log("unity exporter listening on", port));
 
-<<<<<<< HEAD
 function sanitizeProjectName(name) {
   if (typeof name !== "string") {
     return "BlackRoadUnityProject";
@@ -1119,13 +1115,10 @@
 });
 
 export default app;
-=======
->>>>>>> de8cb363
 function sanitizeName(value, fallback) {
   if (typeof value !== "string") {
     return fallback;
   }
-<<<<<<< HEAD
 
   const trimmed = value.trim();
   if (!trimmed) {
@@ -1673,7 +1666,6 @@
 
 export { app };
 export default app;
-=======
   const trimmed = value.trim().slice(0, 64);
   const sanitized = trimmed.replace(/[^A-Za-z0-9 _-]/g, "");
   return sanitized.length > 0 ? sanitized : fallback;
@@ -1743,5 +1735,4 @@
 
 function isTextFile(filename) {
   return TEXT_EXTENSIONS.has(path.extname(filename).toLowerCase());
-}
->>>>>>> de8cb363
+}