# Unity Exporter

<<<<<<< HEAD
Generates a ready-to-open Unity project template with a starter scene, movement script, and baseline project settings. The service packages everything into `downloads/unity-project.zip`.

## API

- **Endpoint:** `POST /export`
- **Body (optional):**
  ```json
  {
    "projectName": "BlackRoad Sandbox",
    "sceneName": "PrototypeScene",
    "scriptName": "SandboxController",
    "description": "Exploration sandbox starting point",
    "author": "Sim Team",
    "projectVersion": "2022.3.29f1"
  }
  ```
- **Response:**
  ```json
  {
    "ok": true,
    "path": "<absolute path to zip>",
    "projectFolder": "BlackRoadSandbox",
    "bytes": 32145,
    "files": ["README.md", "Assets/Scripts/SandboxController.cs", ...],
    "metadata": {
      "projectName": "BlackRoad Sandbox",
      "sceneName": "PrototypeScene",
      "scriptName": "SandboxController",
      "projectVersion": "2022.3.29f1",
      "author": "Sim Team",
      "generatedAt": "2025-01-01T12:00:00.000Z"
    }
  }
  ```

## Contents

The archive contains:

- `README.md` with onboarding instructions for collaborators.
- `Packages/manifest.json` preloaded with HDRP-friendly dependencies.
- `ProjectSettings/ProjectVersion.txt` and `ProjectSettings.asset` placeholders.
- `Assets/Scenes/<SceneName>.unity` featuring a configured camera, directional light, and sample floor mesh.
- `Assets/Scripts/<ScriptName>.cs` — a movement-oriented MonoBehaviour ready for customization.
- `BlackRoad/export.json` capturing metadata about the export request.

## Local Development

```bash
cd workers/unity
npm install
npm start
```

With the server running you can trigger an export:

```bash
curl -X POST http://localhost:3000/export \
  -H "Content-Type: application/json" \
  -d '{"projectName":"BlackRoad Sandbox","sceneName":"PrototypeScene"}'
```

## Task Board

Track progress and divide work in [`TASKS.md`](./TASKS.md). Add yourself when starting a task to avoid overlap.
Stub service that writes a placeholder Unity project zip.
A lightweight service that scaffolds a Unity project and packages it as a zip file.

- **Endpoint:** `POST /export`
- **Body (optional):**
  - `projectName` — folder name for the generated project.
  - `sceneName` — default scene stub to create under `Assets/Scenes`.
  - `scriptName` — C# script file name created under `Assets/Scripts`.
  - `scriptContents` — override the default `MonoBehaviour` template.
  - `sceneContents` — override the placeholder scene notes.
- **Output:** `downloads/<project>-<timestamp>.zip`

The exporter creates Unity-style directories (`Assets`, `Packages`, `ProjectSettings`) with
starter content so collaborators can open the archive directly in Unity and continue building.
=======
Service that builds a starter Unity project archive on demand.

- **Endpoint:** `POST /export`
- **Body:** optional JSON `{ "projectName": "MyProject", "sceneName": "IntroScene" }`
- **Output:** `downloads/<project-name>-<timestamp>-<hash>.zip`

The zip includes a Unity project root with:

- Default project and package settings targeting Unity `2022.3.17f1`.
- A sample scene with a camera and directional light.
- A `HelloBlackRoad` MonoBehaviour script and quick-start README.

## Local development

```bash
npm install
node server.js
```

Then, in a separate shell, request an export:

```bash
curl -X POST http://localhost:3000/export \
  -H "Content-Type: application/json" \
  -d '{"projectName":"BlackRoadShowcase","sceneName":"DemoScene"}'
```

The generated archive will be placed in the `downloads/` directory.
>>>>>>> 0eb6bfef
<|MERGE_RESOLUTION|>--- conflicted
+++ resolved
@@ -1,6 +1,5 @@
 # Unity Exporter
 
-<<<<<<< HEAD
 Generates a ready-to-open Unity project template with a starter scene, movement script, and baseline project settings. The service packages everything into `downloads/unity-project.zip`.
 
 ## API
@@ -80,7 +79,6 @@
 
 The exporter creates Unity-style directories (`Assets`, `Packages`, `ProjectSettings`) with
 starter content so collaborators can open the archive directly in Unity and continue building.
-=======
 Service that builds a starter Unity project archive on demand.
 
 - **Endpoint:** `POST /export`
@@ -108,5 +106,4 @@
   -d '{"projectName":"BlackRoadShowcase","sceneName":"DemoScene"}'
 ```
 
-The generated archive will be placed in the `downloads/` directory.
->>>>>>> 0eb6bfef
+The generated archive will be placed in the `downloads/` directory.