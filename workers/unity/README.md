# Unity Exporter

<<<<<<< HEAD
Generates a ready-to-open Unity project template with a starter scene, movement script, and baseline project settings. The service packages everything into `downloads/unity-project.zip`.

## Automation hooks

- `python agents/unity_world_builder.py` wraps the exporter for the command bus.
- The CLI accepts flags for project metadata and emits either a human summary or JSON payload.
- Agent intent `build unity world` maps directly to this command for hands-free exports.

## API

- **Endpoint:** `POST /export`
- **Body (optional):**
  ```json
  {
    "projectName": "BlackRoad Sandbox",
    "sceneName": "PrototypeScene",
    "scriptName": "SandboxController",
    "description": "Exploration sandbox starting point",
    "author": "Sim Team",
    "projectVersion": "2022.3.29f1"
  }
  ```
- **Response:**
  ```json
  {
    "ok": true,
    "path": "<absolute path to zip>",
    "projectFolder": "BlackRoadSandbox",
    "bytes": 32145,
    "files": ["README.md", "Assets/Scripts/SandboxController.cs", ...],
    "metadata": {
      "projectName": "BlackRoad Sandbox",
      "sceneName": "PrototypeScene",
      "scriptName": "SandboxController",
      "projectVersion": "2022.3.29f1",
      "author": "Sim Team",
      "generatedAt": "2025-01-01T12:00:00.000Z"
    }
  }
  ```

## Contents

The archive contains:

- `README.md` with onboarding instructions for collaborators.
- `Packages/manifest.json` preloaded with HDRP-friendly dependencies.
- `ProjectSettings/ProjectVersion.txt` and `ProjectSettings.asset` placeholders.
- `Assets/Scenes/<SceneName>.unity` featuring a configured camera, directional light, and sample floor mesh.
- `Assets/Scripts/<ScriptName>.cs` — a movement-oriented MonoBehaviour ready for customization.
- `BlackRoad/export.json` capturing metadata about the export request.

## Local Development

```bash
cd workers/unity
npm install
npm start
```

With the server running you can trigger an export:

```bash
curl -X POST http://localhost:3000/export \
  -H "Content-Type: application/json" \
  -d '{"projectName":"BlackRoad Sandbox","sceneName":"PrototypeScene"}'
```

## Task Board

Track progress and divide work in [`TASKS.md`](./TASKS.md). Add yourself when starting a task to avoid overlap.
Stub service that writes a placeholder Unity project zip.
A lightweight service that scaffolds a Unity project and packages it as a zip file.

- **Endpoint:** `POST /export`
- **Body (optional):**
  - `projectName` — folder name for the generated project.
  - `sceneName` — default scene stub to create under `Assets/Scenes`.
  - `scriptName` — C# script file name created under `Assets/Scripts`.
  - `scriptContents` — override the default `MonoBehaviour` template.
  - `sceneContents` — override the placeholder scene notes.
- **Output:** `downloads/<project>-<timestamp>.zip`

The exporter creates Unity-style directories (`Assets`, `Packages`, `ProjectSettings`) with
starter content so collaborators can open the archive directly in Unity and continue building.
Service that builds a starter Unity project archive on demand.

- **Endpoint:** `POST /export`
- **Body:** optional JSON `{ "projectName": "MyProject", "sceneName": "IntroScene" }`
- **Output:** `downloads/<project-name>-<timestamp>-<hash>.zip`

The zip includes a Unity project root with:

- Default project and package settings targeting Unity `2022.3.17f1`.
- A sample scene with a camera and directional light.
- A `HelloBlackRoad` MonoBehaviour script and quick-start README.

## Local development

```bash
npm install
node server.js
```

Then, in a separate shell, request an export:

```bash
curl -X POST http://localhost:3000/export \
  -H "Content-Type: application/json" \
  -d '{"projectName":"BlackRoadShowcase","sceneName":"DemoScene"}'
```

The generated archive will be placed in the `downloads/` directory.
Service that assembles a Unity-friendly project archive from structured JSON input.

- **Endpoint:** `POST /export`
- **Request Body (JSON):**
  - `projectName` *(string, optional)* – project label used for the root folder and archive name.
  - `description` *(string, optional)* – copied into the generated `README.md`.
  - `scenes` *(array, optional)* – list of scene descriptors. Each entry may specify:
    - `name` – scene display name.
    - `description` – note surfaced in the bootstrap MonoBehaviour.
    - `camera.position` `{ x, y, z }` – initial camera placement.
    - `camera.rotation` `{ x, y, z }` – Euler rotation values.
    - `rotationSpeed` – cube rotation speed exposed to the bootstrap script.
- **Output:** Timestamped zip in `downloads/` containing:
  - `Packages/manifest.json` with baseline dependencies.
  - `ProjectSettings/` assets (editor build settings + Unity version).
  - `Assets/Scripts/Bootstrap.cs` and metadata file.
  - `Assets/Scenes/*.unity` stubs wired to the bootstrap MonoBehaviour (+ `.meta`).
  - `blackroad_export.json` manifest of the export request and `README.md` summary.

## Example

```bash
curl -X POST http://localhost:3000/export \
  -H 'Content-Type: application/json' \
  -d '{
        "projectName": "BlackRoad Prototype",
        "description": "Generated via exporter",
        "scenes": [
          {
            "name": "City",
            "description": "Daytime lighting stub",
            "camera": {"position": {"x": 0, "y": 2, "z": -6}},
            "rotationSpeed": 20
          }
        ]
      }'
```

The response includes the final archive name, filesystem path, and echoed metadata describing the generated project.
Exports a Unity-ready project scaffold that teams can open directly in the editor.

- **Endpoint:** `POST /export`
- **Output directory:** `downloads/`
- **Response payload:** `{ ok, path, projectName, scenes, size, createdAt }`

## Request Format

Send a JSON body describing the desired project and scenes:

```jsonc
POST /export
{
  "projectName": "BlackRoad Sandbox",
  "description": "Prototype environment generated from the console.",
  "scenes": ["MainHub", "Playground"]
}
```

All fields are optional:

- `projectName` defaults to `BlackRoadUnityProject`.
- `scenes` defaults to `["MainScene"]` and is de-duplicated/sanitized.
- `description` is written into the generated README.

## Generated Layout

The zip bundles a minimal Unity 2022.3 LTS project with:

- `Assets/Scenes/*.unity` placeholders for each requested scene.
- `Packages/manifest.json` pre-populated with URP, TextMeshPro, and editor integrations.
- `ProjectSettings/` files (`ProjectVersion.txt`, `ProjectSettings.asset`, `EditorBuildSettings.asset`).
- `README.md` with setup guidance and the provided description.

This scaffold is designed for rapid iteration; teams can swap assets, update packages, or plug into a dedicated build pipeline as needed.
Stub Unity exporter that now emits a bootable prototype project zip.

- **Endpoint:** `POST /export`
- **Body:**
  ```jsonc
  {
    "projectName": "Orbital Lab",
    "description": "Zero-g lab mock up",
    "scene": {
      "name": "LabDeck",
      "objects": [
        {
          "name": "CentralPlatform",
          "type": "Cylinder",
          "position": { "x": 0, "y": 0, "z": 0 },
          "scale": { "x": 3, "y": 0.25, "z": 3 }
        }
      ]
    }
  }
  ```
- **Output:** `downloads/<slug>-<timestamp>.zip`
- **Contents:** Unity scene, runtime bootstrap script, and machine-readable scene plan.

Open the generated project in Unity 2021 LTS (or newer) and load the scene from
`Assets/Scenes`. The `GeneratedSceneController` component spawns the configured
primitives at runtime so teams can iterate without hand-authoring boilerplate.
=======
Service that assembles a minimal Unity project scaffold and zips it for
download.

## Endpoint

- **Route:** `POST /export`
- **Output:** JSON payload describing the generated archive. The archive is
  written to `downloads/<project>-<timestamp>.zip`.

## Request body

```json
{
  "projectName": "SpaceGarden",
  "description": "Prototype scenes for the Space Garden concept.",
  "scenes": ["Hub", { "name": "Playfield" }]
}
```

- `projectName` (optional): name used for the Unity project folder. Defaults to
  `BlackRoadUnity` when omitted or invalid.
- `description` (optional): written to the generated README.
- `scenes` (optional): array of scene names (string or `{ "name": string }`).
  Invalid entries are ignored and at least one placeholder scene is always
  created.

## Response

```json
{
  "ok": true,
  "projectName": "SpaceGarden",
  "path": "/app/workers/unity/downloads/SpaceGarden-lxqhcp.zip",
  "files": [
    "Assets/Scenes/Hub.unity",
    "Assets/Scenes/Playfield.unity",
    "Assets/Scripts/README.md",
    "Packages/manifest.json",
    "ProjectSettings/EditorBuildSettings.asset",
    "ProjectSettings/ProjectVersion.txt",
    "README.md"
  ]
}
```

Each `.unity` scene file is a placeholder that should be opened and saved in the
Unity editor. The archive includes minimal ProjectSettings and Packages content
so the project can be opened immediately.
>>>>>>> abf5e68f
<|MERGE_RESOLUTION|>--- conflicted
+++ resolved
@@ -1,6 +1,5 @@
 # Unity Exporter
 
-<<<<<<< HEAD
 Generates a ready-to-open Unity project template with a starter scene, movement script, and baseline project settings. The service packages everything into `downloads/unity-project.zip`.
 
 ## Automation hooks
@@ -215,7 +214,6 @@
 Open the generated project in Unity 2021 LTS (or newer) and load the scene from
 `Assets/Scenes`. The `GeneratedSceneController` component spawns the configured
 primitives at runtime so teams can iterate without hand-authoring boilerplate.
-=======
 Service that assembles a minimal Unity project scaffold and zips it for
 download.
 
@@ -263,5 +261,4 @@
 
 Each `.unity` scene file is a placeholder that should be opened and saved in the
 Unity editor. The archive includes minimal ProjectSettings and Packages content
-so the project can be opened immediately.
->>>>>>> abf5e68f
+so the project can be opened immediately.