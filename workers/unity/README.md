# Unity Exporter

<<<<<<< HEAD
Generates a ready-to-open Unity project template with a starter scene, movement script, and baseline project settings. The service packages everything into `downloads/unity-project.zip`.

## Automation hooks

- `python agents/unity_world_builder.py` wraps the exporter for the command bus.
- The CLI accepts flags for project metadata and emits either a human summary or JSON payload.
- Agent intent `build unity world` maps directly to this command for hands-free exports.

## API

- **Endpoint:** `POST /export`
- **Body (optional):**
  ```json
  {
    "projectName": "BlackRoad Sandbox",
    "sceneName": "PrototypeScene",
    "scriptName": "SandboxController",
    "description": "Exploration sandbox starting point",
    "author": "Sim Team",
    "projectVersion": "2022.3.29f1"
  }
  ```
- **Response:**
  ```json
  {
    "ok": true,
    "path": "<absolute path to zip>",
    "projectFolder": "BlackRoadSandbox",
    "bytes": 32145,
    "files": ["README.md", "Assets/Scripts/SandboxController.cs", ...],
    "metadata": {
      "projectName": "BlackRoad Sandbox",
      "sceneName": "PrototypeScene",
      "scriptName": "SandboxController",
      "projectVersion": "2022.3.29f1",
      "author": "Sim Team",
      "generatedAt": "2025-01-01T12:00:00.000Z"
    }
  }
  ```

## Contents

The archive contains:

- `README.md` with onboarding instructions for collaborators.
- `Packages/manifest.json` preloaded with HDRP-friendly dependencies.
- `ProjectSettings/ProjectVersion.txt` and `ProjectSettings.asset` placeholders.
- `Assets/Scenes/<SceneName>.unity` featuring a configured camera, directional light, and sample floor mesh.
- `Assets/Scripts/<ScriptName>.cs` — a movement-oriented MonoBehaviour ready for customization.
- `BlackRoad/export.json` capturing metadata about the export request.

## Local Development

```bash
cd workers/unity
npm install
npm start
```

With the server running you can trigger an export:

```bash
curl -X POST http://localhost:3000/export \
  -H "Content-Type: application/json" \
  -d '{"projectName":"BlackRoad Sandbox","sceneName":"PrototypeScene"}'
```

## Task Board

Track progress and divide work in [`TASKS.md`](./TASKS.md). Add yourself when starting a task to avoid overlap.
Stub service that writes a placeholder Unity project zip.
A lightweight service that scaffolds a Unity project and packages it as a zip file.

- **Endpoint:** `POST /export`
- **Body (optional):**
  - `projectName` — folder name for the generated project.
  - `sceneName` — default scene stub to create under `Assets/Scenes`.
  - `scriptName` — C# script file name created under `Assets/Scripts`.
  - `scriptContents` — override the default `MonoBehaviour` template.
  - `sceneContents` — override the placeholder scene notes.
- **Output:** `downloads/<project>-<timestamp>.zip`

The exporter creates Unity-style directories (`Assets`, `Packages`, `ProjectSettings`) with
starter content so collaborators can open the archive directly in Unity and continue building.
Service that builds a starter Unity project archive on demand.

- **Endpoint:** `POST /export`
- **Body:** optional JSON `{ "projectName": "MyProject", "sceneName": "IntroScene" }`
- **Output:** `downloads/<project-name>-<timestamp>-<hash>.zip`

The zip includes a Unity project root with:

- Default project and package settings targeting Unity `2022.3.17f1`.
- A sample scene with a camera and directional light.
- A `HelloBlackRoad` MonoBehaviour script and quick-start README.

## Local development

```bash
npm install
node server.js
```

Then, in a separate shell, request an export:

```bash
curl -X POST http://localhost:3000/export \
  -H "Content-Type: application/json" \
  -d '{"projectName":"BlackRoadShowcase","sceneName":"DemoScene"}'
```

The generated archive will be placed in the `downloads/` directory.
Service that assembles a Unity-friendly project archive from structured JSON input.

- **Endpoint:** `POST /export`
- **Request Body (JSON):**
  - `projectName` *(string, optional)* – project label used for the root folder and archive name.
  - `description` *(string, optional)* – copied into the generated `README.md`.
  - `scenes` *(array, optional)* – list of scene descriptors. Each entry may specify:
    - `name` – scene display name.
    - `description` – note surfaced in the bootstrap MonoBehaviour.
    - `camera.position` `{ x, y, z }` – initial camera placement.
    - `camera.rotation` `{ x, y, z }` – Euler rotation values.
    - `rotationSpeed` – cube rotation speed exposed to the bootstrap script.
- **Output:** Timestamped zip in `downloads/` containing:
  - `Packages/manifest.json` with baseline dependencies.
  - `ProjectSettings/` assets (editor build settings + Unity version).
  - `Assets/Scripts/Bootstrap.cs` and metadata file.
  - `Assets/Scenes/*.unity` stubs wired to the bootstrap MonoBehaviour (+ `.meta`).
  - `blackroad_export.json` manifest of the export request and `README.md` summary.

## Example

```bash
curl -X POST http://localhost:3000/export \
  -H 'Content-Type: application/json' \
  -d '{
        "projectName": "BlackRoad Prototype",
        "description": "Generated via exporter",
        "scenes": [
          {
            "name": "City",
            "description": "Daytime lighting stub",
            "camera": {"position": {"x": 0, "y": 2, "z": -6}},
            "rotationSpeed": 20
          }
        ]
      }'
```

The response includes the final archive name, filesystem path, and echoed metadata describing the generated project.
Exports a Unity-ready project scaffold that teams can open directly in the editor.

- **Endpoint:** `POST /export`
- **Output directory:** `downloads/`
- **Response payload:** `{ ok, path, projectName, scenes, size, createdAt }`

## Request Format

Send a JSON body describing the desired project and scenes:

```jsonc
POST /export
{
  "projectName": "BlackRoad Sandbox",
  "description": "Prototype environment generated from the console.",
  "scenes": ["MainHub", "Playground"]
}
```

All fields are optional:

- `projectName` defaults to `BlackRoadUnityProject`.
- `scenes` defaults to `["MainScene"]` and is de-duplicated/sanitized.
- `description` is written into the generated README.

## Generated Layout

The zip bundles a minimal Unity 2022.3 LTS project with:

- `Assets/Scenes/*.unity` placeholders for each requested scene.
- `Packages/manifest.json` pre-populated with URP, TextMeshPro, and editor integrations.
- `ProjectSettings/` files (`ProjectVersion.txt`, `ProjectSettings.asset`, `EditorBuildSettings.asset`).
- `README.md` with setup guidance and the provided description.

This scaffold is designed for rapid iteration; teams can swap assets, update packages, or plug into a dedicated build pipeline as needed.
Stub Unity exporter that now emits a bootable prototype project zip.

- **Endpoint:** `POST /export`
- **Body:**
  ```jsonc
  {
    "projectName": "Orbital Lab",
    "description": "Zero-g lab mock up",
    "scene": {
      "name": "LabDeck",
      "objects": [
        {
          "name": "CentralPlatform",
          "type": "Cylinder",
          "position": { "x": 0, "y": 0, "z": 0 },
          "scale": { "x": 3, "y": 0.25, "z": 3 }
        }
      ]
    }
  }
  ```
- **Output:** `downloads/<slug>-<timestamp>.zip`
- **Contents:** Unity scene, runtime bootstrap script, and machine-readable scene plan.

Open the generated project in Unity 2021 LTS (or newer) and load the scene from
`Assets/Scenes`. The `GeneratedSceneController` component spawns the configured
primitives at runtime so teams can iterate without hand-authoring boilerplate.
Service that assembles a minimal Unity project scaffold and zips it for
download.

## Endpoint

- **Route:** `POST /export`
- **Output:** JSON payload describing the generated archive. The archive is
  written to `downloads/<project>-<timestamp>.zip`.

## Request body

```json
{
  "projectName": "SpaceGarden",
  "description": "Prototype scenes for the Space Garden concept.",
  "scenes": ["Hub", { "name": "Playfield" }]
}
```

- `projectName` (optional): name used for the Unity project folder. Defaults to
  `BlackRoadUnity` when omitted or invalid.
- `description` (optional): written to the generated README.
- `scenes` (optional): array of scene names (string or `{ "name": string }`).
  Invalid entries are ignored and at least one placeholder scene is always
  created.

## Response

```json
{
  "ok": true,
  "projectName": "SpaceGarden",
  "path": "/app/workers/unity/downloads/SpaceGarden-lxqhcp.zip",
  "files": [
    "Assets/Scenes/Hub.unity",
    "Assets/Scenes/Playfield.unity",
    "Assets/Scripts/README.md",
    "Packages/manifest.json",
    "ProjectSettings/EditorBuildSettings.asset",
    "ProjectSettings/ProjectVersion.txt",
    "README.md"
  ]
}
```

Each `.unity` scene file is a placeholder that should be opened and saved in the
Unity editor. The archive includes minimal ProjectSettings and Packages content
so the project can be opened immediately.
Service that assembles a templated Unity project archive with a default
scene, bootstrap script, and project settings wired for Unity 2022 LTS.

- **Endpoint:** `POST /export`
- **Request body (optional):**
  - `projectName` – name used for the root folder inside the archive.
  - `sceneName` – overrides the default scene name (`SampleScene`).
  - `description` – appended to the generated README for quick context.
- **Output:** `downloads/<project-name>-<timestamp>.zip`

The generated archive contains:

- `Assets/Scenes/<sceneName>.unity` – starter scene with camera and light.
- `Assets/Scripts/BlackRoadBootstrap.cs` – simple MonoBehaviour logging a
  welcome message when Play Mode starts.
- `ProjectSettings` and `Packages` manifests pre-populated for a 3D URP
  workflow.
- `README.md` describing how to open the project and next steps.

Future work can swap the static templates for real Unity Editor exports or
CI-driven builds.
A lightweight scaffolding service that builds a Unity-compatible project template and delivers it as a ZIP archive. Use it to bootstrap prototypes while the full build pipeline is under construction.

## Features

- Generates a structured Unity project with Assets, Packages, and ProjectSettings folders.
- Accepts metadata such as project name, scene names, notes, and package overrides.
- Emits a `BlackRoad/export.json` manifest summarizing the export payload.
- Available as both an HTTP endpoint and a local CLI helper (`npm run export:sample`).

## Quick Start

```bash
cd workers/unity
npm install
npm run export:sample
```

The sample script writes a fresh archive to `downloads/unity/` and prints the metadata payload. Feel free to edit `scripts/export-sample.mjs` to match your prototype requirements.

To run the HTTP service instead:

```bash
npm start
```

This launches the Express server on `http://localhost:3000`. Use the `/export` route described below.

## HTTP API

`POST /export`

**Request body**

```json
{
  "projectName": "BlackRoad Sandbox",
  "description": "Playable block world prototype",
  "author": "PrototypeAgent",
  "scenes": ["Landing", "Gameplay", "Credits"],
  "notes": "Focus on controller feel + chunk streaming",
  "packages": [
    "com.unity.cinemachine@2.9.7",
    { "name": "com.unity.postprocessing", "version": "3.4.1" }
  ]
}
```

**Response**

```json
{
  "ok": true,
  "path": "/workspace/blackroad-prism-console/downloads/unity/blackroad-sandbox-2025-10-05T00-00-00-000Z.zip",
  "fileName": "blackroad-sandbox-2025-10-05T00-00-00-000Z.zip",
  "bytesWritten": 14823,
  "project": {
    "projectName": "BlackRoad Sandbox",
    "slug": "blackroad-sandbox",
    "description": "Playable block world prototype",
    "author": "PrototypeAgent",
    "createdAt": "2025-10-05T00:00:00.000Z",
    "scenes": [
      { "name": "Landing", "file": "Assets/Scenes/Landing.unity" },
      { "name": "Gameplay", "file": "Assets/Scenes/Gameplay.unity" },
      { "name": "Credits", "file": "Assets/Scenes/Credits.unity" }
    ],
    "packages": {
      "com.unity.collab-proxy": "2.0.6",
      "com.unity.inputsystem": "1.7.0",
      "com.unity.textmeshpro": "3.0.6",
      "com.unity.cinemachine": "2.9.7",
      "com.unity.postprocessing": "3.4.1"
    }
  }
}
```

### Validation rules

- `projectName` must be a non-empty string.
- `scenes` can be a string or array; invalid entries are replaced with numbered placeholders.
- `packages` accepts arrays of strings (`"name@version"`), arrays of `{ name, version }` objects, or a dictionary of package names to versions.

### Output Layout

The exported archive contains:

```
<ProjectSlug>/
  README.md
  BlackRoad/export.json
  Documentation/notes.md
  Assets/
    Scenes/<Scene>.unity
    Scripts/README.md
  Packages/manifest.json
  ProjectSettings/
    ProjectSettings.asset
    ProjectVersion.txt
    EditorBuildSettings.asset
```

Use the placeholders as a starting point and replace them with production-ready content inside the Unity editor.
Generates a ready-to-open Unity project template that boots with a welcome scene, camera, light, and a simple `MonoBehaviour` script. The exporter hydrates placeholders in the template so each archive reflects the requested project and scene names.

## API

### `GET /health`
Returns `{ ok: true }` for liveness probes.

### `POST /export`
Creates a zipped Unity project under `downloads/`.

**Request body**
```json
{
  "projectName": "BlackRoadExplorer",
  "sceneName": "LandingScene"
}
```
Both fields are optional; they default to `BlackRoadUnityProject` and `MainScene` when omitted.

**Response**
```json
{
  "ok": true,
  "path": "downloads/blackroadexplorer.zip",
  "projectName": "BlackRoadExplorer",
  "sceneName": "LandingScene",
  "archiveName": "blackroadexplorer.zip"
}
```

The archive contains:
- `Assets/Scenes/<Scene>.unity` — starter scene with camera, light, and welcome rig.
- `Assets/Scripts/WelcomeController.cs` — rotates the rig and logs the welcome message.
- `Packages/manifest.json` — standard desktop dependencies.
- `ProjectSettings/` — version/build settings so Unity opens the project without prompts.
- `README.md` — instructions embedded in the template.

The exporter requires the `zip` CLI (available in the runtime containers used by this repo).

## Local development

```bash
cd workers/unity
node server.js
curl -X POST http://localhost:3000/export \
  -H "Content-Type: application/json" \
  -d '{"projectName":"Demo", "sceneName":"IntroScene"}'
```

The generated archive lives in `workers/unity/downloads/` when running locally.
Generates a ready-to-import Unity project template with metadata, scene, and script stubs.

- **Endpoint:** `POST /export`
- **Output:** `downloads/<project-slug>.zip`

## Request payload

```json
{
  "projectName": "BlackRoad Prism World",
  "sceneName": "Gateway Plaza",
  "description": "Starter Unity scene generated by the Prism exporter.",
  "author": "BlackRoad Studios"
}
```

All fields are optional. The exporter sanitizes input, derives a scene filename, and stamps metadata into the generated assets.

## Generated structure

```
<slug>.zip
├── README.md
├── .gitignore
├── ProjectSettings/
│   ├── ProjectSettings.asset
│   ├── ProjectVersion.txt
│   └── EditorBuildSettings.asset
├── Packages/
│   ├── manifest.json
│   └── packages-lock.json
└── Assets/
    ├── Scenes/
    │   ├── <SceneName>.unity
    │   └── <SceneName>.unity.meta
    └── Scripts/
        ├── SceneMetadata.cs
        └── SceneMetadata.cs.meta
```

The included `SceneMetadata` MonoBehaviour logs project details at runtime so teammates know where the scene originated.
=======
Stub service that writes a placeholder Unity project zip with a basic scene and script scaffold.

- **Endpoint:** `POST /export`
- **Request Body (optional):**
  - `projectName`: Custom folder name used inside the archive.
  - `sceneName`: Scene file name placed under `Assets/Scenes/`.
  - `scriptName`: MonoBehaviour script generated under `Assets/Scripts/`.
- **Output:** Timestamped archive under `downloads/<projectName>-<timestamp>.zip`

The generated archive includes Unity `ProjectSettings`, `Packages` manifests, a sample scene containing a camera and cube, and a `MonoBehaviour` script that rotates the cube. Replace with a real Unity build pipeline when available.
>>>>>>> 01183264
<|MERGE_RESOLUTION|>--- conflicted
+++ resolved
@@ -1,6 +1,5 @@
 # Unity Exporter
 
-<<<<<<< HEAD
 Generates a ready-to-open Unity project template with a starter scene, movement script, and baseline project settings. The service packages everything into `downloads/unity-project.zip`.
 
 ## Automation hooks
@@ -478,7 +477,6 @@
 ```
 
 The included `SceneMetadata` MonoBehaviour logs project details at runtime so teammates know where the scene originated.
-=======
 Stub service that writes a placeholder Unity project zip with a basic scene and script scaffold.
 
 - **Endpoint:** `POST /export`
@@ -488,5 +486,4 @@
   - `scriptName`: MonoBehaviour script generated under `Assets/Scripts/`.
 - **Output:** Timestamped archive under `downloads/<projectName>-<timestamp>.zip`
 
-The generated archive includes Unity `ProjectSettings`, `Packages` manifests, a sample scene containing a camera and cube, and a `MonoBehaviour` script that rotates the cube. Replace with a real Unity build pipeline when available.
->>>>>>> 01183264
+The generated archive includes Unity `ProjectSettings`, `Packages` manifests, a sample scene containing a camera and cube, and a `MonoBehaviour` script that rotates the cube. Replace with a real Unity build pipeline when available.