--- conflicted
+++ resolved
@@ -1,6 +1,5 @@
 # Unity Exporter
 
-<<<<<<< HEAD
 Generates a ready-to-open Unity project template with a starter scene, movement script, and baseline project settings. The service packages everything into `downloads/unity-project.zip`.
 
 ## Automation hooks
@@ -188,7 +187,6 @@
 - `README.md` with setup guidance and the provided description.
 
 This scaffold is designed for rapid iteration; teams can swap assets, update packages, or plug into a dedicated build pipeline as needed.
-=======
 Stub Unity exporter that now emits a bootable prototype project zip.
 
 - **Endpoint:** `POST /export`
@@ -215,5 +213,4 @@
 
 Open the generated project in Unity 2021 LTS (or newer) and load the scene from
 `Assets/Scenes`. The `GeneratedSceneController` component spawns the configured
-primitives at runtime so teams can iterate without hand-authoring boilerplate.
->>>>>>> 0e168901
+primitives at runtime so teams can iterate without hand-authoring boilerplate.