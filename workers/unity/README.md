--- conflicted
+++ resolved
@@ -1,6 +1,5 @@
 # Unity Exporter
 
-<<<<<<< HEAD
 Generates a ready-to-open Unity project template with a starter scene, movement script, and baseline project settings. The service packages everything into `downloads/unity-project.zip`.
 
 ## API
@@ -108,7 +107,6 @@
 ```
 
 The generated archive will be placed in the `downloads/` directory.
-=======
 Service that assembles a Unity-friendly project archive from structured JSON input.
 
 - **Endpoint:** `POST /export`
@@ -147,5 +145,4 @@
       }'
 ```
 
-The response includes the final archive name, filesystem path, and echoed metadata describing the generated project.
->>>>>>> 44520452
+The response includes the final archive name, filesystem path, and echoed metadata describing the generated project.