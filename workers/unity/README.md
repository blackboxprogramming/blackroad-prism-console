--- conflicted
+++ resolved
@@ -1,6 +1,5 @@
 # Unity Exporter
 
-<<<<<<< HEAD
 Generates a ready-to-open Unity project template with a starter scene, movement script, and baseline project settings. The service packages everything into `downloads/unity-project.zip`.
 
 ## Automation hooks
@@ -263,7 +262,6 @@
 Each `.unity` scene file is a placeholder that should be opened and saved in the
 Unity editor. The archive includes minimal ProjectSettings and Packages content
 so the project can be opened immediately.
-=======
 Service that assembles a templated Unity project archive with a default
 scene, bootstrap script, and project settings wired for Unity 2022 LTS.
 
@@ -284,5 +282,4 @@
 - `README.md` describing how to open the project and next steps.
 
 Future work can swap the static templates for real Unity Editor exports or
-CI-driven builds.
->>>>>>> c060f3ba
+CI-driven builds.