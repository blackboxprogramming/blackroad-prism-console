FROM node:20-alpine

RUN apk add --no-cache zip

WORKDIR /app

RUN apk add --no-cache zip

COPY package.json ./
<<<<<<< HEAD
RUN npm install --production
COPY server.js ./
COPY template ./template
=======
RUN npm install

COPY server.js ./
COPY template ./template
COPY README.md ./README.md
>>>>>>> dec82edc

EXPOSE 3000
CMD ["node", "server.js"]<|MERGE_RESOLUTION|>--- conflicted
+++ resolved
@@ -7,17 +7,14 @@
 RUN apk add --no-cache zip
 
 COPY package.json ./
-<<<<<<< HEAD
 RUN npm install --production
 COPY server.js ./
 COPY template ./template
-=======
 RUN npm install
 
 COPY server.js ./
 COPY template ./template
 COPY README.md ./README.md
->>>>>>> dec82edc
 
 EXPOSE 3000
 CMD ["node", "server.js"]